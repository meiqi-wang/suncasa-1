--- conflicted
+++ resolved
@@ -360,15 +360,6 @@
             msfiles = list(np.array(results['msfile_scl'])[np.where(np.array(results['succeeded']) == True)])
             durtim = int(results['durtim'].sum())
             if keep_nsclms:
-<<<<<<< HEAD
-                ce.concateovsa(msname, msfiles, durtim, suffix='_scl')
-            else:
-                ce.concateovsa(msname, msfiles, durtim, suffix='')
-        else:
-            msfiles = list(np.array(results['msfile'])[np.where(np.array(results['succeeded']) == True)])
-            durtim = int(results['durtim'].sum())
-            ce.concateovsa(msname, msfiles, durtim, suffix='')
-=======
                 ce.concateovsa(msname + '-{:d}m{}.ms'.format(durtim, '_scl'), msfiles, visprefix)
             else:
                 ce.concateovsa(msname + '-{:d}m{}.ms'.format(durtim, '_scl'), msfiles, visprefix)
@@ -376,5 +367,4 @@
             msfiles = list(np.array(results['msfile'])[np.where(np.array(results['succeeded']) == True)])
             durtim = int(results['durtim'].sum())
             ce.concateovsa(msname + '-{:d}m{}.ms'.format(durtim, ''), msfiles, visprefix)
->>>>>>> 617b9afc
         return True