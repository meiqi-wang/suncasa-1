--- conflicted
+++ resolved
@@ -19,36 +19,11 @@
 caltbdir = os.getenv('EOVSACAL')
 imgdir = os.getenv('EOVSAIMG')
 
-<<<<<<< HEAD
-
-def trange2ms(trange=None, verbose=False, doscaling=True):
-    '''This finds all solar UDBms files within a timerange; If the UDBms file does not exist 
-       in EOVSAUDBMSSCL, create one by calling importeovsa
-
-       Required inputs:
-       trange - can be 1) a single Time() object: use the entire day
-                       2) a range of Time(), e.g., Time(['2017-08-01 00:00','2017-08-01 23:00'])
-                       4) a list of UDBms files
-                       3) None -- use current date Time.now()
-=======
 def calibeovsa(vis, caltype=None, interp='nearest', docalib=True, doflag=True, flagant='13~15', 
                doimage=False, stokes=None, doconcat=False, msoutdir='./', keep_orig_ms=True):
->>>>>>> 86f09945
     '''
 
-<<<<<<< HEAD
-
-def calibeovsa(vis, caltype=None, interp='nearest', docalib=True, doflag=True, flagant='13~15', qlookimage=False, stokes=None,
-               doconcat=False, msoutdir='./', keep_orig_ms=True):
-    '''
-
-    :param vis: can be 1) a single Time() object: use the entire day
-                       2) a range of Time(), e.g., Time(['2017-08-01 00:00','2017-08-01 23:00'])
-                       4) a single UDBms file or a list of UDBms file(s)
-                       3) None -- use current date Time.now()
-=======
     :param vis: a single UDBms file or a list of UDBms files(s) 
->>>>>>> 86f09945
     :param caltype:
     :param interp:
     :param docalib:
@@ -59,11 +34,6 @@
     :return:
     '''
 
-<<<<<<< HEAD
-    if type(vis) == Time:
-        vis = trange2ms(trange=vis)
-=======
->>>>>>> 86f09945
     if type(vis) == str:
         vis = [vis]
 
@@ -291,7 +261,7 @@
                 except:
                     print "Something wrong with flagant. Abort..."
 
-        if qlookimage:
+        if doimage:
             from suncasa.eovsa import eovsa_prep as ep
             from sunpy import map as smap
 
@@ -342,11 +312,7 @@
             from suncasa.eovsa import concateovsa as ce
             msname = os.path.basename(vis[0])
             msname = msname.split('.')[0] + '_concat.ms'
-<<<<<<< HEAD
-            visprefix = msoutdir+'/'
-=======
             visprefix = msoutdir+'/' 
->>>>>>> 86f09945
             ce.concateovsa(msname, vis, visprefix, doclearcal=False, keep_orig_ms=keep_orig_ms, cols2rm=["MODEL_DATA"])
             return [visprefix+msname]
     else:
