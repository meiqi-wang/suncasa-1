--- conflicted
+++ resolved
@@ -93,13 +93,8 @@
             ncpu = 10
         if ncpu > len(filelist):
             ncpu = len(filelist)
-<<<<<<< HEAD
-        inpath = '{}{}/'.format(udbdir,tdatetime.strftime("%Y"))
-        importeovsa(idbfiles=[inpath+ll for ll in filelist], ncpu=ncpu, timebin="0s", width=1,
-=======
         inpath = '{}{}/'.format(udbdir, tdatetime.strftime("%Y"))
         importeovsa(idbfiles=[inpath + ll for ll in filelist], ncpu=ncpu, timebin="0s", width=1,
->>>>>>> 617b9afc
                     visprefix=outpath, nocreatms=False, doconcat=False, modelms="", doscaling=doscaling,
                     keep_nsclms=False)
 
@@ -110,15 +105,6 @@
     filelist = sorted(list(filelist))
 
     if verbose:
-<<<<<<< HEAD
-        return {'udbfile': sorted(udbfilelist), 'udb2ms': filelist, 'ms': sorted(list(msfiles))}
-    else:
-        return sorted(list(msfiles))
-
-
-def calibeovsa(vis, caltype=None, interp='nearest', docalib=True, doimage=False, flagant='13~15', stokes=None,
-               doconcat=True):
-=======
         return {'mspath': outpath, 'udbpath': inpath, 'udbfile': sorted(udbfilelist), 'udb2ms': filelist,
                 'ms': [ll + '.ms' for ll in sorted(list(msfiles))]}
     else:
@@ -127,7 +113,6 @@
 
 def calibeovsa(vis, caltype=None, interp='nearest', docalib=True, doimage=False, flagant='13~15', stokes=None,
                doconcat=True, keep_orig_ms=True):
->>>>>>> 617b9afc
     '''
 
     :param vis: can be 1) a single Time() object: use the entire day
@@ -146,7 +131,12 @@
 
     if type(vis) == Time:
         vis = trange2ms(trange=vis)
-<<<<<<< HEAD
+    if type(vis) == str:
+        vis = list(vis)
+
+    for idx, f in enumerate(vis):
+        if f[-1] == '/':
+            vis[idx] = f[:-1]
 
     for msfile in vis:
         casalog.origin('eovsacalib')
@@ -340,7 +330,8 @@
                         # set all flagged values to be zero
                         phambd_ns[np.where(bphacal['flag'] == 1)] = 0.
                         phambd_ns[np.where(ephacal['flag'] == 1)] = 0.
-                        caltb_phambd_interp = dirname + t_pha_mean.isot[:-4].replace(':', '').replace('-', '') + '.phambd'
+                        caltb_phambd_interp = dirname + t_pha_mean.isot[:-4].replace(':', '').replace('-',
+                                                                                                      '') + '.phambd'
                         if not os.path.exists(caltb_phambd_interp):
                             gencal(vis=msfile, caltable=caltb_phambd_interp, caltype='mbd', pol='X,Y', antenna=antennas,
                                    parameter=phambd_ns.flatten().tolist())
@@ -357,226 +348,6 @@
             except:
                 pass
             else:
-=======
-
-    if type(vis) == str:
-        vis = list(vis)
-
-    for idx, f in enumerate(vis):
-        if f[-1] == '/':
-            vis[idx] = f[:-1]
-
-    for msfile in vis:
-        casalog.origin('eovsacalib')
-        if not caltype:
-            casalog.post("Caltype not provided. Perform reference phase calibration and daily phase calibration.")
-            caltype = ['refpha', 'phacal']  ## use this line after the phacal is applied
-            # caltype = ['refcal']
-        if not os.path.exists(msfile):
-            casalog.post("Input visibility does not exist. Aborting...")
-        if msfile.endswith('/'):
-            msfile = msfile[:-1]
-        if not msfile[-3:] in ['.ms', '.MS']:
-            casalog.post("Invalid visibility. Please provide a proper visibility file ending with .ms")
-        # if not caltable:
-        #    caltable=[os.path.basename(vis).replace('.ms','.'+c) for c in caltype]
-
-        # get band information
-        tb.open(msfile + '/SPECTRAL_WINDOW')
-        nspw = tb.nrows()
-        bdname = tb.getcol('NAME')
-        bd = [int(b[4:]) - 1 for b in bdname]  # band index from 0 to 33
-        # nchans = tb.getcol('NUM_CHAN')
-        # reffreqs = tb.getcol('REF_FREQUENCY')
-        # cenfreqs = np.zeros((nspw))
-        tb.close()
-        tb.open(msfile + '/ANTENNA')
-        nant = tb.nrows()
-        antname = tb.getcol('NAME')
-        antlist = [str(ll) for ll in range(len(antname) - 1)]
-        antennas = ','.join(antlist)
-        tb.close()
-
-        # get time stamp, use the beginning of the file
-        tb.open(msfile + '/OBSERVATION')
-        trs = {'BegTime': [], 'EndTime': []}
-        for ll in range(tb.nrows()):
-            tim0, tim1 = Time(tb.getcell('TIME_RANGE', ll) / 24 / 3600, format='mjd')
-            trs['BegTime'].append(tim0)
-            trs['EndTime'].append(tim1)
-        tb.close()
-        trs['BegTime'] = Time(trs['BegTime'])
-        trs['EndTime'] = Time(trs['EndTime'])
-        btime = np.min(trs['BegTime'])
-        etime = np.max(trs['EndTime'])
-        # ms.open(vis)
-        # summary = ms.summary()
-        # ms.close()
-        # btime = Time(summary['BeginTime'], format='mjd')
-        # etime = Time(summary['EndTime'], format='mjd')
-        ## stop using ms.summary to avoid conflicts with importeovsa
-        t_mid = Time((btime.mjd + etime.mjd) / 2., format='mjd')
-        print "This scan observed from {} to {} UTC".format(btime.iso, etime.iso)
-        gaintables = []
-        if ('refpha' in caltype) or ('refamp' in caltype) or ('refcal' in caltype):
-            refcal = ra.sql2refcalX(btime)
-            pha = refcal['pha']  # shape is 15 (nant) x 2 (npol) x 34 (nband)
-            pha[np.where(refcal['flag'] == 1)] = 0.
-            amp = refcal['amp']
-            amp[np.where(refcal['flag'] == 1)] = 1.
-            t_ref = refcal['timestamp']
-            # find the start and end time of the local day when refcal is registered
-            try:
-                dhr = t_ref.LocalTime.utcoffset().total_seconds() / 60. / 60.
-            except:
-                dhr = -7.
-            bt = Time(np.fix(t_ref.mjd + dhr / 24.) - dhr / 24., format='mjd')
-            et = Time(bt.mjd + 1., format='mjd')
-            (yr, mon, day) = (bt.datetime.year, bt.datetime.month, bt.datetime.day)
-            dirname = caltbdir + str(yr) + str(mon).zfill(2) + '/'
-            if not os.path.exists(dirname):
-                os.mkdir(dirname)
-            # check if there is any ROACH reboot between the reference calibration found and the current data
-            t_rbts = db.get_reboot(Time([t_ref, btime]))
-            if not t_rbts:
-                casalog.post("Reference calibration is derived from observation at " + t_ref.iso)
-                print "Reference calibration is derived from observation at " + t_ref.iso
-            else:
-                casalog.post(
-                    "Oh crap! Roach reboot detected between the reference calibration time " + t_ref.iso + ' and the current observation at ' + btime.iso)
-                casalog.post("Aborting...")
-                print "Oh crap! Roach reboot detected between the reference calibration time " + t_ref.iso + ' and the current observation at ' + btime.iso
-                print "Aborting..."
-
-            para_pha = []
-            para_amp = []
-            calpha = np.zeros((nspw, 15, 2))
-            calamp = np.zeros((nspw, 15, 2))
-            for s in range(nspw):
-                for n in range(15):
-                    for p in range(2):
-                        calpha[s, n, p] = pha[n, p, bd[s]]
-                        calamp[s, n, p] = amp[n, p, bd[s]]
-                        para_pha.append(np.degrees(pha[n, p, bd[s]]))
-                        para_amp.append(amp[n, p, bd[s]])
-
-        if ('refpha' in caltype) or ('refcal' in caltype):
-            # caltb_pha = os.path.basename(vis).replace('.ms', '.refpha')
-            # check if the calibration table already exists
-            caltb_pha = dirname + t_ref.isot[:-4].replace(':', '').replace('-', '') + '.refpha'
-            if not os.path.exists(caltb_pha):
-                gencal(vis=msfile, caltable=caltb_pha, caltype='ph', antenna=antennas, \
-                       pol='X,Y', spw='0~' + str(nspw - 1), parameter=para_pha)
-            gaintables.append(caltb_pha)
-        if ('refamp' in caltype) or ('refcal' in caltype):
-            # caltb_amp = os.path.basename(vis).replace('.ms', '.refamp')
-            caltb_amp = dirname + t_ref.isot[:-4].replace(':', '').replace('-', '') + '.refamp'
-            if not os.path.exists(caltb_amp):
-                gencal(vis=msfile, caltable=caltb_amp, caltype='amp', antenna=antennas, \
-                       pol='X,Y', spw='0~' + str(nspw - 1), parameter=para_amp)
-            gaintables.append(caltb_amp)
-
-        # calibration for the change of delay center between refcal time and beginning of scan -- hopefully none!
-        xml, buf = ch.read_calX(4, t=[t_ref, btime], verbose=False)
-        if buf:
-            dly_t2 = Time(stf.extract(buf[0], xml['Timestamp']), format='lv')
-            dlycen_ns2 = stf.extract(buf[0], xml['Delaycen_ns'])[:15]
-            xml, buf = ch.read_calX(4, t=t_ref)
-            dly_t1 = Time(stf.extract(buf, xml['Timestamp']), format='lv')
-            dlycen_ns1 = stf.extract(buf, xml['Delaycen_ns'])[:15]
-            dlycen_ns_diff = dlycen_ns2 - dlycen_ns1
-            for n in range(2):
-                dlycen_ns_diff[:, n] -= dlycen_ns_diff[0, n]
-            print 'Multi-band delay is derived from delay center difference at {} & {}'.format(dly_t1.iso, dly_t2.iso)
-            # print '=====Delays relative to Ant 14====='
-            # for i, dl in enumerate(dlacen_ns_diff[:, 0] - dlacen_ns_diff[13, 0]):
-            #     ant = antlist[i]
-            #     print 'Ant eo{0:02d}: x {1:.2f} ns & y {2:.2f} ns'.format(int(ant) + 1, dl
-            #           dlacen_ns_diff[i, 1] - dlacen_ns_diff[13, 1])
-            # caltb_mbd0 = os.path.basename(vis).replace('.ms', '.mbd0')
-            caltb_dlycen = dirname + dly_t2.isot[:-4].replace(':', '').replace('-', '') + '.dlycen'
-            if not os.path.exists(caltb_dlycen):
-                gencal(vis=msfile, caltable=caltb_dlycen, caltype='mbd', pol='X,Y', antenna=antennas,
-                       parameter=dlycen_ns_diff.flatten().tolist())
-            gaintables.append(caltb_dlycen)
-
-        if 'phacal' in caltype:
-            phacals = np.array(ra.sql2phacalX([bt, et], neat=True, verbose=False))
-            if not phacals or len(phacals) == 0:
-                print "Found no phacal records in SQL database, will skip phase calibration"
-            else:
-                # first generate all phacal calibration tables if not already exist
-                t_phas = Time([phacal['t_pha'] for phacal in phacals])
-                # sort the array in ascending order by t_pha
-                sinds = t_phas.mjd.argsort()
-                t_phas = t_phas[sinds]
-                phacals = phacals[sinds]
-                caltbs_phambd = []
-                for i, phacal in enumerate(phacals):
-                    # filter out phase cals with reference time stamp >30 min away from the provided refcal time
-                    if (phacal['t_ref'].jd - refcal['timestamp'].jd) > 30. / 1440.:
-                        del phacals[i]
-                        del t_phas[i]
-                        continue
-                    else:
-                        t_pha = phacal['t_pha']
-                        phambd_ns = phacal['pslope']
-                        for n in range(2): phambd_ns[:, n] -= phambd_ns[0, n]
-                        # set all flagged values to be zero
-                        phambd_ns[np.where(phacal['flag'] == 1)] = 0.
-                        caltb_phambd = dirname + t_pha.isot[:-4].replace(':', '').replace('-', '') + '.phambd'
-                        caltbs_phambd.append(caltb_phambd)
-                        if not os.path.exists(caltb_phambd):
-                            gencal(vis=msfile, caltable=caltb_phambd, caltype='mbd', pol='X,Y', antenna=antennas,
-                                   parameter=phambd_ns.flatten().tolist())
-
-                # now decides which table to apply depending on the interpolation method ("neatest" or "linear")
-                if interp == 'nearest':
-                    tbind = np.argmin(np.abs(t_phas.mjd - t_mid.mjd))
-                    dt = np.min(np.abs(t_phas.mjd - t_mid.mjd)) * 24.
-                    print "Selected nearest phase calibration table at " + t_phas[tbind].iso
-                    gaintables.append(caltbs_phambd[tbind])
-                if interp == 'linear':
-                    # bphacal = ra.sql2phacalX(btime)
-                    # ephacal = ra.sql2phacalX(etime,reverse=True)
-                    bt_ind, = np.where(t_phas.mjd < btime.mjd)
-                    et_ind, = np.where(t_phas.mjd > etime.mjd)
-                    if len(bt_ind) == 0 and len(et_ind) == 0:
-                        print "No phacal found before or after the ms data within the day of observation"
-                        print "Skipping daily phase calibration"
-                    elif len(bt_ind) > 0 and len(et_ind) == 0:
-                        gaintables.append(caltbs_phambd[bt_ind[-1]])
-                    elif len(bt_ind) == 0 and len(et_ind) > 0:
-                        gaintables.append(caltbs_phambd[et_ind[0]])
-                    elif len(bt_ind) > 0 and len(et_ind) > 0:
-                        bphacal = phacals[bt_ind[-1]]
-                        ephacal = phacals[et_ind[0]]
-                        # generate a new table interpolating between two daily phase calibrations
-                        t_pha_mean = Time(np.mean([bphacal['t_pha'].mjd, ephacal['t_pha'].mjd]), format='mjd')
-                        phambd_ns = (bphacal['pslope'] + ephacal['pslope']) / 2.
-                        for n in range(2): phambd_ns[:, n] -= phambd_ns[0, n]
-                        # set all flagged values to be zero
-                        phambd_ns[np.where(bphacal['flag'] == 1)] = 0.
-                        phambd_ns[np.where(ephacal['flag'] == 1)] = 0.
-                        caltb_phambd_interp = dirname + t_pha_mean.isot[:-4].replace(':', '').replace('-',
-                                                                                                      '') + '.phambd'
-                        if not os.path.exists(caltb_phambd_interp):
-                            gencal(vis=msfile, caltable=caltb_phambd_interp, caltype='mbd', pol='X,Y', antenna=antennas,
-                                   parameter=phambd_ns.flatten().tolist())
-                        print "Using phase calibration table interpolated between records at " + \
-                              bphacal['t_pha'].iso + ' and ' + ephacal['t_pha'].iso
-                        gaintables.append(caltb_phambd_interp)
-
-        if docalib:
-            clearcal(msfile)
-            applycal(vis=msfile, gaintable=gaintables, applymode='calflag', calwt=False)
-            # delete the interpolated phase calibration table
-            try:
-                caltb_phambd_interp
-            except:
-                pass
-            else:
->>>>>>> 617b9afc
                 if os.path.exists(caltb_phambd_interp):
                     shutil.rmtree(caltb_phambd_interp)
         if flagant:
@@ -610,7 +381,6 @@
                 for junk in junks:
                     if os.path.exists(imname + junk):
                         shutil.rmtree(imname + junk)
-<<<<<<< HEAD
 
             reftime = [btime.iso + '~' + etime.iso] * nbd
             fitsfiles = [img.replace('.image', '.fits') for img in imgs]
@@ -628,29 +398,10 @@
                 eomap.draw_grid()
 
             plt.show()
-=======
-
-            reftime = [btime.iso + '~' + etime.iso] * nbd
-            fitsfiles = [img.replace('.image', '.fits') for img in imgs]
-            ep.imreg(vis=msfile, reftime=reftime, imagefile=imgs, fitsfile=fitsfiles)
-            plt.figure(figsize=(6, 6))
-            for i, fitsfile in enumerate(fitsfiles):
-                plt.subplot(1, nbd, i + 1)
-                eomap = smap.Map(fitsfile)
-                sz = eomap.data.shape
-                if len(sz) == 4:
-                    eomap.data = eomap.data.reshape((sz[2], sz[3]))
-                eomap.plot_settings['cmap'] = plt.get_cmap('jet')
-                eomap.plot()
-                eomap.draw_limb()
-                eomap.draw_grid()
-
-            plt.show()
 
     if doconcat:
         from suncasa.eovsa import concateovsa as ce
         msname = os.path.basename(vis[0])
         msname = msname.split('.')[0] + '_concat.ms'
         visprefix = os.path.dirname(vis[0]) + '/'
-        ce.concateovsa(msname, vis, visprefix, keep_orig_ms=keep_orig_ms, cols2rm=["CORRECTED_DATA"])
->>>>>>> 617b9afc
+        ce.concateovsa(msname, vis, visprefix, keep_orig_ms=keep_orig_ms, cols2rm=["CORRECTED_DATA"])