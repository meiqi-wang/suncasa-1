--- conflicted
+++ resolved
@@ -440,15 +440,9 @@
     os.system('casa --nologger -c {}'.format(dspecscript))
 
 
-<<<<<<< HEAD
-def svplot(vis, timerange=None, spw='', workdir='./', specfile=None, bl=None, uvrange=None, stokes='RR,LL', dmin=None, dmax=None,
-           goestime=None, reftime=None, fov=None, usephacenter=True, imagefile=None, fitsfile=None, plotaia=True,
-           aiawave=171, aiafits=None, savefig=False, mkmovie=False, overwrite=True, ncpu=10, twidth=1, verbose=True):
-=======
 def svplot(vis, timerange=None, spw='', workdir='./', specfile=None, stokes='RR,LL', dmin=None, dmax=None, goestime=None, reftime=None, fov=None,
            usephacenter=True, imagefile=None, fitsfile=None, plotaia=True, aiawave=171, aiafits=None, savefig=False, mkmovie=False, overwrite=True,
            ncpu=10, twidth=1, verbose=True):
->>>>>>> 5ffaa275
     '''
     Required inputs:
             vis: calibrated CASA measurement set
