--- conflicted
+++ resolved
@@ -1203,15 +1203,12 @@
                 print 'do clean for ' + timerange + ' in spw ' + spw + ' stokes ' + sto
                 print 'Original phasecenter: ' + str(ra0) + str(dec0)
                 print 'use phasecenter: ' + phasecenter
-<<<<<<< HEAD
+
                 clean(vis=vis, imagename=imagename, selectdata=True, spw=spw, timerange=timerange, stokes=sto,
                       niter=niter, interactive=interactive,
                       npercycle=50, imsize=imsize, cell=cell, restoringbeam=restoringbeam, weighting='briggs',
                       robust=robust, phasecenter=phasecenter)
-=======
-                clean(vis=vis, imagename=imagename, selectdata=True, spw=spw[0], timerange=timerange, stokes=sto, niter=niter, interactive=interactive,
-                      npercycle=50, imsize=imsize, cell=cell, restoringbeam=restoringbeam, weighting='briggs', robust=robust, phasecenter=phasecenter)
->>>>>>> 3b0d900a
+
                 os.system('rm -rf ' + imagename + '.psf')
                 os.system('rm -rf ' + imagename + '.flux')
                 os.system('rm -rf ' + imagename + '.model')
