--- conflicted
+++ resolved
@@ -935,11 +935,7 @@
             x2 = x0 + sz_x/2.
             y1 = y0 - sz_y/2.
             y2 = y0 + sz_y/2.
-<<<<<<< HEAD
-            xyrange = [[x1.value[0], x2.value[0]], [y1.value[0], y2.value[0]]]
-=======
             xyrange = [[x1.value, x2.value], [y1.value, y2.value]]
->>>>>>> 42651722
         else:
             sz_x = xyrange[0][1] - xyrange[0][0]
             sz_y = xyrange[1][1] - xyrange[1][0]
