from suncasa.eovsa import eovsa_prep as ep
from ptclean_cli import ptclean_cli as ptclean
from eovsapy.util import Time
from importeovsa_cli import importeovsa_cli as importeovsa
from suncasa.tasks import task_importeovsa as timporteovsa
from split_cli import split_cli as split
from clean_cli import clean_cli as clean
from delmod_cli import delmod_cli as delmod
from clearcal_cli import clearcal_cli as clearcal
from gaincal_cli import gaincal_cli as gaincal
from applycal_cli import applycal_cli as applycal
from suncasa.tasks import task_calibeovsa as calibeovsa
from eovsapy import refcal_anal as ra
from taskinit import ms
import astropy.units as u
import os
import numpy as np
import pdb

udbmsscldir = os.getenv('EOVSAUDBMSSCL')
udbmsdir = os.getenv('EOVSAUDBMS')
udbdir = os.getenv('EOVSAUDB')

if not udbmsdir:
    print 'Environmental variable for EOVSA udbms path not defined'
    print 'Use default path on pipeline'
    udbmsdir = '/data1/eovsa/fits/UDBms/'
if not udbmsscldir:
    print 'Environmental variable for scaled EOVSA udbms path not defined'
    print 'Use default path on pipeline'
    udbmsscldir = '/data1/eovsa/fits/UDBms_scl/'
if not udbdir:
    print 'Environmental variable for EOVSA udb path not defined'
    print 'Use default path on pipeline'
    udbdir = '/data1/eovsa/fits/UDB/'


def trange2ms(trange=None, doimport=False, verbose=False, doscaling=False):
    '''This finds all solar UDBms files within a timerange; If the UDBms file does not exist 
       in EOVSAUDBMSSCL, create one by calling importeovsa
       Required inputs:
       trange - can be 1) a single string or Time() object in UTC: use the entire day, e.g., '2017-08-01' or Time('2017-08-01')
                          if just a date, find all scans withing the same date in local time. 
                          if a complete time stamp, find the local date first (which may be different from that provided, 
                            and return all scans within that day
                       2) a range of Time(), e.g., Time(['2017-08-01 00:00','2017-08-01 23:00'])
                       3) None -- use current date Time.now()
       doimport - Boolean. If true, call importeovsa to import UDB files that are missing from 
                  those found in the directory specified in EOVSAUDBMSSCL. Otherwise, return
                  a list of ms files it has found.
       doscaling - Boolean. If true, scale cross-correlation amplitudes by using auto-correlations
       verbose - Boolean. If true, return more information
    '''
    import glob
    import pytz
    from datetime import datetime
    if trange is None:
        trange = Time.now()
    if type(trange) == list or type(trange) == str:
        try:
            trange = Time(trange)
        except:
            print('trange format not recognised. Abort....')
            return None
    # if type(trange) == Time:
    try:
        # if single Time object, the following line would report an error
        nt = len(trange)
        if len(trange) > 1:
            # more than one value
            trange = Time([trange[0], trange[-1]])
            tdatetime = trange[0].to_datetime()
        else:
            # single value in a list
            if trange[0].mjd == np.fix(trange[0].mjd):
                # if only date is given, move the time from 00 to 12 UT
                trange[0] = Time(trange[0].mjd + 0.5, format='mjd')

            tdatetime = trange[0].to_datetime()
            dhr = trange[0].LocalTime.utcoffset().total_seconds() / 60 / 60 / 24
            btime = Time(np.fix(trange[0].mjd + dhr) - dhr, format='mjd')
            etime = Time(btime.mjd + 1, format='mjd')
            trange = Time([btime, etime])
    except:
        # the case of a single Time object
        if trange.mjd == np.fix(trange.mjd):
            # if only date is given, move the time from 00 to 12 UT
            trange = Time(trange.mjd + 0.5, format='mjd')

        tdatetime = trange.to_datetime()
        dhr = trange.LocalTime.utcoffset().total_seconds() / 60 / 60 / 24
        btime = Time(np.fix(trange.mjd + dhr) - dhr, format='mjd')
        etime = Time(btime.mjd + 1, format='mjd')
        trange = Time([btime, etime])

    print 'Selected timerange in UTC: ', trange.iso

    sclist = ra.findfiles(trange, projid='NormalObserving', srcid='Sun')
    udbfilelist = sclist['scanlist']
    udbfilelist = [os.path.basename(ll) for ll in udbfilelist]
    if doscaling:
        udbmspath = udbmsscldir
    else:
        udbmspath = udbmsdir
    inpath = '{}{}/'.format(udbdir, tdatetime.strftime("%Y"))
    outpath = '{}{}/'.format(udbmspath, tdatetime.strftime("%Y%m"))
    if not os.path.exists(outpath):
        if verbose:
            print outpath + ' does not exist. Making a new directory.'
        os.makedirs(outpath)
        msfiles = []
    else:
        msfiles = [os.path.basename(ll).split('.')[0] for ll in glob.glob('{}UDB*.ms'.format(outpath))]

    msfile_synoptic = os.path.join(outpath, 'UDB' + tdatetime.strftime("%Y%m%d") + '.ms')
    if os.path.exists(msfile_synoptic):
        return {'mspath': outpath, 'udbpath': inpath, 'udbfile': sorted(udbfilelist), 'udb2ms': [], 'ms': [msfile_synoptic],
                'tstlist': sclist['tstlist'], 'tedlist': sclist['tedlist']}
    else:
        udbfilelist_set = set(udbfilelist)
        msfiles = udbfilelist_set.intersection(msfiles)
        filelist = udbfilelist_set - msfiles
        filelist = sorted(list(filelist))
        if filelist and doimport:
            import multiprocessing as mprocs
            #ncpu = mprocs.cpu_count()
            #if ncpu > 10:
            #    ncpu = 10
            #if ncpu > len(filelist):
            #    ncpu = len(filelist)
            ncpu = 1
            timporteovsa.importeovsa(idbfiles=[inpath + ll for ll in filelist], ncpu=ncpu, timebin="0s", width=1, visprefix=outpath, nocreatms=False,
                                     doconcat=False, modelms="", doscaling=doscaling, keep_nsclms=False, udb_corr=True)

        msfiles = [os.path.basename(ll).split('.')[0] for ll in glob.glob('{}UDB*.ms'.format(outpath))]
        udbfilelist_set = set(udbfilelist)
        msfiles = udbfilelist_set.intersection(msfiles)
        filelist = udbfilelist_set - msfiles
        filelist = sorted(list(filelist))

        return {'mspath': outpath, 'udbpath': inpath, 'udbfile': sorted(udbfilelist), 'udb2ms': filelist,
                'ms': [outpath + ll + '.ms' for ll in sorted(list(msfiles))], 'tstlist': sclist['tstlist'], 'tedlist': sclist['tedlist']}


def calib_pipeline(trange, doimport=False, synoptic=False):
    ''' 
       trange: can be 1) a single Time() object: use the entire day
                      2) a range of Time(), e.g., Time(['2017-08-01 00:00','2017-08-01 23:00'])
                      3) a single or a list of UDBms file(s)
                      4) None -- use current date Time.now()
    '''
    if type(trange) == Time:
        mslist = trange2ms(trange=trange, doimport=doimport)
        invis = mslist['ms']
        tsts = [l.to_datetime() for l in mslist['tstlist']]
        subdir = [tst.strftime("%Y/%m/%d/") for tst in tsts]
    if type(trange) == str:
        try:
            date = Time(trange)
            mslist = trange2ms(trange=trange, doimport=doimport)
            invis = mslist['ms']
        except:
            invis = [trange]
        subdir = ['/']

    for idx, f in enumerate(invis):
        if f[-1] == '/':
            invis[idx] = f[:-1]

    if synoptic:
        vis = calibeovsa.calibeovsa(invis, caltype=['refpha', 'phacal'], interp='nearest', doflag=True, flagant='13~15', doimage=False, doconcat=True,
                                    msoutdir=os.path.dirname(invis[0]), concatvis=os.path.basename(invis[0])[:11] + '.ms', keep_orig_ms=False)
    else:
        vis = calibeovsa.calibeovsa(invis, caltype=['refpha', 'phacal'], interp='nearest', doflag=True, flagant='13~15', doimage=False, doconcat=True,
                                    msoutdir=os.path.dirname(invis[0]), keep_orig_ms=False)
    return vis


def mk_qlook_image(trange, doimport=False, docalib=False, ncpu=10, twidth=12, stokes=None, antenna='0~12',
                   #imagedir=None, spws=['1~3','4~6','7~9','10~13','14~18','19~28'],verbose=False):
                   imagedir=None, spws=['1~5', '6~10', '11~15', '16~25'], toTb=True, overwrite=True, doslfcal=False, verbose=False):
    '''
       trange: can be 1) a single Time() object: use the entire day
                      2) a range of Time(), e.g., Time(['2017-08-01 00:00','2017-08-01 23:00'])
                      3) a single or a list of UDBms file(s)
                      4) None -- use current date Time.now()
    '''
    antenna0 = antenna
    if type(trange) == Time:
        mslist = trange2ms(trange=trange, doimport=doimport)
        vis = mslist['ms']
        tsts = [l.to_datetime() for l in mslist['tstlist']]
        subdir = [tst.strftime("%Y/%m/%d/") for tst in tsts]
    if type(trange) == str:
        try:
            date = Time(trange)
            mslist = trange2ms(trange=trange, doimport=doimport)
            vis = mslist['ms']
        except:
            vis = [trange]
        subdir = ['/']

    for idx, f in enumerate(vis):
        if f[-1] == '/':
            vis[idx] = f[:-1]
    if not stokes:
        stokes = 'XX'

    if not imagedir:
        imagedir = './'
    imres = {'Succeeded': [], 'BeginTime': [], 'EndTime': [], 'ImageName': [], 'Spw': [], 'Vis': [],
             'Synoptic': {'Succeeded': [], 'BeginTime': [], 'EndTime': [], 'ImageName': [], 'Spw': [], 'Vis': []}}
    for n, msfile in enumerate(vis):
        msfilebs = os.path.basename(msfile)
        imdir = imagedir + subdir[n]
        if not os.path.exists(imdir):
            os.makedirs(imdir)
        if doslfcal:
            slfcalms = './' + msfilebs + '.xx'
            split(msfile, outputvis=slfcalms, datacolumn='corrected', correlation='XX')
        for spw in spws:
            antenna = antenna0
            spwran = [s.zfill(2) for s in spw.split('~')]
            freqran = [int(s) * 0.5 + 2.9 for s in spw.split('~')]
            cfreq = np.mean(freqran)
            bmsz = max(150. / cfreq, 20.)
            uvrange = '<10klambda'
            if doslfcal:
                slfcal_img = './' + msfilebs + '.slf.spw' + spw.replace('~', '-') + '.slfimg'
                slfcal_tb = './' + msfilebs + '.slf.spw' + spw.replace('~', '-') + '.slftb'
                try:
                    clean(vis=slfcalms, antenna=antenna, imagename=slfcal_img, spw=spw, mode='mfs', timerange='', imagermode='csclean',
                          psfmode='clark', imsize=[512, 512], cell=['5arcsec'], niter=100, gain=0.05, stokes='I', weighting='natural',
                          restoringbeam=[str(bmsz) + 'arcsec'], pbcor=False, interactive=False, usescratch=True)
                except:
                    print 'error in cleaning spw: ' + spw
                    break
                gaincal(vis=slfcalms, refant='0', antenna=antenna, caltable=slfcal_tb, spw=spw, uvrange='', gaintable=[], selectdata=True,
                        timerange='', solint='600s', gaintype='G', calmode='p', combine='', minblperant=3, minsnr=2, append=False)
                if not os.path.exists(slfcal_tb):
                    print 'No solution found in spw: ' + spw
                    break
                else:
                    clearcal(slfcalms)
                    delmod(slfcalms)
                    applycal(vis=slfcalms, gaintable=[slfcal_tb], spw=spw, selectdata=True, antenna=antenna, interp='nearest', flagbackup=False,
                             applymode='calonly', calwt=False)
                    msfile = slfcalms

            if cfreq < 10.:
                imsize = 512
                cell = ['5arcsec']
            else:
                imsize = 1024
                cell = ['2.5arcsec']
            if len(spwran) == 2:
                spwstr = spwran[0] + '~' + spwran[1]
            else:
                spwstr = spwran[0]

            restoringbeam = ['{0:.1f}arcsec'.format(bmsz)]
            imagesuffix = '.spw' + spwstr.replace('~', '-')
            if cfreq > 10.:
                antenna = antenna + ';!0&1;!0&2'  #deselect the shortest baselines

            res = ptclean(vis=msfile, imageprefix=imdir, imagesuffix=imagesuffix, twidth=twidth, uvrange=uvrange, spw=spw, ncpu=ncpu, niter=1000,
                          gain=0.05, antenna=antenna, imsize=imsize, cell=cell, stokes=stokes, doreg=True, usephacenter=False, overwrite=overwrite,
                          toTb=toTb, restoringbeam=restoringbeam, uvtaper=True, outertaper=['30arcsec'])

            if res:
                imres['Succeeded'] += res['Succeeded']
                imres['BeginTime'] += res['BeginTime']
                imres['EndTime'] += res['EndTime']
                imres['ImageName'] += res['ImageName']
                imres['Spw'] += [spwstr] * len(res['ImageName'])
                imres['Vis'] += [msfile] * len(res['ImageName'])
            else:
                continue

    if len(vis) == 1:
        # produce the band-by-band whole-day images
        ms.open(msfile)
        ms.selectinit()
        timfreq = ms.getdata(['time', 'axis_info'], ifraxis=True)
        tim = timfreq['time']
        ms.close()

        imdir = imagedir + subdir[0]
        if not os.path.exists(imdir):
            os.makedirs(imdir)
        for spw in spws:
            spwran = [s.zfill(2) for s in spw.split('~')]
            freqran = [int(s) * 0.5 + 2.9 for s in spw.split('~')]
            cfreq = np.mean(freqran)
            bmsz = max(150. / cfreq, 20.)
            uvrange = '<10klambda'
            if cfreq < 10.:
                imsize = 512
                cell = ['5arcsec']
            else:
                imsize = 1024
                cell = ['2.5arcsec']
            if len(spwran) == 2:
                spwstr = spwran[0] + '~' + spwran[1]
            else:
                spwstr = spwran[0]

            restoringbeam = ['{0:.1f}arcsec'.format(bmsz)]
            imagesuffix = '.synoptic.spw' + spwstr.replace('~', '-')
            # if cfreq > 10.:
            #     antenna = antenna + ';!0&1;!0&2'  #deselect the shortest baselines

            res = ptclean(vis=msfile, imageprefix=imdir, imagesuffix=imagesuffix, twidth=len(tim), uvrange=uvrange, spw=spw, ncpu=1, niter=1000,
                          gain=0.05, antenna=antenna, imsize=imsize, cell=cell, stokes=stokes, doreg=True, usephacenter=False, overwrite=overwrite,
                          toTb=toTb, restoringbeam=restoringbeam, uvtaper=True, outertaper=['30arcsec'])
            if res:
                imres['Synoptic']['Succeeded'] += res['Succeeded']
                imres['Synoptic']['BeginTime'] += res['BeginTime']
                imres['Synoptic']['EndTime'] += res['EndTime']
                imres['Synoptic']['ImageName'] += res['ImageName']
                imres['Synoptic']['Spw'] += [spwstr] * len(res['ImageName'])
                imres['Synoptic']['Vis'] += [msfile] * len(res['ImageName'])
            else:
                continue

    #save it for debugging purposes
    np.savez('imres.npz', imres=imres)

    return imres


def plt_qlook_image(imres, figdir=None, verbose=True, synoptic=False):
    from matplotlib import pyplot as plt
    from sunpy import map as smap
    from sunpy import sun
    from matplotlib import colors
    import astropy.units as u
    if not figdir:
        figdir = './'
    nspw = len(set(imres['Spw']))
    plttimes = list(set(imres['BeginTime']))
    ntime = len(plttimes)
    # sort the imres according to time
    images = np.array(imres['ImageName'])
    btimes = Time(imres['BeginTime'])
    etimes = Time(imres['EndTime'])
    spws = np.array(imres['Spw'])
    suc = np.array(imres['Succeeded'])
    inds = btimes.argsort()
    images_sort = images[inds].reshape(ntime, nspw)
    btimes_sort = btimes[inds].reshape(ntime, nspw)
    suc_sort = suc[inds].reshape(ntime, nspw)
    spws_sort = spws[inds].reshape(ntime, nspw)
    if verbose:
        print '{0:d} figures to plot'.format(ntime)
    plt.ioff()
    fig = plt.figure(figsize=(8, 8))
    plt.subplots_adjust(left=0, bottom=0, right=1, top=1, wspace=0, hspace=0)
    for i in range(ntime):
        plt.ioff()
        plt.clf()
        plttime = btimes_sort[i, 0]
        tofd = plttime.mjd - np.fix(plttime.mjd)
        suci = suc_sort[i]
        if not synoptic:
            if tofd < 16. / 24. or sum(
                    suci) < nspw - 2:  # if time of the day is before 16 UT (and 24 UT), skip plotting (because the old antennas are not tracking)
                continue
        #fig=plt.figure(figsize=(9,6))
        #fig.suptitle('EOVSA @ '+plttime.iso[:19])
        if synoptic:
            fig.text(0.01, 0.98, plttime.iso[:10], color='w', fontweight='bold', fontsize=12, ha='left')
        else:
            fig.text(0.01, 0.98, plttime.iso[:19], color='w', fontweight='bold', fontsize=12, ha='left')
        if verbose:
            print 'Plotting image at: ', plttime.iso
        for n in range(nspw):
            plt.ioff()
            image = images_sort[i, n]
            #fig.add_subplot(nspw/3, 3, n+1)
            fig.add_subplot(nspw / 2, 2, n + 1)
            if suci[n]:
                try:
                    eomap = smap.Map(image)
                except:
                    continue
                sz = eomap.data.shape
                if len(sz) == 4:
                    eomap.data = eomap.data.reshape((sz[2], sz[3]))
                eomap.data[np.isnan(eomap.data)] = 0.0
                #resample the image for plotting
                dim = u.Quantity([256, 256], u.pixel)
                eomap = eomap.resample(dim)
                eomap.plot_settings['cmap'] = plt.get_cmap('jet')
                eomap.plot_settings['norm']=colors.Normalize(vmin=-1e5,vmax=1e6)
                eomap.plot()
                if not synoptic:
                    eomap.draw_limb()
                eomap.draw_grid()
                ax = plt.gca()
                ax.set_xlim([-1080, 1080])
                ax.set_ylim([-1080, 1080])
                spwran = spws_sort[i, n]
                freqran = [int(s) * 0.5 + 2.9 for s in spwran.split('~')]
                ax.text(0.98, 0.01, '{0:.1f} - {1:.1f} GHz'.format(freqran[0], freqran[1]), color='w', transform=ax.transAxes, fontweight='bold',
                        ha='right')
                ax.set_title(' ')
                #ax.set_title('spw '+spws_sort[i,n])
                #ax.text(0.01,0.02, plttime.isot,transform=ax.transAxes,color='white')
                ax.set_xlabel('')
                ax.set_ylabel('')
                ax.set_xticklabels([''])
                ax.set_yticklabels([''])
            else:
                #make an empty map
                data = np.zeros((512, 512))
                header = {"DATE-OBS": plttime.isot, "EXPTIME": 0., "CDELT1": 5., "NAXIS1": 512, "CRVAL1": 0., "CRPIX1": 257, "CUNIT1": "arcsec",
                          "CTYPE1": "HPLN-TAN", "CDELT2": 5., "NAXIS2": 512, "CRVAL2": 0., "CRPIX2": 257, "CUNIT2": "arcsec", "CTYPE2": "HPLT-TAN",
                          "HGLT_OBS": sun.heliographic_solar_center(plttime)[1].value, "HGLN_OBS": 0.,
                          "RSUN_OBS": sun.solar_semidiameter_angular_size(plttime).value, "RSUN_REF": sun.constants.radius.value,
                          "DSUN_OBS": sun.sunearth_distance(plttime).to(u.meter).value, }
                eomap = smap.Map(data, header)
                eomap.plot_settings['cmap'] = plt.get_cmap('jet')
                eomap.plot_settings['norm']=colors.Normalize(vmin=-1e5,vmax=1e6)
                eomap.plot()
                if not synoptic:
                    eomap.draw_limb()
                eomap.draw_grid()
                ax = plt.gca()
                ax.set_xlim([-1080, 1080])
                ax.set_ylim([-1080, 1080])
                #ax.set_title('spw '+spwran+'( )'))
                spwran = spws_sort[i, n]
                freqran = [int(s) * 0.5 + 2.9 for s in spwran.split('~')]
                spwran = spws_sort[i, n]
                #ax.set_title('{0:.1f} - {1:.1f} GHz'.format(freqran[0],freqran[1]))
                ax.text(0.98, 0.01, '{0:.1f} - {1:.1f} GHz'.format(freqran[0], freqran[1]), color='w', transform=ax.transAxes, fontweight='bold',
                        ha='right')
                ax.set_title(' ')

                #ax.text(0.01,0.02, plttime.isot,transform=ax.transAxes,color='white')
                ax.set_xlabel('')
                ax.set_ylabel('')
                ax.set_xticklabels([''])
                ax.set_yticklabels([''])
        fig_tdt = plttime.to_datetime()
        if synoptic:
            fig_subdir = fig_tdt.strftime("%Y/")
            figname = 'eovsa_qlimg_' + plttime.iso[:10].replace('-', '') + '.png'
        else:
            fig_subdir = fig_tdt.strftime("%Y/%m/%d/")
            figname = 'eovsa_qlimg_' + plttime.isot.replace(':', '').replace('-', '')[:15] + '.png'
        figdir_ = figdir + fig_subdir
        if not os.path.exists(figdir_):
            os.makedirs(figdir_)
        if verbose:
            print 'Saving plot to :' + figdir_ + figname
        plt.savefig(figdir_ + figname)
    plt.close(fig)


def qlook_image_pipeline(date, twidth=10, ncpu=15, doimport=False, docalib=False, synoptic=False):
    ''' date: date string or Time object. e.g., '2017-07-15' or Time('2017-07-15')
    '''
    import pytz
    from datetime import datetime
    if date is None:
        date = Time.now()
    try:
        date = Time(date)
    except:
        print('date format not recognised. Abort....')
        return None

    qlookfitsdir = os.getenv('EOVSAQLOOKFITS')
    qlookfigdir = os.getenv('EOVSAQLOOKFIG')
    synopticfigdir = os.getenv('EOVSASYNOPTICFIG')
    if not qlookfitsdir:
<<<<<<< HEAD
        qlookfitsdir='/data1/eovsa/fits/qlook_10m/'
=======
        qlookfitsdir = '/data1/eovsa/fits/qlook_10m/'
>>>>>>> 1c23f2cd
    if not qlookfigdir:
        qlookfigdir = '/common/webplots/qlookimg_10m/'
    if not synopticfigdir:
        synopticfigdir = '/common/webplots/SynopticImg/'

    imagedir = qlookfitsdir
    if synoptic:
        vis_synoptic = os.path.join(udbmsdir, date.datetime.strftime("%Y%m"), 'UDB' + date.datetime.strftime("%Y%m%d") + '.ms')
        if os.path.exists(vis_synoptic):
            date = vis_synoptic
        else:
            print('Whole-day ms file {} not existed. About..... Use pipeline1.py to make one.'.format(vis_synoptic))
            return None
    if docalib:
        vis = calib_pipeline(date, doimport=doimport, synoptic=synoptic)

    imres = mk_qlook_image(date, twidth=twidth, ncpu=ncpu, doimport=doimport, docalib=docalib, imagedir=imagedir, verbose=True)
    figdir = qlookfigdir
    plt_qlook_image(imres, figdir=figdir, verbose=True)
    if imres['Synoptic']['Succeeded']:
        figdir = synopticfigdir
        plt_qlook_image(imres['Synoptic'], figdir=figdir, verbose=True, synoptic=True)<|MERGE_RESOLUTION|>--- conflicted
+++ resolved
@@ -476,11 +476,7 @@
     qlookfigdir = os.getenv('EOVSAQLOOKFIG')
     synopticfigdir = os.getenv('EOVSASYNOPTICFIG')
     if not qlookfitsdir:
-<<<<<<< HEAD
-        qlookfitsdir='/data1/eovsa/fits/qlook_10m/'
-=======
         qlookfitsdir = '/data1/eovsa/fits/qlook_10m/'
->>>>>>> 1c23f2cd
     if not qlookfigdir:
         qlookfigdir = '/common/webplots/qlookimg_10m/'
     if not synopticfigdir:
