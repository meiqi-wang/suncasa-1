--- conflicted
+++ resolved
@@ -442,7 +442,6 @@
             print 'offset of visibility phase center to solar disk center (arcsec): ', xoff, yoff
         (crval1, crval2) = (xoff + dx, yoff + dy)
         # update the fits header to heliocentric coordinates
-<<<<<<< HEAD
         hdu=pyfits.open(fitsf,mode='update')
         header=hdu[0].header
         (cdelt1,cdelt2)=(-header['cdelt1']*3600.,header['cdelt2']*3600.) #Original CDELT1, 2 are for RA and DEC in degrees
@@ -458,24 +457,6 @@
         header.update('exptime',hel['exptime'])
         header.update('p_angle',hel['p0'])
         #header.update('comment', 'Fits header updated to heliocentric coordinates by Bin Chen')
-=======
-        hdu = pyfits.open(fitsf, mode='update')
-        header = hdu[0].header
-        (cdelt1, cdelt2) = (
-            -header['cdelt1'] * 3600., header['cdelt2'] * 3600.)  # Original CDELT1, 2 are for RA and DEC in degrees
-        header['cdelt1'] = cdelt1
-        header['cdelt2'] = cdelt2
-        header['cunit1'] = 'arcsec'
-        header['cunit2'] = 'arcsec'
-        header['crval1'] = crval1
-        header['crval2'] = crval2
-        header['ctype1'] = 'HPLN-TAN'
-        header['ctype2'] = 'HPLT-TAN'
-        header['date-obs'] = hel['date-obs']
-        header.update('exptime', hel['exptime'])
-        header.update('p_angle', hel['p0'])
-        # header.update('comment', 'Fits header updated to heliocentric coordinates by Bin Chen')
->>>>>>> 9b3b85c3
         # update intensity units, i.e. to brightness temperature?
         if toTb:
             data = hdu[0].data  # remember the data order is reversed due to the FITS convension
