__all__ = ['Dspec']

import os
import struct

import matplotlib.pyplot as plt
import numpy as np
from astropy.time import Time
from copy import copy

try:
    ## Full Installation of CASA 4, 5 and 6
    from taskinit import ms, tb, qa
except:
    ## Modular Installation of CASA 6
    from casatools import table as tbtool
    from casatools import ms as mstool
    from casatools import quanta as qatool

    tb = tbtool()
    ms = mstool()
    qa = qatool()

from matplotlib.dates import AutoDateFormatter, AutoDateLocator, num2date
from mpl_toolkits.axes_grid1 import make_axes_locatable

stokestype = [
    'Undefined',
    # undefined value = 0
    'I',
    'Q',
    'U',
    # standard stokes parameters
    'V',
    #
    'RR',
    'RL',
    'LR',
    # circular correlation products
    'LL',
    #
    'XX',
    'XY',
    'YX',
    # linear correlation products
    'YY',
    #
    'RX',
    'RY',
    'LX',
    'LY',
    'XR',
    'XL',
    'YR',
    # mixed correlation products
    'YL',
    #
    'PP',
    'PQ',
    'QP',
    # general quasi-orthogonal correlation products
    'QQ',
    #
    'RCircular',
    'LCircular',
    # single dish polarization types
    'Linear',
    # Polarized intensity ((Q^2+U^2+V^2)^(1/2))
    'Ptotal',
    # Linearly Polarized intensity ((Q^2+U^2)^(1/2))
    'Plinear',
    # Polarization Fraction (Ptotal/I)
    'PFtotal',
    # Linear Polarization Fraction (Plinear/I)
    'PFlinear',
    # Linear Polarization Angle (0.5 arctan(U/Q)) (in radians)
    'Pangle']

stokesenum = {}
for k, v in zip(range(len(stokestype)), stokestype):
    stokesenum[k] = v


class Dspec:
    data = None
    time_axis = None
    freq_axis = None
    telescope = None
    observatory = None
    t_label = None
    f_label = None
    bl = None
    uvrange = None
    pol = None
    spec_unit = 'sfu'

    def __init__(self, fname=None, specfile=None, bl='', uvrange='', field='', scan='',
                 datacolumn='data', domedian=False, timeran=None, spw=None, timebin='0s', regridfreq=False,
                 fillnan=None, verbose=False, usetbtool=True, ds_normalised=False):
        ## todo need to add a warning if the file does not exists
        if fname:
            if isinstance(fname, str):
                if os.path.exists(fname):
                    if os.path.isdir(fname):
                        self.get_dspec(fname, specfile=specfile, bl=bl, uvrange=uvrange, field=field,
                                       scan=scan, datacolumn=datacolumn, domedian=domedian, timeran=timeran, spw=spw,
                                       timebin=timebin, regridfreq=regridfreq, fillnan=fillnan, verbose=verbose,
                                       usetbtool=usetbtool, ds_normalised=ds_normalised)
                    else:
                        self.read(fname)
            else:
                self.read(fname)

    def read(self, fname, source=None, *args, **kwargs):
        ##TODO The existing implementation of the mapping between extensions and instruments requires refinement and sophistication. 
        # Explore potential optimization strategies to improve this process.

        if type(fname) is str: 
            _known_extensions = {
                ('fts', 'fits'): 'fits',
                ('npz'): 'suncasa',
            }
            for extension, readername in _known_extensions.items():
                if fname.lower().endswith(extension):
                    source = readername
            if source is None:
                raise ValueError(f"The filetype provided ({os.path.basename(fname)}) is not supported")

        if source.lower() == 'fits':
            if fname.endswith('.fts') or fname.endswith('.fits'):
                from .sources import eovsa
                s = eovsa.get_dspec(fname, doplot=False)
                self.data = s['spectrogram']
                self.time_axis = Time(s['time_axis'], format='mjd')
                self.freq_axis = s['spectrum_axis'] * 1e9
                self.spec_unit = 'sfu'
                self.telescope = 'EOVSA'
                self.observatory = 'OVRO'

        if source.lower() == 'suncasa':
            spec, tim, freq, bl, pol, spec_unit = self.rd_dspec(fname, spectype='amp', spec_unit='jy')
            self.data = spec
            self.time_axis = Time(tim / 24 / 3600, format='mjd')
            self.freq_axis = freq
            self.bl = bl
            self.pol = pol
            self.spec_unit = spec_unit 
            self.telescope = ''
            self.observatory = ''

        if source.lower() == 'lwa':
            from .sources import lwa
            spec, tim, freq, pol = lwa.read_data(fname, **kwargs)
            self.data = spec
            self.time_axis = Time(tim, format='mjd')
            self.freq_axis = freq
            self.pol = pol
            self.spec_unit = 'sfu'
            self.telescope = 'LWA'
            self.observatory = 'OVRO'

    def tofits(self, fitsfile=None, specdata=None, spectype='amp', spec_unit='jy',
               telescope='EOVSA', observatory='Owens Valley Radio Observatory', observer='EOVSA Team'):
        """
        @param fitsfile: Path/name of the output fits file
        @param specdata: [optional] input dictionary that is consistent with rd_dspec()
        @param spectype: [optional] Specify if the 3rd axis is amplitude or something else (phase)
        @param spec_unit: [optional] Specify if the input data unit is Jansky ('jy'), solar flux unit ('sfu'), or
                        brightness temperature ('k'). If 'jy', devide the amplitude by 1e4. If anything else,
                        stay unchanged.
        @param telescope: [optional] Specify telescope from which the data is obtained
        @param observatory: [optional] Specify observatory from which the data is obtained
        @param observer: [optional] specify who the observer is
        @return:
        """
        from astropy.io import fits

        if hasattr(self, 'data'):
            spec = self.data
            tim = self.time_axis
            freqghz = self.freq_axis / 1e9

        if specdata:
            try:
                spec, tim, freq, bl, pol, spec_unit = self.rd_dspec(specdata, spectype=spectype, spec_unit=spec_unit)
                tim = Time(tim / 24 / 3600, format='mjd')
            except:
                print('Something is wrong with the input specdata.')

        hdu = fits.PrimaryHDU(spec)
        # Set up the extensions: sfreq, ut
        col1 = fits.Column(name='sfreq', format='E', array=freqghz)
        cols1 = fits.ColDefs([col1])
        tbhdu1 = fits.BinTableHDU.from_columns(cols1)
        tbhdu1.name = 'SFREQ'

        # Split up mjd into days and msec
        date_obs = tim[0].isot
        date_end = tim[-1].isot
        ut = tim.mjd
        ut_int = ut.astype(int)
        ut_msec = 1000.0 * 86400.0 * (ut - ut_int)
        ut_ms1 = ut_msec.astype(int)

        # J is the format code for a 32 bit integer, who would have thought
        # http://astropy.readthedocs.org/en/latest/io/fits/usage/table.html
        col3 = fits.Column(name='mjd', format='J', array=ut_int)
        col4 = fits.Column(name='time', format='J', array=ut_ms1)

        cols3 = fits.ColDefs([col3, col4])
        tbhdu3 = fits.BinTableHDU.from_columns(cols3)
        tbhdu3.name = 'UT'

        # create an HDUList object to put in header information
        hdulist = fits.HDUList([hdu, tbhdu1, tbhdu3])

        # primary header
        prihdr = hdulist[0].header
        prihdr.set('FILENAME', fitsfile)
        prihdr.set('ORIGIN', 'NJIT', 'Location where file was made')
        prihdr.set('DATE', Time.now().isot, 'Date when file was made')
        prihdr.set('OBSERVER', observer, 'Who to appreciate/blame')
        prihdr.set('TELESCOP', telescope, observatory)
        prihdr.set('OBJ_ID', 'SUN', 'Object ID')
        prihdr.set('TYPE', 1, 'Flare Spectrum')
        prihdr.set('DATE_OBS', date_obs, 'Start date/time of observation')
        prihdr.set('DATE_END', date_end, 'End date/time of observation')
        prihdr.set('FREQMIN', min(freqghz), 'Min freq in observation (GHz)')
        prihdr.set('FREQMAX', max(freqghz), 'Max freq in observation (GHz)')
        prihdr.set('XCEN', 0.0, 'Antenna pointing in arcsec from Sun center')
        prihdr.set('YCEN', 0.0, 'Antenna pointing in arcsec from Sun center')
        prihdr.set('POLARIZA', 'I', 'Polarizations present')
        prihdr.set('RESOLUTI', 0.0, 'Resolution value')
        # Write the file
        hdulist.writeto(fitsfile, overwrite=True)

    def get_dspec(self, fname=None, specfile=None, bl='', uvrange='', field='', scan='',
                  datacolumn='data',
                  domedian=False, timeran=None, spw=None, timebin='0s', regridfreq=False,
                  hanning=False,
                  applyflag=True, fillnan=None, verbose=False,
                  usetbtool=True, ds_normalised=False):
        if fname.endswith('/'):
            fname = fname[:-1]
        msfile = fname
        if not spw:
            spw = ''
        if not timeran:
            timeran = ''
        if domedian:
            if not uvrange:
                uvrange = '0.2~0.8km'
        if not bl:
            bl = ''
        else:
            uvrange = ''
        # Open the ms and plot dynamic spectrum
        if verbose:
            print('Splitting selected data...')

        if usetbtool:
            if datacolumn.lower() == 'data':
                datacol = 'DATA'
                print('Using DATA column')
            if datacolumn.lower() == 'corrected':
                datacol = 'CORRECTED_DATA'
                print('Using CORRECTED_DATA column')
            if verbose:
                print('using table tool to extract the data')
            try:
                tb.open(fname + '/POLARIZATION')
                corrtype = tb.getcell('CORR_TYPE', 0)
                pol = [stokesenum[p] for p in corrtype]
                tb.close()
            except:
                pol = []

            if hanning:
                from casatasks import hanningsmooth
                hanningsmooth(vis=fname, datacolumn='data', field=field, outputvis=fname + '.tmpms')
                fname = fname + '.tmpms'
            tb.open(fname)
            spwtb = tbtool()
            spwtb.open(fname + '/SPECTRAL_WINDOW')
            ptb = tbtool()
            ptb.open(fname + '/POLARIZATION')
            npol = ptb.getcol('NUM_CORR', 0, 1)[0]
            ptb.close()

            ms.open(fname)
            # ms.selectinit(datadescid=0)
            spwlist = []
            mdata = ms.metadata()
            # determine how many unique spws
            # now it ignores the spw parameter and use all of them
            spws_flds = mdata.spwsforfields()
            spws_ = []
            for k in spws_flds.keys():
                spws_.append(spws_flds[k])
            spws_unq = np.unique(spws_)
            nspw = len(spws_unq)
            nbaselines = mdata.nbaselines()
            nantennas = mdata.nantennas()
            scannumbers = mdata.scannumbers()
            spw_nfrq = []  # List of number of frequencies in each spw
            for i in spws_unq:
                spw_nfrq.append(mdata.nchan(i))
            spw_nfrq = np.array(spw_nfrq)
            nf = np.sum(spw_nfrq)
            smry = mdata.summary()

            scanids = sorted(smry['observationID=0']['arrayID=0'].keys())
            ## todo find a way to determine the target fieldID if multi-fields exist
            smryscan0 = smry['observationID=0']['arrayID=0'][scanids[0]]
            fieldid = ''
            for k in smryscan0.keys():
                if k.startswith('fieldID='):
                    fieldid = k
                    break
            nbl = int(smryscan0[fieldid]['0']['nrows'] / nspw)
            if nbl == nbaselines + nantennas:
                hasautocorr = True
            elif nbl == nbaselines:
                hasautocorr = False
            else:
                raise (ValueError('The baseline number is not correct.'))

            antmask = []
            if uvrange != '' or bl != '':
                ms.open(fname)
                ms.selectinit(datadescid=0, reset=True)
                mdata = ms.metadata()
                antlist = mdata.antennaids()
                smry = mdata.summary()
                mdata.done()
                staql = {'uvdist': uvrange, 'baseline': bl, 'spw': spw, 'field': field, 'scan': scan,
                         'timerange': timeran}
                ### todo the selection only works for uvrange and bl. To make the selection of other items works,
                a = ms.msselect(staql)
                mdata = ms.metadata()
                baselines = mdata.baselines()
                if hasautocorr:
                    for lidx, l in enumerate(antlist):
                        antmask.append(baselines[l][antlist[lidx:]])
                else:
                    for lidx, l in enumerate(antlist):
                        antmask.append(baselines[l][antlist[lidx + 1:]])
                antmask = np.hstack(antmask)
                mdata.done()
                ms.close()
                ms.open(fname)

            scan_ntimes = []  # List of number of times in each scan
            nrows = []
            for s, scanid in enumerate(scanids):
                smryscan = smry['observationID=0']['arrayID=0'][scanid]
                nrow = next(v for k, v in smryscan.items() if 'fieldID=' in k)['nrows']
                nrows.append(nrow)
                scan_ntimes.append(nrow / nspw / nbl)
            scan_ntimes = np.array(scan_ntimes)
            scan_ntimes_integer = scan_ntimes.astype(int)
            if len(np.where(scan_ntimes % scan_ntimes_integer != 0)[0]) != 0:
                # if True:
                scan_ntimes = []  # List of number of times in each scan
                for s, scanid in enumerate(scanids):
                    nrows_scan = []  ## get the nrows for each time. They are not always the SAME!
                    smryscan = smry['observationID=0']['arrayID=0'][scanid]
                    # for k, v in smryscan['fieldID=0'].items():
                    #     if isinstance(v,dict):
                    #         nrows_scan.append(v['nrows'])
                    nrows_scan.append(next(v for k, v in smryscan.items() if 'fieldID=' in k)['nrows'])
                    scan_ntimes.append(nrows[s] / max(set(nrows_scan)))
                    # scan_ntimes.append(
                    #     len(smry['observationID=0']['arrayID=0'][scanids[scannumber]]['fieldID=0'].keys()) - 6)
                scan_ntimes = np.array(scan_ntimes).astype(int)
            else:
                scan_ntimes = scan_ntimes_integer

            nt = np.sum(scan_ntimes)
            times = tb.getcol('TIME')
            if times[nbl] - times[0] != 0:
                # This is frequency/scan sort order
                order = 'f'
            elif times[nbl * nspw - 1] - times[0] != 0:
                # This is time sort order
                order = 't'
            else:
                order = 'f'

            freq = np.zeros(nf, float)
            times = np.zeros(nt, float)
            if verbose:
                print("npol, nf, nt, nbl:", npol, nf, nt, nbl)
            if order == 't':
                specamp = np.zeros((npol, nf, nbl, nt), complex)
                flagf = np.zeros((npol, nf, nbl, nt), int)
                for j in range(nt):
                    fptr = 0
                    # Loop over spw
                    for i, sp in enumerate(spws_unq):
                        # Get channel frequencies for this spw (annoyingly comes out as shape (nf, 1)
                        cfrq = spwtb.getcol('CHAN_FREQ', sp, 1)[:, 0]
                        if j == 0:
                            # Only need this the first time through
                            spwlist += [i] * len(cfrq)
                        if i == 0:
                            times[j] = tb.getcol('TIME', nbl * (i + nspw * j), 1)  # Get the time
                        spec_ = tb.getcol(datacol, nbl * (i + nspw * j), nbl)  # Get complex data for this spw
                        flag = tb.getcol('FLAG', nbl * (i + nspw * j), nbl)  # Get flags for this spw
                        nfrq = len(cfrq)
                        # Apply flags
                        if applyflag:
                            if type(fillnan) in [int, float]:
                                spec_[flag] = float(fillnan)
                            else:
                                spec_[flag] = 0.0
                        # Insert data for this spw into larger array
                        specamp[:, fptr:fptr + nfrq, :, j] = spec_
                        flagf[:, fptr:fptr + nfrq, :, j] = flag
                        freq[fptr:fptr + nfrq] = cfrq
                        fptr += nfrq
            else:
                specf = np.zeros((npol, nf, nt, nbl), complex)  # Array indexes are swapped
                # flagf = np.zeros((npol, nf, nt, nbl), int)  # Array indexes are swapped
                # ant1 = np.zeros((nt, nbl), int)  # Array indexes are swapped
                # ant2 = np.zeros((nt, nbl), int)  # Array indexes are swapped
                iptr = 0
                for j, scanid in enumerate(scanids):
                    # Loop over scans
                    s = scan_ntimes[j]
                    s1 = np.sum(scan_ntimes[:j])  # Start time index
                    s2 = np.sum(scan_ntimes[:j + 1])  # End time index
                    if verbose:
                        print('=======Filling up scan #{0:d} frm:{1:d}-{2:d}======='.format(j, s1, s2))
                    for i, sp in enumerate(spws_unq):
                        # Loop over spectral windows
                        f = spw_nfrq[i]
                        f1 = np.sum(spw_nfrq[:i])  # Start freq index
                        f2 = np.sum(spw_nfrq[:i + 1])  # End freq index
                        if verbose:
                            print('Filling up spw #{0:d} chn:{1:d}--{2:d}'.format(i, f1, f2))
                        spec_ = tb.getcol(datacol, iptr, nbl * s)
                        flag = tb.getcol('FLAG', iptr, nbl * s)
                        if j == 0:
                            cfrq = spwtb.getcol('CHAN_FREQ', sp, 1)[:, 0]
                            freq[f1:f2] = cfrq
                            spwlist += [i] * len(cfrq)
                        times[s1:s2] = tb.getcol('TIME', iptr, nbl * s).reshape(s, nbl)[:, 0]  # Get the times
                        # Apply flags
                        if applyflag:
                            if type(fillnan) in [int, float]:
                                spec_[flag] = float(fillnan)
                            else:
                                spec_[flag] = 0.0
                        # Insert data for this spw into larger array
                        specf[:, f1:f2, s1:s2] = spec_.reshape(npol, f, s, nbl)
                        # flagf[:, f1:f2, s1:s2] = flag.reshape(npol, f, s, nbl)
                        # if i==0:
                        #     ant1[s1:s2] = ant1_.reshape(s, nbl)
                        #     ant2[s1:s2] = ant2_.reshape(s, nbl)
                        # Swap the array indexes back to the desired order
                        # except:
                        #     print('error processing spw {}'.format(i))
                        iptr += nbl * s
                specamp = np.swapaxes(specf, 2, 3)
                # flagf = np.swapaxes(flagf, 2, 3)
            # if applyflag:
            #     specamp = np.ma.masked_array(specamp, flagf)
            tb.close()
            spwtb.close()
            ms.close()
            if len(antmask) > 0:
                specamp = specamp[:, :, np.where(antmask)[0], :]
            (npol, nfreq, nbl, ntim) = specamp.shape
            tim = times
            if hanning:
                os.system('rm -rf {}'.format(fname))
        else:
            # Open the ms and plot dynamic spectrum
            if verbose:
                print('Splitting selected data...')
            vis_spl = './tmpms.splitted'
            if os.path.exists(vis_spl):
                os.system('rm -rf ' + vis_spl)

            # split(vis=msfile, outputvis=vis_spl, timerange=timeran, antenna=bl, field=field, scan=scan, spw=spw,
            #       uvrange=uvrange, timebin=timebin, datacolumn=datacolumn)

            try:
                from split_cli import split_cli as split
                split(vis=msfile, outputvis=vis_spl, datacolumn=datacolumn, timerange=timeran, spw=spw, antenna=bl,
                      field=field,
                      scan=scan, uvrange=uvrange, timebin=timebin)
            except:
                ms.open(msfile, nomodify=True)
                ms.split(outputms=vis_spl, whichcol=datacolumn, time=timeran, spw=spw, baseline=bl, field=field,
                         scan=scan,
                         uvrange=uvrange, timebin=timebin)
                ms.close()

            # if verbose:
            #   print('Regridding into a single spectral window...')
            # print('Reading data spw by spw')

            try:
                tb.open(vis_spl + '/POLARIZATION')
                corrtype = tb.getcell('CORR_TYPE', 0)
                pol = [stokesenum[p] for p in corrtype]
                tb.close()
            except:
                pol = []

            if regridfreq:
                if verbose:
                    print('Regridding into a single spectral window...')
                ms.open(vis_spl, nomodify=False)
                ms.cvel(outframe='LSRK', mode='frequency', interp='nearest')
                ms.selectinit(datadescid=0, reset=True)
                data = ms.getdata(['amplitude', 'time', 'axis_info'], ifraxis=True)
                specamp = data['amplitude']
                freq = data['axis_info']['freq_axis']['chan_freq']
            else:
                if verbose:
                    print('Concatenating visibility data spw by spw')
                ms.open(vis_spl)
                ms.selectinit(datadescid=0, reset=True)
                spwinfo = ms.getspectralwindowinfo()
                specamp = []
                freq = []
                time = []
                if verbose:
                    print('A total of {0:d} spws to fill'.format(len(spwinfo.keys())))
                for n, descid in enumerate(spwinfo.keys()):
                    ms.selectinit(datadescid=0, reset=True)
                    if verbose:
                        print('filling up spw #{0:d}: {1:s}'.format(n, descid))
                    descid = int(descid)
                    ms.selectinit(datadescid=n)  # , reset=True)
                    data = ms.getdata(['amplitude', 'time', 'axis_info'], ifraxis=True)
                    if verbose:
                        print('shape of this spw', data['amplitude'].shape)
                    specamp_ = data['amplitude']
                    freq_ = data['axis_info']['freq_axis']['chan_freq'].squeeze()
                    if len(freq_.shape) > 1:
                        # chan_freq for each datadecid contains the info for all the spws
                        freq = freq_.transpose().flatten()
                    else:
                        freq.append(freq_)
                    time_ = data['time']
                    if fillnan is not None:
                        flag_ = ms.getdata(['flag', 'time', 'axis_info'], ifraxis=True)['flag']
                        if type(fillnan) in [int, float]:
                            specamp_[flag_] = float(fillnan)
                        else:
                            specamp_[flag_] = 0.0
                    specamp.append(specamp_)
                    time.append(time_)
                specamp = np.concatenate(specamp, axis=1)
                try:
                    # if len(freq.shape) > 1:
                    freq = np.concatenate(freq, axis=0)
                except ValueError:
                    pass
                ms.selectinit(datadescid=0, reset=True)
            ms.close()
            if os.path.exists(vis_spl):
                os.system('rm -rf ' + vis_spl)
            (npol, nfreq, nbl, ntim) = specamp.shape
            freq = freq.reshape(nfreq)

            tim = data['time']

        if verbose:
            print('npol, nfreq, nbl, ntime:', (npol, nfreq, nbl, ntim))
        spec = np.swapaxes(specamp, 2, 1)

        if domedian:
            if verbose:
                print('doing median of all the baselines')
            # mask zero values before median
            # spec_masked = np.ma.masked_where(spec < 1e-9, spec)
            # spec_masked2 = np.ma.masked_invalid(spec)
            # spec_masked = np.ma.masked_array(spec, mask=np.logical_or(spec_masked.mask, spec_masked2.mask))
            # spec_med = np.ma.filled(np.ma.median(spec_masked, axis=1), fill_value=0.)
            spec = np.abs(spec)
            if ds_normalised == False:
                # mask zero values before median
                spec_masked = np.ma.masked_where(spec < 1e-9, spec)
                spec_masked2 = np.ma.masked_invalid(spec)
                spec_masked = np.ma.masked_array(spec, mask=np.logical_or(spec_masked.mask, spec_masked2.mask))
                spec_med = np.ma.filled(np.ma.median(spec_masked, axis=1), fill_value=0.)
                # spec_med = np.nanmedian(spec, axis=1)
                nbl = 1
                ospec = spec_med.reshape((npol, nbl, nfreq, ntim))
            else:
                spec_med_time = np.expand_dims(np.nanmedian(spec, axis=3), axis=3)
                spec_normalised = (spec - spec_med_time) / spec_med_time
                spec_med_bl = np.nanmedian(spec_normalised, axis=1)
                nbl = 1
                ospec = spec_med_bl.reshape((npol, nbl, nfreq, ntim))
                ospec = ospec * 1e4
        else:
            ospec = spec
        # Save the dynamic spectral data
        if not specfile:
            specfile = msfile + '.dspec.npz'
        if os.path.exists(specfile):
            os.system('rm -rf ' + specfile)
        np.savez(specfile, spec=ospec, tim=tim, freq=freq,
                 timeran=timeran, spw=spw, bl=bl, uvrange=uvrange, pol=pol)
        if verbose:
            print('Median dynamic spectrum saved as: ' + specfile)

        self.read(specfile)
        return specfile

    def wrt_dspec(self, specfile=None, specdat=None):
        try:
            specfile
        except NameError:
            print('No input centfile specified for reading. Aborting...')
        if not specdat:
            print('Output file name is not specified, use the default convention')
            specdat = specfile.replace('npz', 'dat')
        specdata = np.load(specfile)
        spec = np.copy(specdata['spec'][:, :, :, :])
        npl, nbl, nf, nt = spec.shape
        print('Dimension of the data cube -- # of pol, # of baseline, # of frequency, # of time:')
        print(npl, nbl, nf, nt)
        nele = npl * nbl * nf * nt
        # need to transpose to nf, nt, npl, nbl
        spec = np.transpose(spec, (2, 3, 0, 1))
        # Turn fmx into a 1d array for writing
        spec = spec.flatten()
        # Pack the data into a byte buffer.  Note the asterisks in the next three lines!
        # If your data includes integers or other data types, use 'i' or other instead of 'f'
        buf = struct.pack(str(nf) + 'f', *specdata['freq'])
        buf += struct.pack(str(nt) + 'd', *specdata['tim'])
        buf += struct.pack(str(nele) + 'f', *spec)
        with open(specdat, 'wb') as f:
            f.write(buf)
        f.close()

    def rd_dspec(self, specdata, spectype='amp', spec_unit='jy'):
        spectype = spectype.lower()
        if type(specdata) is str:
            try:
                specdata = np.load(specdata)
            except:
                specdata = np.load(specdata, encoding='latin1')
        try:
            if np.iscomplexobj(specdata['spec']):
                if spectype == 'amp':
                    if spec_unit.lower() == 'jy':
                        spec = np.abs(specdata['spec']) / 1.e4
                    elif spec_unit.lower() == 'sfu' or spec_unit.lower() == 'k':
                        spec = np.abs(specdata['spec'])
                    else:
                        raise ValueError("Input spec_unit is {}. "
                                         "If spectype = 'amp', spec_unit must be 'jy', 'sfu', or 'k'".format(spec_unit))
                elif spectype == 'phase':
                    spec = np.angle(specdata['spec'])
                else:
                    raise ValueError('spectype must be amp or phase!')
            else:
                if spec_unit.lower() == 'jy':
                    spec = specdata['spec'] / 1.e4
                elif spec_unit.lower() == 'sfu' or spec_unit.lower() == 'k':
                    spec = specdata['spec']
                else:
                    raise ValueError("Input spec_unit is {}. "
                                     "If spectype = 'amp', spec_unit must be 'jy', 'sfu', or 'k'".format(spec_unit))
            if 'bl' in specdata.keys():
                try:
                    bl = specdata['bl'].item()
                except:
                    bl = specdata['bl']
            else:
                bl = ''

            tim = specdata['tim']
            freq = specdata['freq']
            if 'pol' in specdata.keys():
                pol = specdata['pol']
            else:
                pol = []

            return spec, tim, freq, bl, pol, spec_unit
        except:
            raise ValueError('format of specdata not recognized. Check your input')

    def concat_dspec(self, specfiles, outfile=None, savespec=False):
        '''
        concatenate a list of specfiles in time axis
        :param specfiles: a list of specfile to concatenate
        :return: concatenated specdata
        '''
        from tqdm import tqdm
        if isinstance(specfiles, list):
            if len(specfiles) > 1:
                specfiles = sorted(specfiles)
            else:
                print('Abort. Only one specfile is provided.')
                return -1
        else:
            print('Please provide a list of specfiles')
            return -1

        specdata = {}

        specdata_ = np.load(specfiles[0])
        for k, v in specdata_.iteritems():
            specdata[k] = v

        for spfile in tqdm(specfiles[1:]):
            specdata_ = np.load(spfile)
            specdata['spec'] = np.concatenate((specdata['spec'], specdata_['spec']), axis=-1)
            specdata['tim'] = np.hstack((specdata['tim'], specdata_['tim']))

        if savespec:
            if not outfile:
                specfile = 'dspec.npz'
            if os.path.exists(specfile):
                os.system('rm -rf ' + specfile)
            np.savez(specfile, **specdata)
        return specdata

    def peek(self, *args, **kwargs):
        """
        Plot dynamaic spectrum onto current axes.

        Parameters
        ----------
        *args : dict

        **kwargs : dict
            Any additional plot arguments that should be used
            when plotting.

        Returns
        -------
        fig : `~matplotlib.Figure`
            A plot figure.
        """
        plt.figure()
        ret = self.plot(*args, **kwargs)
        plt.show()
        return ret

    def plot(self, pol='I', vmin=None, vmax=None, norm='log', cmap='viridis', cmap2='viridis', vmin2=None, vmax2=None, 
             timerange=None, freqrange=None, ignore_gaps=True, freq_unit='GHz', spec_unit=None):
        """
        pol: polarization for plotting
        timerange: format: ['2021-05-07T18:00:00','2021-05-07T19:00:00']
        freqrange: format: [1.,18.] in freq_unit 
        freq_unit: 'kHz', 'MHz', or 'GHz'
        norm: 'linear', 'log', or any normalization from matplotlib.colors
        cmap: matplotlib's colormap name or instance
        cmap2: Optional. This is used for plotting the second polarization. Ignored if pol only uses one polarization. 
        vmin, vmax: When using scalar data and no explicit norm, vmin and vmax define the data range that the colormap covers. 
            By default, the colormap covers the complete value range of the supplied data. 
        vmin2, vmax2: Optional. This is used for plotting the second polarization. Ignored if pol only uses one polarization. 
        spec_unit: Optional. Default to self.spec_unit. If different, try to convert (can only go from sfu to Jy or Jy to sfu).
        """

        # Set up variables
        import matplotlib.colors as colors
        import matplotlib.pyplot as plt
        from astropy.time import Time

        if pol not in ['RR', 'LL', 'RRLL', 'XX', 'YY', 'XY', 'YX', 'XXYY', 'I', 'V', 'IV', 'IP']:
            print("Please enter 'RR', 'LL', 'RRLL','XX', 'YY', 'XY', 'YX', 'XXYY', 'I', 'V', 'IV', or 'IP' for pol")
            return 0

        try:
            cmap = copy(plt.get_cmap(cmap))
        except:
            cmap = copy(plt.get_cmap('viridis'))
        cmap.set_bad(cmap(0.0))

        if norm == 'linear':
            norm = colors.Normalize(vmax=vmax, vmin=vmin)
        if norm == 'log':
            norm = colors.LogNorm(vmax=vmax, vmin=vmin)

        if not isinstance(norm, object):
            print('color normalization is not defined as matplotlib.colors. Use default LogNorm.')
            norm = colors.LogNorm(vmax=vmax, vmin=vmin)

        spec = self.data
        bl = self.bl
        freq = self.freq_axis
        if spec_unit is None:
            spec_unit = self.spec_unit
        elif spec_unit.lower() != self.spec_unit.lower():
            if spec_unit.lower() == 'sfu' and self.spec_unit.lower() == 'jy':
                spec = np.copy(self.data) / 1e4
            elif spec_unit.lower() == 'jy' and self.spec_unit.lower() == 'sfu':
                spec = np.copy(self.data) * 1e4
            else:
                print('Spectrum unit conversion from {0:s} to {1:s} not supported'.format(self.spec_unit, spec_unit))
                print('Use the original one.')
                spec_unit = self.spec_unit
        # The following is only for the plots
        if spec_unit.lower() == 'jy':
            spec_unit_print = 'Jy'
        if spec_unit.lower() == 'k':
            spec_unit_print = 'K'
        if spec_unit.lower() == 'sfu':
            spec_unit_print = 's.f.u'

        if spec.ndim == 2:
            nfreq, ntim = len(self.freq_axis), len(self.time_axis)
            npol = 1
            nbl = 1
            polnames = self.pol 
        else:
            (npol, nbl, nfreq, ntim) = spec.shape
            polnames = self.pol
            if len(polnames) != npol:
                print('The polarization dimension in the data {0:d} does not match the names {1:d}. Abort.'.format(npol, len(polnames)))

        tim_ = self.time_axis
        tim_plt = tim_.plot_date

        if timerange:
            if isinstance(timerange[0], str):
                timerange = Time(timerange)
            tidx = np.where((tim_ >= timerange[0]) & (tim_ <= timerange[1]))[0]
        else:
            tidx = range(ntim)

        if ignore_gaps:
            df = np.median(freq[1:] - freq[:-1])
            fbreak, = np.where(freq[1:] - freq[:-1] > 2 * df)
            for n, fb in enumerate(fbreak):
                loc = fb + n + 1
                freq = np.concatenate((freq[:loc], np.array([freq[loc - 1] + df]), freq[loc:]))

        if freqrange:
            if freq_unit.lower() == 'ghz':
                fidx = np.where((freq >= freqrange[0] * 1e9) & (freq <= freqrange[1] * 1e9))[0]
            if freq_unit.lower() == 'mhz':
                fidx = np.where((freq >= freqrange[0] * 1e6) & (freq <= freqrange[1] * 1e6))[0]
            if freq_unit.lower() == 'kHz':
                fidx = np.where((freq >= freqrange[0] * 1e3) & (freq <= freqrange[1] * 1e3))[0]
        else:
            fidx = range(nfreq)

        # setup plot parameters
        print('ploting dynamic spectrum...')

        for b in range(nbl):
            if pol not in ['RRLL', 'XXYY', 'IV', 'IP']:
                if spec.ndim == 2:
                    spec_plt = spec
                else:
                    if pol in ['RR', 'XX']:
                        spec_plt = spec[0, b, :, :]
                    elif pol in ['LL', 'YY']:
                        spec_plt = spec[1, b, :, :]
                    elif pol in ['XY']:
                        spec_plt = spec[2, b, :, :]
                    elif pol in ['YX']:
                        spec_plt = spec[3, b, :, :]
                    elif pol == 'I':
                        if ('XX' in polnames) and ('YY' in polnames):
                            spec_plt = spec[0, b, :, :] + spec[1, b, :, :]
                        elif ('RR' in polnames) and ('LL' in polnames):
                            spec_plt = (spec[0, b, :, :] + spec[1, b, :, :]) / 2.
                        elif ('I' in polnames):
                            spec_plt = spec[0, b, :, :]
                    elif pol == 'V':
                        if ('XX' in polnames) and ('YY' in polnames):
                            #TODO: This does not seem to be correct. @Sijie Yu, could you please check?
                            spec_plt = spec[0, b, :, :] - spec[1, b, :, :]
                        elif ('RR' in polnames) and ('LL' in polnames):
                            spec_plt = (spec[0, b, :, :] - spec[1, b, :, :]) / 2.
                        elif ('V' in polnames):
                            spec_plt = spec[1, b, :, :]
                if ignore_gaps:
                    for n, fb in enumerate(fbreak):
                        loc = fb + n + 1
                        spec_plt = np.concatenate((spec_plt[:loc], np.zeros((1, ntim)) + np.nan, spec_plt[loc:]), 0)

                fig = plt.figure(figsize=(8, 4), dpi=100)
                ax = fig.add_subplot(111)

                if freq_unit.lower() == 'ghz':
                    freq_plt = freq / 1e9
                if freq_unit.lower() == 'mhz':
                    freq_plt = freq / 1e6
                if freq_unit.lower() == 'khz':
                    freq_plt = freq / 1e3

                # Change the default for Stokes V
                if pol == 'V':
                    cmap = 'gray'
                    if (vmax is None) and (vmin is None):
                        vmax = np.nanmax(np.abs(spec_plt))
                        vmin = -vmax
                    elif (vmax is None) and not (vmin is None):
                        vmax = -vmin
                    elif not (vmax is None) and (vmin is None):
                        vmin = -vmax
                    norm = colors.Normalize(vmax=vmax, vmin=vmin)

                im = ax.pcolormesh(tim_plt, freq_plt, spec_plt, cmap=cmap, norm=norm, shading='auto', rasterized=True)

                # make colorbar
                divider = make_axes_locatable(ax)
                cax_spec = divider.append_axes('right', size='1.5%', pad=0.05)
                clb_spec = plt.colorbar(im, ax=ax, cax=cax_spec)
                clb_spec.set_label('Intensity [{}]'.format(spec_unit_print))
                ax.set_xlim(tim_plt[tidx[0]], tim_plt[tidx[-1]])
                ax.set_ylim(freq_plt[fidx[0]], freq_plt[fidx[-1]])

                def format_coord(x, y):
                    col = np.argmin(np.absolute(tim_plt - x))
                    row = np.argmin(np.absolute(freq_plt - y))
                    if col >= 0 and col < ntim and row >= 0 and row < nfreq:
                        timstr = tim_[col].isot
                        flux = spec_plt[row, col]
                        return 'time {0} = {1}, freq {2} = {3:.3f} {4:s}, flux = {5:.2f} {6:s}'.format(col, timstr, row,
                                                                                                     y, freq_unit,
                                                                                                     flux, spec_unit_print)
                    else:
                        return 'x = {0}, y = {1:.3f}'.format(x, y)

                ax.format_coord = format_coord
                ax.set_ylabel('Frequency ({0:s})'.format(freq_unit))
                if bl:
                    ax.set_title('{0:s}-{1:s} dynamic spectrum @ bl {2:s} for pol {3:s}'.
                                  format(self.observatory, self.telescope, bl.split(';')[b], pol))
                else:
                    ax.set_title('{0:s}-{1:s} dynamic spectrum for pol {2:s}'.
                                  format(self.observatory, self.telescope, pol))
                locator = AutoDateLocator(minticks=2)
                ax.xaxis.set_major_locator(locator)
                formatter = AutoDateFormatter(locator)
                formatter.scaled[1 / 24] = '%D %H'
                formatter.scaled[1 / (24 * 60)] = '%H:%M'
                ax.xaxis.set_major_formatter(formatter)
                ax.set_autoscale_on(False)

            else:
                fig = plt.figure(figsize=(8, 6), dpi=100)
                if ('RR' in polnames) and ('LL' in polnames):
                    R_plot = np.absolute(spec[0, b, :, :])
                    L_plot = np.absolute(spec[1, b, :, :])
                    I_plot = (R_plot + L_plot) / 2.
                    V_plot = (R_plot - L_plot) / 2.
                if ('I' in polnames) and ('V' in polnames):
                    I_plot = spec[0, b, :, :]
                    V_plot = spec[1, b, :, :]
                    R_plot = I_plot + V_plot
                    L_plot = I_plot - V_plot
                if pol in ['RRLL', 'XXYY']:
                    spec_plt_1 = R_plot
                    spec_plt_2 = L_plot
                    polstr = [pol[:2], pol[2:]]
                elif pol == 'IV':
                    spec_plt_1 = I_plot
                    spec_plt_2 = V_plot
                    cmap2 = 'gray'
                    if (vmax2 is None) and (vmin2 is None):
                        vmax2 = np.nanmax(np.abs(spec_plt_2))
                        vmin2 = -vmax2
                    elif (vmax2 is None) and not (vmin2 is None):
                        vmax2 = -vmin2
                    elif not (vmax2 is None) and (vmin2 is None):
                        vmin2 = -vmax2
                    polstr = ['I', 'V']
                elif pol == 'IP':
                    # this is for Stokes I + polarization degree
                    spec_plt_1 = I_plot
                    spec_plt_2 = V_plot / I_plot
                    cmap2 = 'gray'
                    if (vmax2 is None) and (vmin2 is None):
                        vmax2 = 1.
                        vmin2 = -1.
                    elif (vmax2 is None) and not (vmin2 is None):
                        vmax2 = -vmin2
                    elif not (vmax2 is None) and (vmin2 is None):
                        vmin2 = -vmax2
                    polstr = ['I', 'P']

                if ignore_gaps:
                    for n, fb in enumerate(fbreak):
                        loc = fb + n + 1
                        spec_plt_1 = np.concatenate((spec_plt_1[:loc], np.zeros((1, ntim)) + np.nan, spec_plt_1[loc:]),
                                                    0)
                        spec_plt_2 = np.concatenate((spec_plt_2[:loc], np.zeros((1, ntim)) + np.nan, spec_plt_2[loc:]),
                                                    0)
                ax1 = fig.add_subplot(211)
                if freq_unit.lower() == 'ghz':
                    freq_plt = freq / 1e9
                if freq_unit.lower() == 'mhz':
                    freq_plt = freq / 1e6
                if freq_unit.lower() == 'khz':
                    freq_plt = freq / 1e3
                im = ax1.pcolormesh(tim_plt, freq_plt, spec_plt_1, cmap=cmap, norm=norm, shading='auto',
                                    rasterized=True)
                divider = make_axes_locatable(ax1)
                cax_spec = divider.append_axes('right', size='1.5%', pad=0.05)
                clb_spec = plt.colorbar(im, ax=ax1, cax=cax_spec)
                clb_spec.set_label('Intensity [{}]'.format(spec_unit_print))

                ax1.set_xlim(tim_plt[tidx[0]], tim_plt[tidx[-1]])
                ax1.set_ylim(freq_plt[fidx[0]], freq_plt[fidx[-1]])

                def format_coord(x, y):
                    col = np.argmin(np.absolute(tim_plt - x))
                    row = np.argmin(np.absolute(freq_plt - y))
                    if col >= 0 and col < ntim and row >= 0 and row < nfreq:
                        timstr = tim_[col].isot
                        flux = spec_plt_1[row, col]
                        return 'time {0} = {1}, freq {2} = {3:.3f} {4:s}, value = {5:.2f} {6:s}'.format(col, timstr, row,
                                                                                                     y, freq_unit,
                                                                                                     flux, spec_unit_print)
                    else:
                        return 'x = {0}, y = {1:.3f}'.format(x, y)

                ax1.format_coord = format_coord
                ax1.set_ylabel('Frequency ({0:s})'.format(freq_unit))

                locator = AutoDateLocator(minticks=2)
                ax1.xaxis.set_major_locator(locator)
                # ax1.xaxis.set_major_formatter(AutoDateFormatter(locator))
                formatter = AutoDateFormatter(locator)
                formatter.scaled[1 / 24] = '%D %H'
                formatter.scaled[1 / (24 * 60)] = '%H:%M'
                ax1.xaxis.set_major_formatter(formatter)
                if bl:
<<<<<<< HEAD
                    ax1.set_title('Dynamic spectrum @ bl ' + bl.split(';')[b] + ', pol ' + polstr[0])
                else:
                    ax1.set_title(f'Dynamic spectrum {polstr[0]}')
=======
                    ax1.set_title('{0:s}-{1:s} dynamic spectrum @ bl {2:s} for pol {3:s}'.\
                                  format(self.observatory, self.telescope, bl.split(';')[b], polstr[0]))
                else:
                    ax1.set_title('{0:s}-{1:s} dynamic spectrum for pol {2:s}'.\
                                  format(self.observatory, self.telescope, polstr[0]))

>>>>>>> 93eefd78
                ax1.set_autoscale_on(False)

                ax2 = fig.add_subplot(212, sharex=ax1, sharey=ax1)
                if cmap2 is None:
                    cmap2 = cmap
                if vmin2 is None:
                    vmin2 = vmin
                if vmax2 is None:
                    vmax2 = vmax
                norm2 = colors.Normalize(vmax=vmax2, vmin=vmin2)
                im = ax2.pcolormesh(tim_plt, freq_plt, spec_plt_2, cmap=cmap2, norm=norm2, shading='auto',
                                    rasterized=True)
                divider = make_axes_locatable(ax2)
                cax_spec = divider.append_axes('right', size='1.5%', pad=0.05)
                clb_spec = plt.colorbar(im, ax=ax2, cax=cax_spec)
                clb_spec.set_label('Intensity [{}]'.format(spec_unit_print))
                ax2.set_xlim(tim_plt[tidx[0]], tim_plt[tidx[-1]])
                ax2.set_ylim(freq_plt[fidx[0]], freq_plt[fidx[-1]])

                locator = AutoDateLocator(minticks=2)
                ax2.xaxis.set_major_locator(locator)
                formatter = AutoDateFormatter(locator)
                formatter.scaled[1 / 24] = '%D %H'
                formatter.scaled[1 / (24 * 60)] = '%H:%M'
                ax2.xaxis.set_major_formatter(formatter)

                def format_coord(x, y):
                    col = np.argmin(np.absolute(tim_plt - x))
                    row = np.argmin(np.absolute(freq_plt - y))
                    if col >= 0 and col < ntim and row >= 0 and row < nfreq:
                        timstr = tim_[col].isot
                        flux = spec_plt_2[row, col]
                        return 'time {0} = {1}, freq {2} = {3:.3f} {4:s}, value = {5:.2f} {6:s}'.format(col, timstr, row,
                                                                                                     y, freq_unit,
                                                                                                     flux, spec_unit_print)
                    else:
                        return 'x = {0}, y = {1:.3f}'.format(x, y)

                ax2.format_coord = format_coord
                ax2.set_ylabel('Frequency ({0:s})'.format(freq_unit))
                if bl:
<<<<<<< HEAD
                    ax2.set_title('Dynamic spectrum @ bl ' + bl.split(';')[b] + ', pol ' + polstr[1])
                else:
                    ax2.set_title(f'Dynamic spectrum {polstr[1]}')
=======
                    ax2.set_title('{0:s}-{1:s} dynamic spectrum @ bl {2:s} for pol {3:s}'.\
                                  format(self.observatory, self.telescope, bl.split(';')[b], polstr[1]))
                else:
                    ax2.set_title('{0:s}-{1:s} dynamic spectrum for pol {2:s}'.\
                                  format(self.observatory, self.telescope, polstr[1]))

>>>>>>> 93eefd78
                ax2.set_autoscale_on(False)

            fig.tight_layout()
        return fig<|MERGE_RESOLUTION|>--- conflicted
+++ resolved
@@ -97,7 +97,6 @@
     def __init__(self, fname=None, specfile=None, bl='', uvrange='', field='', scan='',
                  datacolumn='data', domedian=False, timeran=None, spw=None, timebin='0s', regridfreq=False,
                  fillnan=None, verbose=False, usetbtool=True, ds_normalised=False):
-        ## todo need to add a warning if the file does not exists
         if fname:
             if isinstance(fname, str):
                 if os.path.exists(fname):
@@ -108,14 +107,16 @@
                                        usetbtool=usetbtool, ds_normalised=ds_normalised)
                     else:
                         self.read(fname)
+                else:
+                    raise FileNotFoundError(f"The file {fname} does not exist.")
             else:
                 self.read(fname)
 
     def read(self, fname, source=None, *args, **kwargs):
-        ##TODO The existing implementation of the mapping between extensions and instruments requires refinement and sophistication. 
+        ##TODO The existing implementation of the mapping between extensions and instruments requires refinement and sophistication.
         # Explore potential optimization strategies to improve this process.
 
-        if type(fname) is str: 
+        if type(fname) is str:
             _known_extensions = {
                 ('fts', 'fits'): 'fits',
                 ('npz'): 'suncasa',
@@ -144,7 +145,7 @@
             self.freq_axis = freq
             self.bl = bl
             self.pol = pol
-            self.spec_unit = spec_unit 
+            self.spec_unit = spec_unit
             self.telescope = ''
             self.observatory = ''
 
@@ -747,7 +748,7 @@
         plt.show()
         return ret
 
-    def plot(self, pol='I', vmin=None, vmax=None, norm='log', cmap='viridis', cmap2='viridis', vmin2=None, vmax2=None, 
+    def plot(self, pol='I', vmin=None, vmax=None, norm='log', cmap='viridis', cmap2='viridis', vmin2=None, vmax2=None,
              timerange=None, freqrange=None, ignore_gaps=True, freq_unit='GHz', spec_unit=None):
         """
         pol: polarization for plotting
@@ -756,10 +757,10 @@
         freq_unit: 'kHz', 'MHz', or 'GHz'
         norm: 'linear', 'log', or any normalization from matplotlib.colors
         cmap: matplotlib's colormap name or instance
-        cmap2: Optional. This is used for plotting the second polarization. Ignored if pol only uses one polarization. 
-        vmin, vmax: When using scalar data and no explicit norm, vmin and vmax define the data range that the colormap covers. 
-            By default, the colormap covers the complete value range of the supplied data. 
-        vmin2, vmax2: Optional. This is used for plotting the second polarization. Ignored if pol only uses one polarization. 
+        cmap2: Optional. This is used for plotting the second polarization. Ignored if pol only uses one polarization.
+        vmin, vmax: When using scalar data and no explicit norm, vmin and vmax define the data range that the colormap covers.
+            By default, the colormap covers the complete value range of the supplied data.
+        vmin2, vmax2: Optional. This is used for plotting the second polarization. Ignored if pol only uses one polarization.
         spec_unit: Optional. Default to self.spec_unit. If different, try to convert (can only go from sfu to Jy or Jy to sfu).
         """
 
@@ -813,7 +814,7 @@
             nfreq, ntim = len(self.freq_axis), len(self.time_axis)
             npol = 1
             nbl = 1
-            polnames = self.pol 
+            polnames = self.pol
         else:
             (npol, nbl, nfreq, ntim) = spec.shape
             polnames = self.pol
@@ -1032,18 +1033,12 @@
                 formatter.scaled[1 / (24 * 60)] = '%H:%M'
                 ax1.xaxis.set_major_formatter(formatter)
                 if bl:
-<<<<<<< HEAD
-                    ax1.set_title('Dynamic spectrum @ bl ' + bl.split(';')[b] + ', pol ' + polstr[0])
-                else:
-                    ax1.set_title(f'Dynamic spectrum {polstr[0]}')
-=======
                     ax1.set_title('{0:s}-{1:s} dynamic spectrum @ bl {2:s} for pol {3:s}'.\
                                   format(self.observatory, self.telescope, bl.split(';')[b], polstr[0]))
                 else:
                     ax1.set_title('{0:s}-{1:s} dynamic spectrum for pol {2:s}'.\
                                   format(self.observatory, self.telescope, polstr[0]))
 
->>>>>>> 93eefd78
                 ax1.set_autoscale_on(False)
 
                 ax2 = fig.add_subplot(212, sharex=ax1, sharey=ax1)
@@ -1085,18 +1080,12 @@
                 ax2.format_coord = format_coord
                 ax2.set_ylabel('Frequency ({0:s})'.format(freq_unit))
                 if bl:
-<<<<<<< HEAD
-                    ax2.set_title('Dynamic spectrum @ bl ' + bl.split(';')[b] + ', pol ' + polstr[1])
-                else:
-                    ax2.set_title(f'Dynamic spectrum {polstr[1]}')
-=======
                     ax2.set_title('{0:s}-{1:s} dynamic spectrum @ bl {2:s} for pol {3:s}'.\
                                   format(self.observatory, self.telescope, bl.split(';')[b], polstr[1]))
                 else:
                     ax2.set_title('{0:s}-{1:s} dynamic spectrum for pol {2:s}'.\
                                   format(self.observatory, self.telescope, polstr[1]))
 
->>>>>>> 93eefd78
                 ax2.set_autoscale_on(False)
 
             fig.tight_layout()
