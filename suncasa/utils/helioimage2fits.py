import os, sys
import numpy as np
import sys
from math import *
import bisect
from astropy.time import Time
import astropy.units as u
import warnings
from suncasa.utils import fitsutils as fu
import ssl
from scipy.interpolate import interp1d

py3 = sys.version_info.major >= 3
if py3:
    ## CASA version >= 6
    from urllib.request import urlopen
else:
    ## CASA version < 6
    from urllib2 import urlopen

try:
    ## Full Installation of CASA 4, 5 and 6
    from taskinit import ms, tb, qa, iatool

    ia = iatool()
except:
    ## Modular Installation of CASA 6
    from casatools import ms as mstool
    from casatools import table, quanta, image

    ms = mstool()
    tb = table()
    qa = quanta()
    ia = image()

import sunpy

# check sunpy version
sunpy1 = sunpy.version.major >= 1
if sunpy1:
    from sunpy.coordinates import sun
else:
    from sunpy import sun

try:
    from astropy.io import fits as pyfits
except:
    try:
        import pyfits
    except ImportError:
        raise ImportError('Neither astropy nor pyfits exists in this CASA installation')


def ms_clearhistory(msfile):
    from taskinit import tb
    tb_history = msfile + '/HISTORY'
    os.system('cp -r {0} {0}_bk'.format(tb_history))
    tb.open(tb_history, nomodify=False)
    nrows = tb.nrows()
    if nrows > 0:
        tb.removerows(range(nrows))
    tb.close()


<<<<<<< HEAD
=======
def normalise(angle):  ### convenience function to normalise angles by 2 pi
    ### angle in radians
    b = int(angle / (2 * np.pi))
    return angle - b * (2 * np.pi)


>>>>>>> 6d9e51cf
def ms_restorehistory(msfile):
    tb_history = msfile + '/HISTORY'
    os.system('mv {0}_bk {0}'.format(tb_history))


def read_horizons(t0=None, dur=None, vis=None, observatory=None, verbose=False):
    '''
    This function visits JPL Horizons to retrieve J2000 topocentric RA and DEC of the solar disk center
    as a function of time.

    Keyword arguments:
    t0: Referece time in astropy.Time format
    dur: duration of the returned coordinates in days. Default to 1 minute
    vis: CASA visibility dataset (in measurement set format). If provided, use entire duration from
         the visibility data
    observatory: observatory code (from JPL Horizons). If not provided, use information from visibility.
         if no visibility found, use earth center (code=500)
    verbose: True to provide extra information

    Usage:
    >>> from astropy.time import Time
    >>> out = read_horizons(t0=Time('2017-09-10 16:00:00'), observatory='-81')
    >>> out = read_horizons(vis = 'mydata.ms')

    History:
    BC (sometime in 2014): function was first wrote, followed by a number of edits by BC and SY
    BC (2019-07-16): Added docstring documentation

    '''
    if not t0 and not vis:
        t0 = Time.now()
    if not dur:
        dur = 1. / 60. / 24.  # default to 1 minute
    if t0:
        try:
            btime = Time(t0)
        except:
            print('input time ' + str(t0) + ' not recognized')
            return -1
    if vis:
        if not os.path.exists(vis):
            print('Input ms data ' + vis + ' does not exist! ')
            return -1
        try:
            # ms.open(vis)
            # summary = ms.summary()
            # ms.close()
            # btime = Time(summary['BeginTime'], format='mjd')
            # etime = Time(summary['EndTime'], format='mjd')
            ## alternative way to avoid conflicts with importeovsa, if needed -- more time consuming
            if observatory == 'geocentric':
                observatory = '500'
            else:
                ms.open(vis)
                metadata = ms.metadata()
                if metadata.observatorynames()[0] == 'EVLA':
                    observatory = '-5'
                elif metadata.observatorynames()[0] == 'EOVSA' or metadata.observatorynames()[0] == 'FASR':
                    observatory = '-81'
                elif metadata.observatorynames()[0] == 'ALMA':
                    observatory = '-7'
                metadata.close()
                ms.close()
            tb.open(vis)
            btime_vis = Time(tb.getcell('TIME', 0) / 24. / 3600., format='mjd')
            etime_vis = Time(tb.getcell('TIME', tb.nrows() - 1) / 24. / 3600., format='mjd')
            tb.close()
            if verbose:
                print("Beginning time of this scan " + btime_vis.iso)
                print("End time of this scan " + etime_vis.iso)

            # extend the start and end time for jpl horizons by 0.5 hr on each end
            btime = Time(btime_vis.mjd - 0.5 / 24., format='mjd')
            dur = etime_vis.mjd - btime_vis.mjd + 1.0 / 24.
        except:
            print('error in reading ms file: ' + vis + ' to obtain the ephemeris!')
            return -1

    # default the observatory to geocentric, if none provided
    if not observatory:
        observatory = '500'

    etime = Time(btime.mjd + dur, format='mjd')

    try:
        cmdstr = "https://ssd.jpl.nasa.gov/api/horizons.api?format=text&TABLE_TYPE='OBSERVER'&QUANTITIES='1,17,20'&CSV_FORMAT='YES'&ANG_FORMAT='DEG'&CAL_FORMAT='BOTH'&SOLAR_ELONG='0,180'&CENTER='{}@399'&COMMAND='sun'&START_TIME='".format(
            observatory) + btime.iso.replace(' ', ',') + "'&STOP_TIME='" + etime.iso[:-4].replace(' ',
                                                                                                  ',') + "'&STEP_SIZE='1m'&SKIP_DAYLT='NO'&EXTRA_PREC='YES'&APPARENT='REFRACTED'"
        # cmdstr = "https://ssd.jpl.nasa.gov/horizons_batch.cgi?batch=1&TABLE_TYPE='OBSERVER'&QUANTITIES='1,17,20'&CSV_FORMAT='YES'&ANG_FORMAT='DEG'&CAL_FORMAT='BOTH'&SOLAR_ELONG='0,180'&CENTER='{}@399'&COMMAND='10'&START_TIME='".format(
        #     observatory) + btime.iso.replace(' ', ',') + "'&STOP_TIME='" + etime.iso[:-4].replace(' ',
        #                                                                                           ',') + "'&STEP_SIZE='1m'&SKIP_DAYLT='NO'&EXTRA_PREC='YES'&APPARENT='REFRACTED'"
        cmdstr = cmdstr.replace("'", "%27")
        # print('1################')
        # print(cmdstr)
        try:
            context = ssl._create_unverified_context()
            f = urlopen(cmdstr, context=context)
        except:
            f = urlopen(cmdstr)
        lines = f.readlines()
        f.close()
    except:
        # todo use geocentric coordinate for the new VLA data
        import requests, collections
        params = collections.OrderedDict()
        # params['batch'] = '1'
        # params['TABLE_TYPE'] = "'OBSERVER'"
        # params['QUANTITIES'] = "'1,17,20'"
        # params['CSV_FORMAT'] = "'YES'"
        # params['ANG_FORMAT'] = "'DEG'"
        # params['CAL_FORMAT'] = "'BOTH'"
        # params['SOLAR_ELONG'] = "'0,180'"
        # if observatory == '500':
        #     params['CENTER'] = "'500'"
        # else:
        #     params['CENTER'] = "'{}@399'".format(observatory)
        # params['COMMAND'] = "'10'"
        # params['START_TIME'] = "'{}'".format(btime.iso[:-4].replace(' ', ','))
        # params['STOP_TIME'] = "'{}'".format(etime.iso[:-4].replace(' ', ','))
        # params['STEP_SIZE'] = "'1m'"
        # params['SKIP_DAYLT'] = "'NO'"
        # params['EXTRA_PREC'] = "'YES'"
        # params['APPAENT'] = "'REFRACTED'"
        # results = requests.get("https://ssd.jpl.nasa.gov/horizons_batch.cgi", params=params)

        params['EPHEM_TYPE'] = "'OBSERVER'"
        params['QUANTITIES'] = "'1,17,20'"
        params['CSV_FORMAT'] = "'YES'"
        params['ANG_FORMAT'] = "'DEG'"
        params['CAL_FORMAT'] = "'BOTH'"
        params['SOLAR_ELONG'] = "'0,180'"
        if observatory == '500':
            params['CENTER'] = "'500'"
        else:
            params['CENTER'] = "'{}@399'".format(observatory)
        params['COMMAND'] = "'sun'"
        params['START_TIME'] = "'{}'".format(btime.iso[:-4].replace(' ', ','))
        params['STOP_TIME'] = "'{}'".format(etime.iso[:-4].replace(' ', ','))
        params['STEP_SIZE'] = "'1m'"
        params['SKIP_DAYLT'] = "'NO'"
        params['EXTRA_PREC'] = "'YES'"
        params['APPARENT'] = "'REFRACTED'"
        results = requests.get("https://ssd.jpl.nasa.gov/api/horizons.api?format=text", params=params)
        # print('2################')
        # print(results)
        lines = [ll for ll in results.iter_lines()]

    # add a check for python 3
    if py3:
        lines = [l.decode('utf-8', 'backslashreplace') for l in lines]

    # print(lines)
    nline = len(lines)
    istart = 0
    for i in range(nline):
        if lines[i][0:5] == '$$SOE':  # start recording
            istart = i + 1
        if lines[i][0:5] == '$$EOE':  # end recording
            iend = i
    newlines = lines[istart:iend]
    nrec = len(newlines)
    ephem_ = []
    t = []
    ra = []
    dec = []
    p0 = []
    delta = []
    for line in newlines:
        items = line.split(',')
        t.append(Time(float(items[1]), format='jd').mjd)
        ra.append(np.radians(float(items[4])))
        dec.append(np.radians(float(items[5])))
        p0.append(float(items[6]))
        delta.append(float(items[8]))
    # convert list of dictionary to a dictionary of arrays
    ephem = {'time': t, 'ra': ra, 'dec': dec, 'p0': p0, 'delta': delta}
    return ephem


<<<<<<< HEAD
def read_msinfo(vis=None, msinfofile=None, use_scan_time=True):
=======
def read_msinfo(vis=None, msinfofile=None, use_ephem=True, interp_to_scan=False, verbose=False):
    """
    Module ot read CASA measurement set and return RA, DEC, and time stamps of the phase center.
    Options for returning those from the emphemeris table (if available) or use those from the FIELD table.
    Parameters
    ----------
    vis: (required) path to the input CASA measurement set
    msinfofile: (optional) path/name of the saved numpy .npz file
    use_ephem: (optional) if True (default), use the enclosed emphemeris table, otherwise use RA/DEC of the FIELD table
    interp_to_scan: (optional) if True, the entries of the emphemeris table
        are interpolated to the beginning of each scan. This is mainly for backward compatibility. Default is False.
    Returns
    -------
    msinfo: A dictionary contains necessary information for ephem_to_helio()
        vis: CASA measurement set
        observatory: Name of the observatory. May be used if they default to phase at the solar center.
        scans: summary info of the scans
        fieldids: a list of all FIELD ids
        scan_start_times: list of the start times of all scans, in mjd
        scan_end_times: list of the end times of all scans, in mjd
        btimes: time stamps used by ephem_to_helio() to determine the image/phase center shifts, in mjd
        ras: corresponding RA coordinates used by ephem_to_helio() to determine the image/phase center shifts, in rad
        decs: corresponding DEC coordinates used by ephem_to_helio() to determine the image/phase center shifts, in rad
    """
>>>>>>> 6d9e51cf
    import glob
    # read MS information #
    msinfo = dict.fromkeys(['vis', 'scans', 'fieldids', 'btimes', 'btimestr', 'inttimes', 'ras', 'decs', 'observatory'])
    ms.open(vis)
    metadata = ms.metadata()
    observatory = metadata.observatorynames()[0]
    if verbose:
        print('This measurement set has these fields: ', metadata.fieldnames())
    scans = ms.getscansummary()
    scanids = sorted(scans.keys(), key=lambda x: int(x))
    nscanid = len(scanids)
    btimes = []
    btimestr = []
    etimes = []
    fieldids = []
    inttimes = []
    dirs = []
<<<<<<< HEAD
    ras = []
    decs = []
    ephem_file = glob.glob(vis + '/FIELD/EPHEM*.tab')
    if ephem_file:
        print('Loading ephemeris info from {}'.format(ephem_file[0]))
        tb.open(ephem_file[0])
        col_ra = tb.getcol('RA')
        col_dec = tb.getcol('DEC')
        col_mjd = tb.getcol('MJD')
        if use_scan_time:
            from scipy.interpolate import interp1d
            f_ra = interp1d(col_mjd, col_ra)
            f_dec = interp1d(col_mjd, col_dec)
            for idx, scanid in enumerate(scanids):
                btimes.append(scans[scanid]['0']['BeginTime'])
                etimes.append(scans[scanid]['0']['EndTime'])
                fieldid = scans[scanid]['0']['FieldId']
                fieldids.append(fieldid)
                inttimes.append(scans[scanid]['0']['IntegrationTime'])
            ras = f_ra(np.array(btimes))
            decs = f_dec(np.array(btimes))
            ras = qa.convert(qa.quantity(ras, 'deg'), 'rad')
            decs = qa.convert(qa.quantity(decs, 'deg'), 'rad')
        else:
            ras = qa.convert(qa.quantity(col_ra, 'deg'), 'rad')
            decs = qa.convert(qa.quantity(col_dec, 'deg'), 'rad')
    else:
        for idx, scanid in enumerate(scanids):
            btimes.append(scans[scanid]['0']['BeginTime'])
            etimes.append(scans[scanid]['0']['EndTime'])
            fieldid = scans[scanid]['0']['FieldId']
            fieldids.append(fieldid)
            inttimes.append(scans[scanid]['0']['IntegrationTime'])
            dir = ms.getfielddirmeas('PHASE_DIR', fieldid)
            dirs.append(dir)
            ras.append(dir['m0'])
            decs.append(dir['m1'])
    ms.close()
    btimestr = [qa.time(qa.quantity(btimes[idx], 'd'), form='fits', prec=10)[0] for idx in range(nscanid)]
=======
    ras_scan = []
    decs_scan = []

    for idx, scanid in enumerate(scanids):
        btimes_scan.append(scans[scanid]['0']['BeginTime'])
        etimes_scan.append(scans[scanid]['0']['EndTime'])
        fieldid = scans[scanid]['0']['FieldId']
        fieldids.append(fieldid)
        inttimes.append(scans[scanid]['0']['IntegrationTime'])
        dir = ms.getfielddirmeas('PHASE_DIR', fieldid)
        dirs.append(dir)
        ras_scan.append(dir['m0'])
        decs_scan.append(dir['m1'])

    # TODO: a caveat is that here we assume that there is only one ephemeris object in the ms
    if metadata.nfields() > 1:
        print('Warning!!! Multiple fields found in this measurement set. Will only select the first one!')

    metadata.close()
    ms.close()
    ephem_table = glob.glob(vis + '/FIELD/EPHEM0*.tab')
    if use_ephem and len(ephem_table) == 1:
        if verbose:
            print('Found ephemeris table {}. Loading data...'.format(ephem_table[0]))
        tb.open(ephem_table[0])
        col_ra = tb.getcol('RA')
        col_dec = tb.getcol('DEC')
        col_mjd = tb.getcol('MJD')
        tb.close()
        # check if the ephemeris has time that are 1 hour earlier than the measurement set
        idx, = np.where((col_mjd < (btimes_scan[0] - 1. / 24.)) | ((col_mjd > (etimes_scan[-1] + 1. / 24.))))
        if len(idx) > 0:
            print('Warning!!! I found that the ephemeris table has times that are outside that of the ms data.')
            print('Select those within +-1 hr of the ms data. Please proceed with caution...')
            col_ra = col_ra[idx]
            col_dec = col_dec[idx]
            col_mjd = col_mjd[idx]

        # Down-sample the ephemeris data to 60 s cadence (corresponding to <0.2" of shift due to solar rotation)
        dt_sec = np.median(np.diff(col_mjd)) * 24. * 3600.
        if dt_sec < 60.:
            if verbose:
                print('Ephemeris has a (median) cadence of {0:.3f}s. Down-sample to 60s.'.format(dt_sec))
            nt_res = int((col_mjd[-1] - col_mjd[0]) * 24. * 3600. / 60.)
            if nt_res > 2:
                btimes_res = np.linspace(col_mjd[0], col_mjd[-1], nt_res)
                f_ra = interp1d(col_mjd, col_ra, kind='linear')
                f_dec = interp1d(col_mjd, col_dec, kind='linear')
                ras_ = f_ra(np.array(btimes_res))
                decs_ = f_dec(np.array(btimes_res))
                ras = qa.convert(qa.quantity(ras_, 'deg'), 'rad')
                decs = qa.convert(qa.quantity(decs_, 'deg'), 'rad')
                btimes = btimes_res
        else:
            ras = qa.convert(qa.quantity(col_ra, 'deg'), 'rad')
            decs = qa.convert(qa.quantity(col_dec, 'deg'), 'rad')
            btimes = col_mjd

        if interp_to_scan:
            f_ra = interp1d(col_mjd, col_ra, kind='linear')
            f_dec = interp1d(col_mjd, col_dec, kind='linear')
            ras_ = f_ra(np.array(btimes_scan))
            decs_ = f_dec(np.array(btimes_scan))
            ras = qa.convert(qa.quantity(ras_, 'deg'), 'rad')
            decs = qa.convert(qa.quantity(decs_, 'deg'), 'rad')
            btimes = btimes_scan

    else:
        ras = ras_scan
        decs = decs_scan
        btimes = btimes_scan

    # put the relevent information into the dictionary
    btimestr = [qa.time(qa.quantity(btime, 'd'), form='fits', prec=10)[0] for btime in btimes]
>>>>>>> 6d9e51cf
    msinfo['vis'] = vis
    msinfo['scans'] = scans
    msinfo['fieldids'] = fieldids
<<<<<<< HEAD
=======
    msinfo['inttimes'] = inttimes

    msinfo['scan_start_times'] = btimes_scan
    msinfo['scan_end_times'] = etimes_scan
>>>>>>> 6d9e51cf
    msinfo['btimes'] = btimes
    msinfo['btimestr'] = btimestr
    msinfo['ras'] = ras
    msinfo['decs'] = decs
<<<<<<< HEAD
    msinfo['observatory'] = observatory
=======

>>>>>>> 6d9e51cf
    if msinfofile:
        np.savez(msinfofile, vis=vis, observatory=observatory, scans=scans, fieldids=fieldids, inttimes=inttimes,
                 btimes=btimes, btimestr=btimestr, ras=ras, decs=decs)
    return msinfo


<<<<<<< HEAD
def ephem_to_helio(vis=None, ephem=None, msinfo=None, reftime=None, polyfit=None, usephacenter=False):
    '''1. Take a solar ms database, read the scan and field information, find out the pointings (in RA and DEC)
       2. Compare with the ephemeris of the solar disk center (in RA and DEC)
       3. Generate VLA pointings in heliocentric coordinates
=======
def ephem_to_helio(vis=None, ephem=None, msinfo=None, reftime=None, dopolyfit=True, usephacenter=True, verbose=False):
    '''
    Module for calculating offsets of the phase center to the solar disk center using the following steps
    1. Take a solar ms database, read the scan and field information, find out the phase centers (in RA and DEC).
        This step is done with read_msinfo()
    2. Compare with the ephemeris of the solar disk center (in RA and DEC)
    3. Record RA/DEC of the phase center and offsets in RA/DEC and Helioprojective Cartesian coordinates (solar X/Y)
>>>>>>> 6d9e51cf
       inputs:
           msinfo: CASA MS information, output from read_msinfo
           ephem: solar ephem, output from read_horizons
           reftime: list of reference times (e.g., used for imaging)
                    CASA standard time format, either a single time (e.g., '2012/03/03/12:00:00'
                    or a time range (e.g., '2012/03/03/12:00:00~2012/03/03/13:00:00'. If the latter,
                    take the midpoint of the timerange for reference. If no date specified, take
                    the date of the first scan
           dopolyfit: Bool. Default: True. Works for MS database with only one source with continously tracking.
                    Disabled if usephacenter=False.
           usephacenter: Bool -- if True, correct for the RA and DEC in the ms file based on solar empheris.
                                 Otherwise assume the phasecenter is pointed to the solar disk center
                                 (EOVSA case)

       return value:
           helio: a list of VLA pointing information
                   reftimestr: reference time, in FITS format string
                   reftime: reference time, in mjd format
                   ra: actual RA of phasecenter in the ms file at the reference time (interpolated)
                   dec: actual DEC of phasecenter in the ms file at the reference time (interpolated)
                   # CASA uses only RA and DEC of the closest field (e.g. in clean) #
                   ra_fld: RA of the CASA reference pointing direction, in radian
                   dec_fld: DEC of the CASA reference pointing direction, in radian
                   ra0: RA of the solar disk center, in radian
                   dec0: DEC of the solar disk center, in radian
                   raoff: RA offset of the phasecenter in the ms file to solar disk center, in arcsec
                   decoff: DEC offset of the phasecenter in the ms file to solar disk center, in arcsec
                   refx: heliocentric X offset of the phasecenter in the ms file to solar disk center, in arcsec
                   refy: heliocentric Y offset of the phasecenter in the ms file to solar disk center, in arcsec
    ######## Example #########
        from suncasa.utils import helioimage2fits as hf
        vis = vis = '22B-174_20221031_sun.1s.cal.ms'
        ephem = hf.ephem_to_helio(vis=vis, reftime='2022/10/31/20:37:10~2022/10/31/20:37:20', dopolyfit=True,
                        usephacenter=True, verbose=True)
        # Read out the ms information takes some time. To save time, one can read out the ms information first
            and supply the record here for registering multiple images. It will skip the read_msinfo() step.
        msinfo = hf.read_msinfo(vis=vis, verbose=True)
        ephem = hf.ephem_to_helio(vis=vis, msinfo=msinfo, reftime='2022/10/31/20:37:10~2022/10/31/20:37:20',
                                 dopolyfit=True, usephacenter=True, verbose=True)
    '''
    if not vis or not os.path.exists(vis):
        raise ValueError('Please provide information of the MS database!')

    if not msinfo:
        msinfo0 = read_msinfo(vis, verbose=verbose)
    else:
        if isinstance(msinfo, str):
            try:
                msinfo0 = np.load(msinfo)
            except:
                raise ValueError('The specified input msinfo file does not exist!')
        elif isinstance(msinfo, dict):
            msinfo0 = msinfo
        else:
            raise ValueError('msinfo should be either a numpy npz or a dictionary')
    if verbose:
        print('msinfo is derived from: {0:s}'.format(msinfo0['vis']))
    # scans = msinfo0['scans']
    fieldids = msinfo0['fieldids']
    btimes = msinfo0['btimes']
    btimestr = msinfo0['btimestr']
    inttimes = msinfo0['inttimes']
    ras = msinfo0['ras']
    decs = msinfo0['decs']
<<<<<<< HEAD
=======
    scan_start_times = msinfo0['scan_start_times']

>>>>>>> 6d9e51cf
    if 'observatory' in msinfo0.keys():
        if msinfo0['observatory'] == 'EOVSA' or msinfo0['observatory'] == 'FASR':
            usephacenter = False

    if (not ephem) and usephacenter:
        ephem = read_horizons(vis=vis)

    if type(ras) is list:
        ra_rads = [ra['value'] for ra in ras]
    elif type(ras) is dict:
        ra_rads = ras['value']
    else:
        print('Type of msinfo0["ras"] unrecognized.')
        return 0
    if type(decs) is list:
        dec_rads = [dec['value'] for dec in decs]
    elif type(decs) is dict:
        dec_rads = decs['value']
    else:
        print('Type of msinfo0["decs"] unrecognized.')
    # fit 2nd order polynomial fits to the RAs and DECs #
    if dopolyfit:
        from suncasa.utils import fit_planet_position as fp
        if verbose:
            print('Use polynomial fit to interpolate the ms ephemeris data')
            print('Ephemeris start and end time', btimestr[0], btimestr[-1])
            print('Number of ephemeris data points used for polyfit', len(btimes))
        res = fp.fit_planet_positions(btimes, ras['value'], decs['value'], allowed_error=0.05)
        if res[0] == 0:  # success
            reftime_poly = res[1]
            cra = np.flip(np.array(res[2]))
            cdec = np.flip(np.array(res[3]))
            ra_diff = (np.polyval(cra, btimes - reftime_poly) - ras['value']) * 180. / np.pi * 3600.
            dec_diff = (np.polyval(cdec, btimes - reftime_poly) - decs['value']) * 180. / np.pi * 3600.
            if verbose:
                print('Maximum deviation of the polynomial fit in RA, DEC is {0:.2f}", {1:.2f}"'.format(
                    np.nanmax(ra_diff), np.max(dec_diff)))
        else:
            print('Polyfit cannot achieve the required accuracy. Use linear interpolation instead.')

    # find out phase center infomation in ms according to the input time or timerange #
    if not reftime:
        raise ValueError('Please specify a reference time of the image')
    if type(reftime) == str:
        reftime = [reftime]
    if (not isinstance(reftime, list)):
        print('input "reftime" is not a valid list. Abort...')

    nreftime = len(reftime)
    helio = []
    for reftime0 in reftime:
        helio0 = dict.fromkeys(
            ['reftimestr', 'reftime', 'ra', 'dec', 'ra_fld', 'dec_fld', 'raoff', 'decoff', 'refx', 'refy', 'p0'])
        helio0['reftimestr'] = reftime0
        if '~' in reftime0:
            # if reftime0 is specified as a timerange
            try:
                [tbg0, tend0] = reftime0.split('~')
                tbg_d = qa.getvalue(qa.convert(qa.totime(tbg0), 'd'))[0]
                tend_d = qa.getvalue(qa.convert(qa.totime(tend0), 'd'))[0]
                tdur_s = (tend_d - tbg_d) * 3600. * 24.
                # if no date is specified, add up the date of the first scan
                if tend_d < 1.:
                    if tend_d >= tbg_d:
                        tend_d += int(btimes[0])
                    else:
                        tend_d += int(btimes[0]) + 1
                if tbg_d < 1.:
                    tbg_d += int(btimes[0])
                tref_d = (tbg_d + tend_d) / 2.
            except:
                print('Error in converting the input reftime: ' + str(reftime0) + '. Aborting...')
        else:
            # if reftime0 is specified as a single value
            try:
                tref_d = qa.getvalue(qa.convert(qa.totime(reftime0), 'd'))[0]
                # if no date is specified, add up the date of the first scan
                if tref_d < 1.:
                    tref_d += int(btimes[0])
                tbg_d = tref_d
                # use the intergration time
                # ind = bisect.bisect_left(btimes, tref_d)
                # if msinfo0['etimes']:
                #    tdur_s = inttimes[ind - 1]
                # else:
                #    tdur_s = np.mean(inttimes)
                tdur_s = 1.
            except:
                print('Error in converting the input reftime: ' + str(reftime0) + '. Aborting...')
        helio0['reftime'] = tref_d
        # helio0['date-obs'] = qa.time(qa.quantity(tbg_d, 'd'), form='fits', prec=10)[0]
        # helio0['exptime'] = tdur_s

        # find out phase center RA and DEC in the measurement set according to the reference time
        # if dopolyfit, then use the polynomial fit to interpolate
        inttime = np.nanmean(inttimes)
        ind = bisect.bisect_left(btimes, tref_d)
        if ind > 1:
            # meaning the reference time is AFTER the start time of the ms ephemeris data
            dt = tref_d - btimes[ind - 1]
            if ind < len(btimes):
<<<<<<< HEAD
=======
                # the reference time falls into the time range of the ms ephemeris data
>>>>>>> 6d9e51cf
                scanlen = btimes[ind] - btimes[ind - 1]
                (ra_b, ra_e) = (ra_rads[ind - 1], ra_rads[ind])
                (dec_b, dec_e) = (dec_rads[ind - 1], dec_rads[ind])
            if ind >= len(btimes):
<<<<<<< HEAD
=======
                # the reference time falls after the last ephemeris record
                print('Warning!!! The provided reference time falls AFTER the last ephemeris record.')
                print('            I have to use the last record to register the image')
>>>>>>> 6d9e51cf
                scanlen = btimes[ind - 1] - btimes[ind - 2]
                (ra_b, ra_e) = (ra_rads[ind - 2], ra_rads[ind - 1])
                (dec_b, dec_e) = (dec_rads[ind - 2], dec_rads[ind - 1])
        if ind == 1:  # only one recorded exists (e.g., data imported from AIPS)
            print('Warning!!! Only one record exists in the ms ephemeris record.')
            print('           I have to use this only record to register the image.')
            ra_b = ra_rads[ind - 1]
            ra_e = ra_b
            dec_b = dec_rads[ind - 1]
            dec_e = dec_b
            scanlen = 10.  # radom value
            dt = 0.
        if ind < 1:
            print('Warning!!! The provided reference time falls BEFORE the first ephemeris record.')
            print('           Trying if it is within the integration time of the first record.')
            if np.abs((tref_d - btimes[0]) * 24 * 3600) < inttime / 2.0:
                ind = 1
                ra_b = ra_rads[ind - 1]
                ra_e = ra_b
                dec_b = dec_rads[ind - 1]
                dec_e = dec_b
                scanlen = 10.  # radom value
                dt = 0.
            else:
<<<<<<< HEAD
                raise ValueError('Reference time does not fall into the scan list!')
        if polyfit:
            ra = cra[0] * tref_d ** 2. + cra[1] * tref_d + cra[2]
            dec = cdec[0] * tref_d ** 2. + cdec[1] * tref_d + cdec[2]
        # if not, use linearly interpolated RA and DEC at the beginning of this scan and next scan
=======
                raise ValueError('Reference time does not fall into the provided ephemeris record')
        if dopolyfit:
            ra = np.polyval(cra, tref_d - reftime_poly)
            dec = np.polyval(cdec, tref_d - reftime_poly)
>>>>>>> 6d9e51cf
        else:
            ra = ra_b + (ra_e - ra_b) / scanlen * dt
            dec = dec_b + (dec_e - dec_b) / scanlen * dt
        if ra < 0:
            ra += 2. * np.pi
        if ra_b < 0:
            ra_b += 2. * np.pi

        # compare with ephemeris from JPL Horizons
        if not usephacenter:
            # Do not need to read the information from the measurement set
            if msinfo0['observatory'] == 'EVLA':
                observatory_id = '-5'
            elif msinfo0['observatory'] == 'EOVSA' or msinfo0['observatory'] == 'FASR':
                observatory_id = '-81'
            elif msinfo0['observatory'] == 'ALMA':
                observatory_id = '-7'
<<<<<<< HEAD
            ephem = read_horizons(Time(tref_d, format='mjd'), observatory = observatory_id)
=======
            if not ephem:
                ephem = read_horizons(Time(tref_d, format='mjd'), observatory=observatory_id)
>>>>>>> 6d9e51cf

        times_ephem = ephem['time']
        ras_ephem = ephem['ra']
        decs_ephem = ephem['dec']
        p0s_ephem = ephem['p0']

        if usephacenter:
            if len(times_ephem) > 1:
                f_ra = interp1d(times_ephem, ras_ephem, kind='linear')
                f_dec = interp1d(times_ephem, decs_ephem, kind='linear')
                f_p0 = interp1d(times_ephem, p0s_ephem, kind='linear')
                ra0 = f_ra(tref_d)
                dec0 = f_dec(tref_d)
                p0 = f_p0(tref_d)
            else:
                try:
                    ra0 = ras_ephem[0]
                    dec0 = decs_ephem[0]
                    p0 = p0s_ephem[0]
                except:
                    print("Error in retrieving info from JPL solar ephemeris!")
            if ra0 < 0:
                ra0 += 2. * np.pi

            # RA and DEC offset in arcseconds
            decoff = degrees((dec - dec0)) * 3600.
            raoff = degrees((ra - ra0) * cos(dec)) * 3600.
            # Convert into heliocentric offsets
            prad = -radians(p0)
            refx = (-raoff) * cos(prad) - decoff * sin(prad)
            refy = (-raoff) * sin(prad) + decoff * cos(prad)
            helio0['raoff'] = raoff
            helio0['decoff'] = decoff
            helio0['refx'] = refx
            helio0['refy'] = refy
            helio0['ra0'] = ra0
            helio0['dec0'] = dec0
            helio0['p0'] = p0
        else:
            helio0['raoff'] = 0.
            helio0['decoff'] = 0.
            helio0['refx'] = 0.
            helio0['refy'] = 0.
            helio0['ra0'] = ras_ephem[0]
            helio0['dec0'] = decs_ephem[0]
            helio0['p0'] = p0s_ephem[0]

<<<<<<< HEAD
        helio0['ra'] = ra  # ra of the actual pointing
        helio0['dec'] = dec  # dec of the actual pointing
=======
        helio0['ra'] = ra  # ra of the actual phase center
        helio0['dec'] = dec  # dec of the actual phase center

        ind = bisect.bisect_left(scan_start_times, tref_d)
        if ind > 1:
            dt = tref_d - scan_start_times[ind - 1]
            if ind < len(scan_start_times):
                fieldid = fieldids[ind]
                ms.open(vis)
                dir = ms.getfielddirmeas('PHASE_DIR', fieldid)
                ra_b = dir['m0']['value']
                dec_b = dir['m1']['value']
                if ra_b < 0:
                    ra_b += 2. * np.pi
                ms.close()
            if ind >= len(btimes):
                (ra_b, ra_e) = (ra_rads[ind - 2], ra_rads[ind - 1])
                (dec_b, dec_e) = (dec_rads[ind - 2], dec_rads[ind - 1])
>>>>>>> 6d9e51cf
        helio0['ra_fld'] = ra_b  # ra of the field, used as the reference in e.g., clean
        helio0['dec_fld'] = dec_b  # dec of the field, used as the refenrence in e.g., clean
        # helio['r_sun']=np.degrees(R_sun.value/(au.value*delta0))*3600. #in arcsecs
        helio.append(helio0)
    return helio


def getbeam(imagefile=None, beamfile=None):
    if not imagefile:
        raise ValueError('Please specify input images')
    bmaj = []
    bmin = []
    bpa = []
    beamunit = []
    bpaunit = []
    chans = []
    nimg = len(imagefile)
    for n in range(nimg):
        img = imagefile[n]
        bmaj_ = []
        bmin_ = []
        bpa_ = []
        if not os.path.exists(img):
            warnings.warn('{} does not exist!'.format(img))
            beamunit_ = []
            bpaunit_ = []
            chans_ = []
        else:
            ia.open(img)
            sum = ia.summary()
            ia.close()
            ia.done()
            if 'perplanebeams' in sum.keys():  # beam vary with frequency
                nbeams = sum['perplanebeams']['nChannels']
                beams = sum['perplanebeams']['beams']
                chans_ = [key[1:] for key in beams.keys()]
                chans_.sort(key=float)
                for chan in chans_:
                    bmaj0 = beams['*' + chan]['*0']['major']['value']
                    bmaj_.append(bmaj0)
                    bmin0 = beams['*' + chan]['*0']['minor']['value']
                    bmin_.append(bmin0)
                    bpa0 = beams['*' + chan]['*0']['positionangle']['value']
                    bpa_.append(bpa0)
                beamunit_ = beams['*' + chans_[0]]['*0']['major']['unit']
                bpaunit_ = beams['*' + chans_[0]]['*0']['positionangle']['unit']
            if 'restoringbeam' in sum.keys():  # only one beam
                bmaj_.append(sum['restoringbeam']['major']['value'])
                bmin_.append(sum['restoringbeam']['minor']['value'])
                bpa_.append(sum['restoringbeam']['positionangle']['value'])
                beamunit_ = sum['restoringbeam']['major']['unit']
                bpaunit_ = sum['restoringbeam']['positionangle']['unit']
                nbeams = 1
                chans_ = [0]

        bmaj.append(bmaj_)
        bmin.append(bmin_)
        bpa.append(bpa_)
        beamunit.append(beamunit_)
        bpaunit.append(bpaunit_)
        chans.append(chans_)
    if beamfile:  # write beams to ascii file
        print('Writing beam info to ascii file...')
        f = open(beamfile, 'w')
        f.write('CHANNEL No., BMAJ (' + beamunit[0] + '), BMIN (' + beamunit[0] + '), BPA (' + bpaunit[0] + ')')
        f.write("\n")
        for n in range(nimg):
            f.write('----For image: ' + imagefile[n] + '----')
            f.write('\n')
            chans_ = chans[n]
            for i in range(len(chans_)):
                f.write(str(chans_[i]) + ', ' + str(bmaj[n][i]) + ', ' + str(bmin[n][i]) + ', ' + str(bpa[n][i]))
                f.write("\n")
        f.close()
    return bmaj, bmin, bpa, beamunit, bpaunit


def imreg(vis=None, imagefile=None, timerange=None,
          ephem=None, msinfo=None, fitsfile=None,
          usephacenter=True, dopolyfit=True, reftime=None, offsetfile=None, beamfile=None,
          toTb=False, sclfactor=1.0, p_ang=False, overwrite=True,
          deletehistory=False, subregion='', docompress=False, verbose=False):
    ''' 
    main routine to register CASA images
           Required Inputs:
               vis: STRING. CASA measurement set from which the image is derived
               imagefile: STRING or LIST. name of the input CASA image
               timerange: STRING or LIST. timerange used to generate the CASA image, must have the same length as the input images. 
                          Each element should be in CASA standard time format, e.g., '2012/03/03/12:00:00~2012/03/03/13:00:00'
           Optional Inputs:
               msinfo: DICTIONARY. CASA MS information, output from read_msinfo. If not provided, generate one from the supplied vis
               ephem: DICTIONARY. solar ephem, output from read_horizons. 
                      If not provided, query JPL Horizons based on time info of the vis (internet connection required)
               fitsfile: STRING or LIST. name of the output registered fits files
               toTb: Bool. Convert the default Jy/beam to brightness temperature?
               sclfactor: scale the image values up by its value (to compensate VLA 20 dB attenuator)
               verbose: Bool. Show more diagnostic info if True.
               usephacenter: Bool -- if True, correct for the RA and DEC in the ms file based on solar empheris.
                                     Otherwise assume the phasecenter is correctly pointed to the solar disk center
                                     (EOVSA case)
               dopolyfit: Bool -- if True, fit the ephemeris from the measurement set using a polynomial fit.
                                  if False, just use linear interpolation
               ###### The following two parameters are only meant for temporary fixes ########################
               reftime: STRING or LIST. ONLY USED IF ANOTHER TIME (OTHER THAN TIME TO MAKE THE IMAGE)
                        IS NEEDED TO FIND RA AND DEC.
                        Each element should be in CASA standard time format, e.g., '2012/03/03/12:00:00'
               offsetfile: optionally provide an offset with a series of solar x and y offsets with timestamps
               ###############################################################################################
               subregion: Region selection. See 'help par.region' for details.
    Usage:
    >>> from suncasa.utils import helioimage2fits as hf
    >>> hf.imreg(vis='mydata.ms', imagefile='myimage.image', fitsfile='myimage.fits',
                 timerange='2017/08/21/20:21:10~2017/08/21/20:21:18')
    The output fits file is 'myimage.fits'

    History:
    BC (sometime in 2014): function was first wrote, followed by a number of edits by BC and SY
    BC (2019-07-16): Added checks for stokes parameter. Verified that for converting from Jy/beam to brightness temperature,
                     the convention of 2*k_b*T should always be used. I.e., for unpolarized source, stokes I, RR, LL, XX, YY, 
                     etc. in the output CASA images from (t)clean should all have same values of radio intensity 
                     (in Jy/beam) and brightness temperature (in K).

    '''

    if deletehistory:
        ms_clearhistory(vis)

    if not imagefile:
        raise ValueError('Please specify input image')
    if not timerange:
        raise ValueError('Please specify timerange of the input image')
    if type(imagefile) == str:
        imagefile = [imagefile]
    if type(timerange) == str:
        timerange = [timerange]
    if not fitsfile:
        fitsfile = [img + '.fits' for img in imagefile]
    if type(fitsfile) == str:
        fitsfile = [fitsfile]
    nimg = len(imagefile)
    if len(timerange) != nimg:
        raise ValueError('Number of input images does not equal to number of timeranges!')
    if len(fitsfile) != nimg:
        raise ValueError('Number of input images does not equal to number of output fits files!')
    nimg = len(imagefile)
    if verbose:
        print(str(nimg) + ' images to process...')

    if reftime:  # use as reference time to find solar disk RA and DEC to register the image, but not the actual timerange associated with the image
        if type(reftime) == str:
            reftime = [reftime] * nimg
        if len(reftime) != nimg:
            raise ValueError('Number of reference times does not match that of input images!')
        helio = ephem_to_helio(vis, ephem=ephem, msinfo=msinfo, reftime=reftime,
                               usephacenter=usephacenter, dopolyfit=dopolyfit)
    else:
        # use the supplied timerange to register the image
        helio = ephem_to_helio(vis, ephem=ephem, msinfo=msinfo, reftime=timerange,
                               usephacenter=usephacenter, dopolyfit=dopolyfit)

    if toTb:
        (bmajs, bmins, bpas, beamunits, bpaunits) = getbeam(imagefile=imagefile, beamfile=beamfile)

    for n, img in enumerate(imagefile):
        if verbose:
            print('processing image #' + str(n) + ' ' + img)
        fitsf = fitsfile[n]
        timeran = timerange[n]
        # obtain duration of the image as FITS header exptime
        try:
            [tbg0, tend0] = timeran.split('~')
            tbg_d = qa.getvalue(qa.convert(qa.totime(tbg0), 'd'))[0]
            tend_d = qa.getvalue(qa.convert(qa.totime(tend0), 'd'))[0]
            tdur_s = (tend_d - tbg_d) * 3600. * 24.
            dateobs = qa.time(qa.quantity(tbg_d, 'd'), form='fits', prec=10)[0]
        except:
            print('Error in converting the input timerange: ' + str(timeran) + '. Proceeding to the next image...')
            continue

        hel = helio[n]
        if not os.path.exists(img):
            warnings.warn('{} does not existed!'.format(img))
        else:
            if os.path.exists(fitsf) and not overwrite:
                raise ValueError('Specified fits file already exists and overwrite is set to False. Aborting...')
            else:
                p0 = hel['p0']
                tb.open(img + '/logtable', nomodify=False)
                nobs = tb.nrows()
                tb.removerows([i + 1 for i in range(nobs - 1)])
                tb.close()
                ia.open(img)
                imr = ia.rotate(pa=str(-p0) + 'deg')
<<<<<<< HEAD
                if subregion is not '':
=======
                if subregion != '':
>>>>>>> 6d9e51cf
                    imr = imr.subimage(region=subregion)
                imr.tofits(fitsf, history=False, overwrite=overwrite)
                imr.close()
                imsum = ia.summary()
                ia.close()
                ia.done()

            # construct the standard fits header
            # RA and DEC of the reference pixel crpix1 and crpix2
            (imra, imdec) = (imsum['refval'][0], imsum['refval'][1])
            # find out the difference of the image center to the CASA phase center
            # RA and DEC difference in arcseconds
            ddec = degrees((imdec - hel['dec_fld'])) * 3600.
            dra = degrees((imra - hel['ra_fld']) * cos(hel['dec_fld'])) * 3600.
            # Convert into image heliocentric offsets
            prad = -radians(hel['p0'])
            dx = (-dra) * cos(prad) - ddec * sin(prad)
            dy = (-dra) * sin(prad) + ddec * cos(prad)
            if offsetfile:
                try:
                    offset = np.load(offsetfile)
                except:
                    raise ValueError('The specified offsetfile does not exist!')
                reftimes_d = offset['reftimes_d']
                xoffs = offset['xoffs']
                yoffs = offset['yoffs']
                timg_d = hel['reftime']
                ind = bisect.bisect_left(reftimes_d, timg_d)
                xoff = xoffs[ind - 1]
                yoff = yoffs[ind - 1]
            else:
                xoff = hel['refx']
                yoff = hel['refy']
            if verbose:
                print('offset of image phase center to visibility phase center (arcsec): dx={0:.2f}, dy={1:.2f}'.format(
                    dx, dy))
                print('offset of visibility phase center to solar disk center (arcsec): dx={0:.2f}, dy={1:.2f}'.format(
                    xoff, yoff))
            (crval1, crval2) = (xoff + dx, yoff + dy)
            # update the fits header to heliocentric coordinates

            hdu = pyfits.open(fitsf, mode='update')
            hdu[0].verify('fix')
            header = hdu[0].header
            dshape = hdu[0].data.shape
            ndim = hdu[0].data.ndim
            (cdelt1, cdelt2) = (
                -header['cdelt1'] * 3600., header['cdelt2'] * 3600.)  # Original CDELT1, 2 are for RA and DEC in degrees
            header['cdelt1'] = cdelt1
            header['cdelt2'] = cdelt2
            header['cunit1'] = 'arcsec'
            header['cunit2'] = 'arcsec'
            header['crval1'] = crval1
            header['crval2'] = crval2
            header['ctype1'] = 'HPLN-TAN'
            header['ctype2'] = 'HPLT-TAN'
            header['date-obs'] = dateobs  # begin time of the image
            if not p_ang:
                hel['p0'] = 0
            if tdur_s:
                exptime = tdur_s
            else:
                exptime = 1.
            p_angle = hel['p0']
            hgln_obs = 0.
            rsun_ref = sun.constants.radius.value
            if sunpy1:
                dsun_obs = sun.earth_distance(Time(dateobs)).to(u.meter).value
                rsun_obs = sun.angular_radius(Time(dateobs)).value
                hglt_obs = sun.B0(Time(dateobs)).value
            else:
                dsun_obs = sun.sunearth_distance(Time(dateobs)).to(u.meter).value
                rsun_obs = sun.solar_semidiameter_angular_size(Time(dateobs)).value
                hglt_obs = sun.heliographic_solar_center(Time(dateobs))[1].value
            try:
                # this works for pyfits version of CASA 4.7.0 but not CASA 4.6.0
                header.set('exptime', exptime)
                header.set('p_angle', p_angle)
                header.set('dsun_obs', dsun_obs)
                header.set('rsun_obs', rsun_obs)
                header.set('rsun_ref', rsun_ref)
                header.set('hgln_obs', hgln_obs)
                header.set('hglt_obs', hglt_obs)
            except:
                # this works for astropy.io.fits
                header.append(('exptime', exptime))
                header.append(('p_angle', p_angle))
                header.append(('dsun_obs', dsun_obs))
                header.append(('rsun_obs', rsun_obs))
                header.append(('rsun_ref', rsun_ref))
                header.append(('hgln_obs', hgln_obs))
                header.append(('hglt_obs', hglt_obs))

            # check if stokes parameter exist
            exist_stokes = False
            stokes_mapper = {1: 'I', 2: 'Q', 3: 'U', 4: 'V', -1: 'RR', -2: 'LL',
                             -3: 'RL', -4: 'LR', -5: 'XX', -6: 'YY', -7: 'XY', -8: 'YX'}
            if 'CRVAL3' in header.keys():
                if header['CTYPE3'] == 'STOKES':
                    stokenum = header['CRVAL3']
                    exist_stokes = True
            if 'CRVAL4' in header.keys():
                if header['CTYPE4'] == 'STOKES':
                    stokenum = header['CRVAL4']
                    exist_stokes = True
            if exist_stokes:
                if stokenum in stokes_mapper.keys():
                    stokesstr = stokes_mapper[stokenum]
                else:
                    print('Stokes parameter {0:d} not recognized. Assuming Stokes I'.format(stokenum))
                    stokenum = 1
                    stokesstr = 'I'
                if verbose:
                    print('This image is in Stokes ' + stokesstr)
            else:
                print('STOKES Information does not seem to exist! Assuming Stokes I')
                stokenum = 1

            # intensity units to brightness temperature
            if toTb:
                # get restoring beam info
                bmaj = bmajs[n]
                bmin = bmins[n]
                beamunit = beamunits[n]
                bpa = bpas[n]
                bpaunit = bpaunits[n]
                data = hdu[0].data  # remember the data order is reversed due to the FITS convension
                keys = list(header.keys())
                values = list(header.values())
                # which axis is frequency?
                faxis = keys[values.index('FREQ')][-1]
                faxis_ind = ndim - int(faxis)
                # find out the polarization of this image
                k_b = qa.constants('k')['value']
                c_l = qa.constants('c')['value']
                # Always use 2*kb for all polarizations
                const = 2. * k_b / c_l ** 2
                bpatmp = qa.quantity(bpa, bpaunit)['value'] - qa.convert(qa.quantity(p0, 'deg'), bpaunit)['value']
                header['BPA'] = bpatmp[0]
                if header['BUNIT'].lower() == 'jy/beam':
                    header['BUNIT'] = 'K'
                    header['BTYPE'] = 'Brightness Temperature'
                    for i in range(dshape[faxis_ind]):
                        nu = header['CRVAL' + faxis] + header['CDELT' + faxis] * (i + 1 - header['CRPIX' + faxis])
                        if header['CUNIT' + faxis] == 'KHz':
                            nu *= 1e3
                        if header['CUNIT' + faxis] == 'MHz':
                            nu *= 1e6
                        if header['CUNIT' + faxis] == 'GHz':
                            nu *= 1e9
                        if len(bmaj) > 1:  # multiple (per-plane) beams
                            bmajtmp = bmaj[i]
                            bmintmp = bmin[i]
                        else:  # one single beam
                            bmajtmp = bmaj[0]
                            bmintmp = bmin[0]
                        if beamunit == 'arcsec':
                            bmaj0 = np.radians(bmajtmp / 3600.)
                            bmin0 = np.radians(bmintmp / 3600.)
                        if beamunit == 'arcmin':
                            bmaj0 = np.radians(bmajtmp / 60.)
                            bmin0 = np.radians(bmintmp / 60.)
                        if beamunit == 'deg':
                            bmaj0 = np.radians(bmajtmp)
                            bmin0 = np.radians(bmintmp)
                        if beamunit == 'rad':
                            bmaj0 = bmajtmp
                            bmin0 = bmintmp
                        beam_area = bmaj0 * bmin0 * np.pi / (4. * log(2.))
                        factor = const * nu ** 2  # SI unit
                        jy_to_si = 1e-26
                        # print(nu/1e9, beam_area, factor)
                        factor2 = sclfactor
                        # if sclfactor:
                        #     factor2 = 100.
                        if faxis == '3':
                            data[:, i, :, :] *= jy_to_si / beam_area / factor * factor2
                        if faxis == '4':
                            data[i, :, :, :] *= jy_to_si / beam_area / factor * factor2

            header = fu.headerfix(header)
            hdu.flush()
            hdu.close()

            if ndim - np.count_nonzero(np.array(dshape) == 1) > 3:
                docompress = False
                '''
                    Caveat: only 1D, 2D, or 3D images are currently supported by
                    the astropy fits compression. If a n-dimensional image data array
                    does not have at least n-3 single-dimensional entries,
                    force docompress to be False
                '''

                print(
                    'warning: The fits data contains more than 3 non squeezable dimensions. Skipping fits compression..')
            if docompress:
                fitsftmp = fitsf + ".tmp.fits"
                os.system("mv {} {}".format(fitsf, fitsftmp))
                hdu = pyfits.open(fitsftmp)
                hdu[0].verify('fix')
                header = hdu[0].header
                data = hdu[0].data
                fu.write_compressed_image_fits(fitsf, data, header, compression_type='RICE_1',
                                               quantize_level=4.0)
                os.system("rm -rf {}".format(fitsftmp))
    if deletehistory:
        ms_restorehistory(vis)
    return fitsfile


def calc_phasecenter_from_solxy(vis, timerange='', xycen=None, usemsphacenter=True):
    '''
    return the phase center in RA and DEC of a given solar coordinates

    :param vis: input measurement sets file
    :param timerange: can be a string or astropy.time.core.Time object, or a 2-element list of string or Time object
    :param xycen:  solar x-pos and y-pos in arcsec
    :param usemsphacenter:
    :return:
    phasecenter
    midtim: mid time of the given timerange
    '''
    ms.open(vis)
    out = ms.summary()
    tst = Time(out['BeginTime'], format='mjd')
    ted = Time(out['EndTime'], format='mjd')
    metadata = ms.metadata()
    observatory = metadata.observatorynames()[0]
    ms.close()
    datstr = tst.iso[:10]

    if isinstance(timerange, Time):
        try:
            (sttim, edtim) = timerange
        except:
            sttim = timerange
            edtim = sttim
    else:
        if timerange == '':
            sttim = tst
            edtim = ted
        else:
            try:
                (tstart, tend) = timerange.split('~')
                if tstart[2] == ':':
                    sttim = Time(datstr + 'T' + tstart)
                    edtim = Time(datstr + 'T' + tend)
                    # timerange = '{0}/{1}~{0}/{2}'.format(datstr.replace('-', '/'), tstart, tend)
                else:
                    sttim = Time(qa.quantity(tstart, 'd')['value'], format='mjd')
                    edtim = Time(qa.quantity(tend, 'd')['value'], format='mjd')
            except:
                try:
                    if timerange[2] == ':':
                        sttim = Time(datstr + 'T' + timerange)
                        edtim = sttim
                    else:
                        sttim = Time(qa.quantity(timerange, 'd')['value'], format='mjd')
                        edtim = sttim
                except ValueError:
                    print("keyword 'timerange' in wrong format")

    midtim_mjd = (sttim.mjd + edtim.mjd) / 2.
    midtim = Time(midtim_mjd, format='mjd')
    eph = read_horizons(t0=midtim)
    if observatory == 'EOVSA' or (not usemsphacenter):
        print('This is EOVSA data')
        # use RA and DEC from FIELD ID 0
        tb.open(vis + '/FIELD')
        phadir = tb.getcol('PHASE_DIR').flatten()
        tb.close()
        ra0 = phadir[0]
        dec0 = phadir[1]
    else:
        ra0 = eph['ra'][0]
        dec0 = eph['dec'][0]

    if not xycen:
        # use solar disk center as default
        phasecenter = 'J2000 ' + str(ra0) + 'rad ' + str(dec0) + 'rad'
    else:
        x0 = np.radians(xycen[0] / 3600.)
        y0 = np.radians(xycen[1] / 3600.)
        p0 = np.radians(eph['p0'][0])  # p angle in radians
        raoff = -((x0) * np.cos(p0) - y0 * np.sin(p0)) / np.cos(eph['dec'][0])
        decoff = (x0) * np.sin(p0) + y0 * np.cos(p0)
        newra = ra0 + raoff
        newdec = dec0 + decoff
        phasecenter = 'J2000 ' + str(newra) + 'rad ' + str(newdec) + 'rad'
    return phasecenter, midtim<|MERGE_RESOLUTION|>--- conflicted
+++ resolved
@@ -62,15 +62,12 @@
     tb.close()
 
 
-<<<<<<< HEAD
-=======
 def normalise(angle):  ### convenience function to normalise angles by 2 pi
     ### angle in radians
     b = int(angle / (2 * np.pi))
     return angle - b * (2 * np.pi)
 
 
->>>>>>> 6d9e51cf
 def ms_restorehistory(msfile):
     tb_history = msfile + '/HISTORY'
     os.system('mv {0}_bk {0}'.format(tb_history))
@@ -250,9 +247,6 @@
     return ephem
 
 
-<<<<<<< HEAD
-def read_msinfo(vis=None, msinfofile=None, use_scan_time=True):
-=======
 def read_msinfo(vis=None, msinfofile=None, use_ephem=True, interp_to_scan=False, verbose=False):
     """
     Module ot read CASA measurement set and return RA, DEC, and time stamps of the phase center.
@@ -277,7 +271,6 @@
         ras: corresponding RA coordinates used by ephem_to_helio() to determine the image/phase center shifts, in rad
         decs: corresponding DEC coordinates used by ephem_to_helio() to determine the image/phase center shifts, in rad
     """
->>>>>>> 6d9e51cf
     import glob
     # read MS information #
     msinfo = dict.fromkeys(['vis', 'scans', 'fieldids', 'btimes', 'btimestr', 'inttimes', 'ras', 'decs', 'observatory'])
@@ -295,47 +288,6 @@
     fieldids = []
     inttimes = []
     dirs = []
-<<<<<<< HEAD
-    ras = []
-    decs = []
-    ephem_file = glob.glob(vis + '/FIELD/EPHEM*.tab')
-    if ephem_file:
-        print('Loading ephemeris info from {}'.format(ephem_file[0]))
-        tb.open(ephem_file[0])
-        col_ra = tb.getcol('RA')
-        col_dec = tb.getcol('DEC')
-        col_mjd = tb.getcol('MJD')
-        if use_scan_time:
-            from scipy.interpolate import interp1d
-            f_ra = interp1d(col_mjd, col_ra)
-            f_dec = interp1d(col_mjd, col_dec)
-            for idx, scanid in enumerate(scanids):
-                btimes.append(scans[scanid]['0']['BeginTime'])
-                etimes.append(scans[scanid]['0']['EndTime'])
-                fieldid = scans[scanid]['0']['FieldId']
-                fieldids.append(fieldid)
-                inttimes.append(scans[scanid]['0']['IntegrationTime'])
-            ras = f_ra(np.array(btimes))
-            decs = f_dec(np.array(btimes))
-            ras = qa.convert(qa.quantity(ras, 'deg'), 'rad')
-            decs = qa.convert(qa.quantity(decs, 'deg'), 'rad')
-        else:
-            ras = qa.convert(qa.quantity(col_ra, 'deg'), 'rad')
-            decs = qa.convert(qa.quantity(col_dec, 'deg'), 'rad')
-    else:
-        for idx, scanid in enumerate(scanids):
-            btimes.append(scans[scanid]['0']['BeginTime'])
-            etimes.append(scans[scanid]['0']['EndTime'])
-            fieldid = scans[scanid]['0']['FieldId']
-            fieldids.append(fieldid)
-            inttimes.append(scans[scanid]['0']['IntegrationTime'])
-            dir = ms.getfielddirmeas('PHASE_DIR', fieldid)
-            dirs.append(dir)
-            ras.append(dir['m0'])
-            decs.append(dir['m1'])
-    ms.close()
-    btimestr = [qa.time(qa.quantity(btimes[idx], 'd'), form='fits', prec=10)[0] for idx in range(nscanid)]
-=======
     ras_scan = []
     decs_scan = []
 
@@ -410,38 +362,22 @@
 
     # put the relevent information into the dictionary
     btimestr = [qa.time(qa.quantity(btime, 'd'), form='fits', prec=10)[0] for btime in btimes]
->>>>>>> 6d9e51cf
     msinfo['vis'] = vis
     msinfo['scans'] = scans
     msinfo['fieldids'] = fieldids
-<<<<<<< HEAD
-=======
     msinfo['inttimes'] = inttimes
 
     msinfo['scan_start_times'] = btimes_scan
     msinfo['scan_end_times'] = etimes_scan
->>>>>>> 6d9e51cf
     msinfo['btimes'] = btimes
     msinfo['btimestr'] = btimestr
     msinfo['ras'] = ras
     msinfo['decs'] = decs
-<<<<<<< HEAD
-    msinfo['observatory'] = observatory
-=======
-
->>>>>>> 6d9e51cf
     if msinfofile:
         np.savez(msinfofile, vis=vis, observatory=observatory, scans=scans, fieldids=fieldids, inttimes=inttimes,
                  btimes=btimes, btimestr=btimestr, ras=ras, decs=decs)
     return msinfo
 
-
-<<<<<<< HEAD
-def ephem_to_helio(vis=None, ephem=None, msinfo=None, reftime=None, polyfit=None, usephacenter=False):
-    '''1. Take a solar ms database, read the scan and field information, find out the pointings (in RA and DEC)
-       2. Compare with the ephemeris of the solar disk center (in RA and DEC)
-       3. Generate VLA pointings in heliocentric coordinates
-=======
 def ephem_to_helio(vis=None, ephem=None, msinfo=None, reftime=None, dopolyfit=True, usephacenter=True, verbose=False):
     '''
     Module for calculating offsets of the phase center to the solar disk center using the following steps
@@ -449,7 +385,6 @@
         This step is done with read_msinfo()
     2. Compare with the ephemeris of the solar disk center (in RA and DEC)
     3. Record RA/DEC of the phase center and offsets in RA/DEC and Helioprojective Cartesian coordinates (solar X/Y)
->>>>>>> 6d9e51cf
        inputs:
            msinfo: CASA MS information, output from read_msinfo
            ephem: solar ephem, output from read_horizons
@@ -514,11 +449,7 @@
     inttimes = msinfo0['inttimes']
     ras = msinfo0['ras']
     decs = msinfo0['decs']
-<<<<<<< HEAD
-=======
     scan_start_times = msinfo0['scan_start_times']
-
->>>>>>> 6d9e51cf
     if 'observatory' in msinfo0.keys():
         if msinfo0['observatory'] == 'EOVSA' or msinfo0['observatory'] == 'FASR':
             usephacenter = False
@@ -620,20 +551,14 @@
             # meaning the reference time is AFTER the start time of the ms ephemeris data
             dt = tref_d - btimes[ind - 1]
             if ind < len(btimes):
-<<<<<<< HEAD
-=======
                 # the reference time falls into the time range of the ms ephemeris data
->>>>>>> 6d9e51cf
                 scanlen = btimes[ind] - btimes[ind - 1]
                 (ra_b, ra_e) = (ra_rads[ind - 1], ra_rads[ind])
                 (dec_b, dec_e) = (dec_rads[ind - 1], dec_rads[ind])
             if ind >= len(btimes):
-<<<<<<< HEAD
-=======
                 # the reference time falls after the last ephemeris record
                 print('Warning!!! The provided reference time falls AFTER the last ephemeris record.')
                 print('            I have to use the last record to register the image')
->>>>>>> 6d9e51cf
                 scanlen = btimes[ind - 1] - btimes[ind - 2]
                 (ra_b, ra_e) = (ra_rads[ind - 2], ra_rads[ind - 1])
                 (dec_b, dec_e) = (dec_rads[ind - 2], dec_rads[ind - 1])
@@ -658,18 +583,10 @@
                 scanlen = 10.  # radom value
                 dt = 0.
             else:
-<<<<<<< HEAD
-                raise ValueError('Reference time does not fall into the scan list!')
-        if polyfit:
-            ra = cra[0] * tref_d ** 2. + cra[1] * tref_d + cra[2]
-            dec = cdec[0] * tref_d ** 2. + cdec[1] * tref_d + cdec[2]
-        # if not, use linearly interpolated RA and DEC at the beginning of this scan and next scan
-=======
                 raise ValueError('Reference time does not fall into the provided ephemeris record')
         if dopolyfit:
             ra = np.polyval(cra, tref_d - reftime_poly)
             dec = np.polyval(cdec, tref_d - reftime_poly)
->>>>>>> 6d9e51cf
         else:
             ra = ra_b + (ra_e - ra_b) / scanlen * dt
             dec = dec_b + (dec_e - dec_b) / scanlen * dt
@@ -687,12 +604,9 @@
                 observatory_id = '-81'
             elif msinfo0['observatory'] == 'ALMA':
                 observatory_id = '-7'
-<<<<<<< HEAD
-            ephem = read_horizons(Time(tref_d, format='mjd'), observatory = observatory_id)
-=======
+
             if not ephem:
                 ephem = read_horizons(Time(tref_d, format='mjd'), observatory=observatory_id)
->>>>>>> 6d9e51cf
 
         times_ephem = ephem['time']
         ras_ephem = ephem['ra']
@@ -740,13 +654,9 @@
             helio0['dec0'] = decs_ephem[0]
             helio0['p0'] = p0s_ephem[0]
 
-<<<<<<< HEAD
-        helio0['ra'] = ra  # ra of the actual pointing
-        helio0['dec'] = dec  # dec of the actual pointing
-=======
+
         helio0['ra'] = ra  # ra of the actual phase center
         helio0['dec'] = dec  # dec of the actual phase center
-
         ind = bisect.bisect_left(scan_start_times, tref_d)
         if ind > 1:
             dt = tref_d - scan_start_times[ind - 1]
@@ -762,7 +672,6 @@
             if ind >= len(btimes):
                 (ra_b, ra_e) = (ra_rads[ind - 2], ra_rads[ind - 1])
                 (dec_b, dec_e) = (dec_rads[ind - 2], dec_rads[ind - 1])
->>>>>>> 6d9e51cf
         helio0['ra_fld'] = ra_b  # ra of the field, used as the reference in e.g., clean
         helio0['dec_fld'] = dec_b  # dec of the field, used as the refenrence in e.g., clean
         # helio['r_sun']=np.degrees(R_sun.value/(au.value*delta0))*3600. #in arcsecs
@@ -956,11 +865,7 @@
                 tb.close()
                 ia.open(img)
                 imr = ia.rotate(pa=str(-p0) + 'deg')
-<<<<<<< HEAD
-                if subregion is not '':
-=======
                 if subregion != '':
->>>>>>> 6d9e51cf
                     imr = imr.subimage(region=subregion)
                 imr.tofits(fitsf, history=False, overwrite=overwrite)
                 imr.close()
