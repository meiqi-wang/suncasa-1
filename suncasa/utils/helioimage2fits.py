--- conflicted
+++ resolved
@@ -384,13 +384,8 @@
                  btimes=btimes, btimestr=btimestr, ras=ras, decs=decs, has_ephem_table=has_ephem_table)
     return msinfo
 
-<<<<<<< HEAD
-
 def ephem_to_helio(vis=None, ephem=None, msinfo=None, reftime=None, dopolyfit=True,
                    usephacenter=True, geocentric=False, verbose=False):
-=======
-def ephem_to_helio(vis=None, ephem=None, msinfo=None, reftime=None, dopolyfit=True, usephacenter=True, verbose=False):
->>>>>>> eca9a46d
     '''
     Module for calculating offsets of the phase center to the solar disk center using the following steps
     1. Take a solar ms database, read the scan and field information, find out the phase centers (in RA and DEC).
@@ -904,7 +899,7 @@
             # construct the standard fits header
             # RA and DEC of the reference pixel crpix1 and crpix2
             (imra, imdec) = (imsum['refval'][0], imsum['refval'][1])
-<<<<<<< HEAD
+
             ## When (t)clean is making an image, the default center of the image is coordinates of the associated FIELD
             ## If a new "phasecenter" is supplied in (t)clean, if
             #       CASE A (<2014-ish): No ephemeris table is attached. The visibility phase center
@@ -915,12 +910,7 @@
             #### find out the difference between the image phase center and RA and DEC of the associated FIELD
             ddec_fld = degrees(normalise(imdec - hel['dec_fld'])) * 3600. # in arcsec
             dra_fld = degrees(normalise(imra - hel['ra_fld']) * cos(hel['dec_fld'])) * 3600. # in arcsec
-=======
-            # find out the difference of the image center to the CASA phase center
-            # RA and DEC difference in arcseconds
-            ddec = degrees((imdec - hel['dec_fld'])) * 3600.
-            dra = degrees((imra - hel['ra_fld']) * cos(hel['dec_fld'])) * 3600.
->>>>>>> eca9a46d
+
             # Convert into image heliocentric offsets
             prad = -radians(hel['p0'])
             dx_fld = (-dra_fld) * cos(prad) - ddec_fld * sin(prad)
