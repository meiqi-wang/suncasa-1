import os
import sys

import matplotlib.pyplot as plt
import numpy as np
import sunpy
import sunpy.map as smap
from astropy import units as u
from astropy.time import Time

from ..utils import dspec as ds
# from config import get_and_create_download_dir
from ..utils import helioimage2fits as hf
from ..utils import mstools

sunpy1 = sunpy.version.major >= 1
sunpy3 = sunpy.version.major >= 3
py3 = sys.version_info.major >= 3
if py3:
    # For Python 3.0 and later
    from urllib.request import urlopen
else:
    # Fall back to Python 2's urllib2
    from urllib2 import urlopen

try:
    ## Full Installation of CASA 4, 5 and 6
    from split_cli import split_cli as split
    from ptclean3_cli import ptclean3_cli as ptclean
    from taskinit import ms, tb, qa, iatool
    from tclean_cli import tclean_cli as tclean

    c_external = True
except:
    ## Modular Installation of CASA 6
    from casatools import table as tbtool
    from casatools import ms as mstool
    from casatools import quanta as qatool
    from casatools import image as iatool

    tb = tbtool()
    ms = mstool()
    qa = qatool()
    ia = iatool()
    from casatasks import tclean
    from casatasks import split
    from ..suncasatasks import ptclean6 as ptclean

    c_external = False

from matplotlib.dates import DateFormatter
from astropy.coordinates import SkyCoord
import matplotlib as mpl

import matplotlib.colors as colors
import matplotlib.patches as patches
from ..utils import DButil
from mpl_toolkits.axes_grid1 import make_axes_locatable
from suncasa.utils import plot_mapX as pmX
from suncasa.io import ndfits
from tqdm import tqdm

sunpy1 = sunpy.version.major >= 1
if sunpy1:
    from sunpy.coordinates import sun
else:
    from sunpy import sun
    import sunpy.cm.cm as cm_sunpy

polmap = {'RR': 0, 'LL': 1, 'I': 0, 'V': 1, 'XX': 0, 'YY': 1}


# def warn(*args, **kwargs):
#     pass
#
#
# warnings.warn = warn


def checkspecnan(spec):
    import matplotlib
    from pkg_resources import parse_version
    if parse_version(matplotlib.__version__) < parse_version('1.5.0'):
        spec[np.isnan(spec)] = 0.0
    return spec


def get_goes_data(t=None, sat_num=None):
    ''' Reads GOES data from https://umbra.nascom.nasa.gov/ repository, for date
        and satellite number provided.  If sat_num is None, data for all available
        satellites are downloaded, with some sanity check used to decide the best.
        If the Time() object t is None, data for the day before the current date
        are read (since there is a delay of 1 day in availability of the data).
        Returns:
           goes_t    GOES time array in plot_date format
           goes_data GOES 1-8 A lightcurve
        '''
    from sunpy.util.config import get_and_create_download_dir
    import shutil
    from astropy.io import fits
    import ssl
    if t is None:
        t = Time(Time.now().mjd - 1, format='mjd')
    yr = t.iso[:4]
    datstr = t.iso[:10].replace('-', '')
    context = ssl._create_unverified_context()
    if sat_num is None:
        f = urlopen.urlopen('https://umbra.nascom.nasa.gov/goes/fits/' + yr, context=context)
        lines = f.readlines()
        sat_num = []
        for line in lines:
            idx = line.find(datstr)
            if idx != -1:
                sat_num.append(line[idx - 2:idx])
    if type(sat_num) is int:
        sat_num = [str(sat_num)]
    filenames = []
    for sat in sat_num:
        filename = 'go' + sat + datstr + '.fits'
        url = 'https://umbra.nascom.nasa.gov/goes/fits/' + yr + '/' + filename
        f = urlopen.urlopen(url, context=context)
        with open(get_and_create_download_dir() + '/' + filename, 'wb') as g:
            shutil.copyfileobj(f, g)
        filenames.append(get_and_create_download_dir() + '/' + filename)
    pmerit = 0
    for file in filenames:
        gfits = fits.open(file)
        data = gfits[2].data['FLUX'][0][:, 0]
        good, = np.where(data > 1.e-8)
        tsecs = gfits[2].data['TIME'][0]
        merit = len(good)
        date_elements = gfits[0].header['DATE-OBS'].split('/')
        if merit > pmerit:
            print('File:', file, 'is best')
            pmerit = merit
            goes_data = data
            goes_t = Time(date_elements[2] + '-' + date_elements[1] + '-' + date_elements[0]).plot_date + tsecs / 86400.
    try:
        return goes_t, goes_data
    except:
        print('No good GOES data for', datstr)
        return None, None


def ms_clearhistory(msfile):
    from taskinit import tb
    tb_history = msfile + '/HISTORY'
    tb_history_bk = msfile + '/HISTORY_bk'
    if os.path.exists(tb_history_bk):
        os.system('rm -rf {0}'.format(tb_history_bk))
    os.system('cp -r {0} {1}'.format(tb_history, tb_history_bk))
    tb.open(tb_history, nomodify=False)
    nrows = tb.nrows()
    if nrows > 0:
        tb.removerows(range(nrows))
    tb.close()


def ms_restorehistory(msfile):
    tb_history = msfile + '/HISTORY'
    os.system('rm -rf {0}'.format(tb_history))
    os.system('mv {0}_bk {0}'.format(tb_history))


aiadir_default = '/srg/data/sdo/aia/level1/'


def get_mapcube_time(mapcube):
    from astropy.time import Time
    t = []
    for idx, mp in enumerate(mapcube):
        if mp.meta.has_key('t_obs'):
            tstr = mp.meta['t_obs']
        else:
            tstr = mp.meta['date-obs']
        t.append(tstr)
    return Time(t)


def uniq(lst):
    last = object()
    nlst = []
    for item in lst:
        if item == last:
            continue
        nlst.append(item)
        last = item
    return nlst


def get_colorbar_params(fbounds, stepfactor=1):
    cfq = fbounds['cfreqs']
    nspws = len(cfq)
    freqmask = []
    if 'bounds_lo' in fbounds.keys():
        # bounds = np.hstack((fbounds['bounds_lo'], fbounds['bounds_hi'][-1]))
        bounds = np.hstack((fbounds['bounds_lo'], fbounds['bounds_hi']))
        bounds = np.sort(uniq(list(set(bounds))))
        # print(bounds)
        # bounds2 = np.hstack((fbounds['bounds_lo'], fbounds['bounds_hi']))
        # bounds2 = np.array(uniq(list(set(bounds2))))
        # print(bounds2)
        if bounds[0] > fbounds['bounds_all'][0]:
            bounds = np.hstack((fbounds['bounds_all'][0], bounds))
        if bounds[-1] < fbounds['bounds_all'][-1]:
            bounds = np.hstack((bounds, fbounds['bounds_all'][-1]))
        if fbounds['bounds_lo'][0] > fbounds['bounds_all'][0]:
            fbd_lo, fbd_hi = fbounds['bounds_all'][0], fbounds['bounds_lo'][0]
        else:
            fbd_lo, fbd_hi = None, None
        freqmask.append((fbd_lo, fbd_hi))
        for sidx, s in enumerate(fbounds['bounds_hi']):
            if sidx == nspws - 1:
                if fbounds['bounds_hi'][sidx] < fbounds['bounds_all'][-1]:
                    fbd_lo, fbd_hi = fbounds['bounds_hi'][sidx], fbounds['bounds_all'][-1]
                else:
                    fbd_lo, fbd_hi = None, None
            else:
                fbd_lo, fbd_hi = s, fbounds['bounds_lo'][sidx + 1]
            freqmask.append((fbd_lo, fbd_hi))
    else:
        bounds = fbounds['bounds_all']
    step = int(nspws // int(50 / stepfactor))
    if step > 1:
        ticks = cfq[::step]
    else:
        ticks = cfq
    fmin = fbounds['bounds_all'][0]
    fmax = fbounds['bounds_all'][-1]
    # if vmin not in ticks:
    #     ticks = np.hstack((vmin, ticks))
    # if vmax not in ticks:
    #     ticks = np.hstack((ticks, vmax))
    return ticks, bounds, fmax, fmin, freqmask

def download_jp2(tstart,tend,wavelengths,outdir):
    from sunpy.net.helioviewer import HelioviewerClient
    from astropy import time as time_module
    from sunpy import map as smap
    hv = HelioviewerClient()
    
    for wave in wavelengths:
        if wave!=1600 and wave!=1700:
            tdt=time_module.TimeDelta(12,format='sec')
        else:
            tdt=time_module.TimeDelta(24,format='sec')
        if wave==1600 or wave==1700:
            product = 'aia.lev1_uv_24s'
        else:
            product = 'aia.lev1_euv_12s'
        st=tstart
        while st<=tend:
            st.format='iso'
            filepath=hv.download_jp2(st.value,observatory='SDO',instrument='AIA',measurement=str(int(wave)))
            print (filepath)
            aiamap=smap.Map(filepath)
            head=aiamap.meta
            tobs=head['T_OBS']
            date=tobs[:10]
            time=''.join(tobs[10:].split(':'))[:-1]
            wavelength1=head['WAVELNTH']
            filename=product+'.'+date+time+'_Z.'+str(wavelength1)+".image_lev_1.fits"
            os.system("mv "+filepath+" "+outdir+filename)
            st+=tdt
    return    

def downloadAIAdata(trange, wavelength=None, outdir='./'):
    if isinstance(trange, list) or isinstance(trange, tuple) or type(trange) == np.ndarray or type(trange) == Time:
        if len(trange) != 2:
            raise ValueError('trange must be a number or a two elements array/list/tuple')
        else:
            trange = Time(trange)
            if trange.jd[1] < trange.jd[0]:
                raise ValueError('start time must be occur earlier than end time!')
            else:
                [tst, ted] = trange
    else:
        [tst, ted] = Time(trange.jd + np.array([-1., 1.]) / 24. / 3600 * 6.0, format='jd')

    if wavelength == None:
        wavelength = [171]
    elif type(wavelength) is str:
        if wavelength.lower() == 'all':
            wavelength = [94, 131, 171, 193, 211, 304, 335, 1600, 1700]
        else:
            wavelength = [float(wavelength)]
    elif type(wavelength) is float or type(wavelength) is int:
        wavelength = [wavelength]
    wavelength = [float(ll) for ll in wavelength]
    if ted.mjd <= tst.mjd:
        print('Error: start time must occur earlier than end time. please re-enter start time and end time!!!')

    nwave = len(wavelength)
    print('{} passbands to download'.format(nwave))
    try:
        from sunpy.net import Fido
        from sunpy.net import attrs as a
        for widx, wave in enumerate(wavelength):
            wave1 = wave - 3.0
            wave2 = wave + 3.0
            
            qr = Fido.search(a.Time(tst.iso, ted.iso),
                             a.Instrument.aia,
                             a.Wavelength(wave1 * u.AA, wave2 * u.AA))
            res = Fido.fetch(qr)
            for ll in res:
                vsonamestrs = ll.split('_')
                if vsonamestrs[2].startswith('1600') or vsonamestrs[2].startswith('1700'):
                    product = 'aia.lev1_uv_24s'
                else:
                    product = 'aia.lev1_euv_12s'
                jsocnamestr = product + '.' + '{}-{}-{}{}{}Z.'.format(vsonamestrs[3], vsonamestrs[4], vsonamestrs[5],
                                                                      vsonamestrs[6],
                                                                      vsonamestrs[7]).upper() + vsonamestrs[2][
                                                                                                :-1] + '.image_lev1.fits'
                print(ll, jsocnamestr)
                os.system('mv {} {}/{}'.format(ll, outdir, jsocnamestr))
          
    except:
        try:
            from sunpy.net import vso
            client = vso.VSOClient()
            for widx, wave in enumerate(wavelength):
                wave1 = wave - 3.0
                wave2 = wave + 3.0
                print('{}/{} Downloading  AIA {:.0f} data ...'.format(widx + 1, nwave, wave))
                qr = client.query(vso.attrs.Time(tst.iso, ted.iso), vso.attrs.Instrument('aia'),
                                  vso.attrs.Wave(wave1 * u.AA, wave2 * u.AA))
                res = client.get(qr, path='{file}').wait()

                for ll in res:
                    vsonamestrs = ll.split('_')
                    if vsonamestrs[2].startswith('1600') or vsonamestrs[2].startswith('1700'):
                        product = 'aia.lev1_uv_24s'
                    else:
                        product = 'aia.lev1_euv_12s'
                    jsocnamestr = product + '.' + '{}-{}-{}{}{}Z.'.format(vsonamestrs[3], vsonamestrs[4], vsonamestrs[5],
                                                                          vsonamestrs[6],
                                                                          vsonamestrs[7]).upper() + vsonamestrs[2][
                                                                                                    :-1] + '.image_lev1.fits'
                    print(ll, jsocnamestr)
                    os.system('mv {} {}/{}'.format(ll, outdir, jsocnamestr))
        except:
            download_jp2(tst,ted,wavelength,outdir)
    if len(res)==0:
        download_jp2(tst,ted,wavelength,outdir)
    if os.path.exists('/tmp/suds/'):
        os.system('rm -rf /tmp/suds/')


def trange2aiafits(trange, aiawave, aiadir):
    trange = Time(trange)
    if len(trange.iso) == 2:
        if trange[1].jd - trange[0].jd < 12. / 24. / 3600:
            trange = Time(np.mean(trange.jd) + np.array([-1., 1.]) * 6. / 24. / 3600, format='jd')
    aiafits = DButil.readsdofile(datadir=aiadir_default, wavelength=aiawave, trange=trange, isexists=True)
    if not aiafits:
        aiafits = DButil.readsdofileX(datadir='./', wavelength=aiawave, trange=trange, isexists=True)
    if not aiafits:
        aiafits = DButil.readsdofileX(datadir=aiadir, wavelength=aiawave, trange=trange, isexists=True)
    if not aiafits:
        downloadAIAdata(trange, wavelength=aiawave)
        aiafits = DButil.readsdofileX(datadir='./', wavelength=aiawave, trange=trange, isexists=True)
    return aiafits


def get_rdata_dict(rdata, ndim, stokaxis, npol_fits, icmap=None, stokes='I,V', show_warnings=False):
    if not show_warnings:
        import warnings
        warnings.filterwarnings("ignore")
    pols = stokes.split(',')
    npol_in = len(pols)
    if npol_fits != npol_in:
        warnings.warn("The input stokes setting is not matching those in the provided fitsfile.")
    cmap_I = plt.get_cmap(icmap)
    cmap_V = plt.get_cmap('RdBu')
    datas = {}
    cmaps = {}
    slc1 = [slice(None)] * ndim
    slc2 = [slice(None)] * ndim
    if npol_in > 1:
        if npol_fits > 1:
            if stokes == 'I,V':
                slc1[stokaxis] = slice(0, 1)
                slc2[stokaxis] = slice(1, 2)
                datas['I'] = (rdata[slc1] + rdata[slc2]) / 2.0
                datas['V'] = (rdata[slc1] - rdata[slc2]) / (rdata[slc1] + rdata[slc2])
                cmaps['I'] = cmap_I
                cmaps['V'] = cmap_V
            else:
                slc1[stokaxis] = slice(polmap[pols[0]], polmap[pols[0]] + 1)
                slc2[stokaxis] = slice(polmap[pols[1]], polmap[pols[1]] + 1)
                datas[pols[0]] = rdata[slc1]
                datas[pols[1]] = rdata[slc2]
                cmaps[pols[0]] = cmap_I
                cmaps[pols[1]] = cmap_I
        else:
            if stokaxis is None:
                datas[pols[0]] = rdata
                cmaps[pols[0]] = cmap_I
            else:
                slc1[stokaxis] = slice(0, 1)
                datas[pols[0]] = rdata[slc1]
                cmaps[pols[0]] = cmap_I
    else:
        if npol_fits > 1:
            if pols[0] in ['I', 'V']:
                slc1[stokaxis] = slice(0, 1)
                slc2[stokaxis] = slice(1, 2)
                if pols[0] == 'I':
                    datas['I'] = (rdata[slc1] + rdata[slc2]) / 2.0
                    cmaps['I'] = cmap_I
                else:
                    datas['V'] = (rdata[slc1] - rdata[slc2]) / (rdata[slc1] + rdata[slc2])
                    cmaps['V'] = cmap_V
            else:
                slc1[stokaxis] = slice(polmap[pols[0]], polmap[pols[0]] + 1)
                datas[pols[0]] = rdata[slc1]
                cmaps[pols[0]] = cmap_I
        else:
            if stokaxis is None:
                datas[pols[0]] = rdata
                cmaps[pols[0]] = cmap_I
            else:
                slc1[stokaxis] = slice(0, 1)
                datas[pols[0]] = rdata[slc1]
                cmaps[pols[0]] = cmap_I
    if stokaxis is not None:
        if not py3:
            iterop_ = datas.iteritems()
        else:
            iterop_ = datas.items()
        for k, v in iterop_:
            datas[k] = np.squeeze(v, axis=stokaxis)
    return cmaps, datas


def mk_qlook_image(vis, ncpu=1, timerange='', twidth=12, stokes='I,V', antenna='', imagedir=None, spws=[], toTb=True,
                   sclfactor=1.0, overwrite=True, doslfcal=False, datacolumn='data',
                   phasecenter='', robust=0.0, niter=500, gain=0.1, imsize=[512], cell=['5.0arcsec'], pbcor=True,
                   reftime='', restoringbeam=[''],
                   mask='', docompress=False,
                   uvrange='', subregion='', c_external=True, show_warnings=False):
    vis = [vis]
    subdir = ['/']

    for idx, f in enumerate(vis):
        if f[-1] == '/':
            vis[idx] = f[:-1]

    if not imagedir:
        imagedir = './'
    msfile = vis[0]
    ms.open(msfile)
    metadata = ms.metadata()
    observatory = metadata.observatorynames()[0]
    imres = {'Succeeded': [], 'BeginTime': [], 'EndTime': [], 'ImageName': [], 'Spw': [], 'Vis': [], 'Freq': [],
             'Obs': []}
    # axisInfo = ms.getdata(["axis_info"], ifraxis=True)
    spwInfo = ms.getspectralwindowinfo()
    # freqInfo = axisInfo["axis_info"]["freq_axis"]["chan_freq"].swapaxes(0, 1) / 1e9
    # freqInfo_ravel = freqInfo.ravel()
    ms.close()
    nspw = len(spwInfo)
    if not spws:
        if observatory == 'EVLA':
            spws = list(np.arange(nspw).astype(str))
        if observatory == 'EOVSA':
            spws = ['1~5', '6~10', '11~15', '16~25']
    if observatory == 'EOVSA':
        if stokes != 'XX,YY':
            print('Provide stokes: ' + str(stokes) + '. However EOVSA has linear feeds. Force stokes to be XX,YY')
            stokes = 'XX,YY'

    # pdb.set_trace()
    msfilebs = os.path.basename(msfile)
    imdir = imagedir + subdir[0]
    if not os.path.exists(imdir):
        os.makedirs(imdir)
    if doslfcal:
        pass
        # slfcalms = './' + msfilebs + '.rr'
        # split(msfile, outputvis=slfcalms, datacolumn='corrected', correlation='RR')

    cfreqs = mstools.get_bandinfo(msfile, spws)
    if restoringbeam == ['']:
        restoringbms = [''] * nspw
    else:
        if observatory == 'EOVSA':
            try:
                sbeam = np.float(restoringbeam[0].replace('arcsec', ''))
            except:
                sbeam = 35.
            restoringbms = mstools.get_bmsize(cfreqs, refbmsize=sbeam, reffreq=1.6, minbmsize=4.0)
        else:
            restoringbms = [''] * nspw
    for sp, spw in enumerate(spws):
        spwran = [s.zfill(2) for s in spw.split('~')]

        spw_ = spw.split('~')
        if len(spw_) == 2:
            freqran = [(spwInfo['{}'.format(s)]['RefFreq'] + spwInfo['{}'.format(s)]['TotalWidth'] / 2.0) / 1.0e9 for s
                       in spw.split('~')]
        elif len(spw_) == 1:
            s = spw_[0]
            freqran = np.array([0, spwInfo['{}'.format(s)]['TotalWidth']]) + spwInfo['{}'.format(s)]['RefFreq']
            freqran = freqran / 1.0e9
            freqran = list(freqran)
        else:
            raise ValueError("Keyword 'spw' in wrong format")

        if restoringbms[sp] == '':
            restoringbm = ['']
        else:
            restoringbm = ['{:.1f}arcsec'.format(restoringbms[sp])]
        cfreq = cfreqs[sp]
        if cell == ['5.0arcsec'] and imsize == [512]:
            if cfreq < 10.:
                imsize = 512
                cell = ['5arcsec']
            else:
                imsize = 1024
                cell = ['2.5arcsec']
        if len(spwran) == 2:
            spwstr = spwran[0] + '~' + spwran[1]
        else:
            spwstr = spwran[0]

        imagesuffix = '.spw' + spwstr.replace('~', '-')
        # if cfreq > 10.:
        #     antenna = antenna + ';!0&1;!0&2'  # deselect the shortest baselines
        sto = stokes.replace(',', '')
        if c_external:
            cleanscript = os.path.join(imdir, 'ptclean_external.py')
            resfile = os.path.join(imdir, os.path.basename(msfile) + '.res.npz')
            os.system('rm -rf {}'.format(cleanscript))
            inpdict = {'vis': msfile,
                       'imageprefix': imdir,
                       'imagesuffix': imagesuffix,
                       'timerange': timerange,
                       'twidth': twidth,
                       'spw': spw,
                       'uvrange': uvrange,
                       'restoringbeam': restoringbm,
                       'mask': mask,
                       'ncpu': ncpu,
                       'niter': niter,
                       'gain': gain,
                       'antenna': antenna,
                       'imsize': imsize,
                       'cell': cell,
                       'stokes': sto,
                       'doreg': True,
                       'usephacenter': True,
                       'phasecenter': phasecenter,
                       'docompress': docompress,
                       'reftime': reftime,
                       'overwrite': overwrite,
                       'toTb': toTb,
                       'sclfactor': sclfactor,
                       'datacolumn': datacolumn,
                       'pbcor': pbcor,
                       'subregion': subregion,
                       'weighting': 'briggs',
                       'robust': robust}
            for key, val in inpdict.items():
                if type(val) is str:
                    inpdict[key] = '"{}"'.format(val)
            fi = open(cleanscript, 'wb')
            fi.write('from ptclean3_cli import ptclean3_cli as ptclean3 \n')
            fi.write('import numpy as np \n')
            if not show_warnings:
                fi.write('import warnings \n')
                fi.write('warnings.filterwarnings("ignore") \n')
            ostrs = []
            if not py3:
                iterop_ = inpdict.iteritems()
            else:
                iterop_ = inpdict.items()
            for k, v in iterop_:
                ostrs.append('{}={}'.format(k, v))
            ostr = ','.join(ostrs)
            fi.write('res = ptclean3({}) \n'.format(ostr))
            fi.write('np.savez("{}",res=res) \n'.format(resfile))
            fi.close()

            os.system('casa --nologger -c {}'.format(cleanscript))
            res = np.load(resfile)
            res = res['res'].item()
        else:
            res = ptclean(vis=msfile,
                          imageprefix=imdir,
                          imagesuffix=imagesuffix,
                          timerange=timerange,
                          twidth=twidth,
                          spw=spw,
                          uvrange=uvrange,
                          restoringbeam=restoringbm,
                          mask=mask,
                          ncpu=ncpu,
                          niter=niter,
                          gain=gain,
                          antenna=antenna,
                          imsize=imsize,
                          cell=cell,
                          stokes=sto,
                          doreg=True,
                          usephacenter=True,
                          phasecenter=phasecenter,
                          docompress=docompress,
                          reftime=reftime,
                          overwrite=overwrite,
                          toTb=toTb,
                          sclfactor=sclfactor,
                          datacolumn=datacolumn,
                          pbcor=pbcor,
                          subregion=subregion,
                          weighting='briggs',
                          robust=robust)

        if res:
            imres['Succeeded'] += res['Succeeded']
            imres['BeginTime'] += res['BeginTime']
            imres['EndTime'] += res['EndTime']
            imres['ImageName'] += res['ImageName']
            imres['Spw'] += [spwstr] * len(res['ImageName'])
            imres['Vis'] += [msfile] * len(res['ImageName'])
            imres['Freq'] += [freqran] * len(res['ImageName'])
            imres['Obs'] += [observatory] * len(res['ImageName'])
        else:
            return None

    # save it for debugging purposes
    np.savez(os.path.join(imagedir, '{}.imres.npz'.format(os.path.basename(msfile))), imres=imres)

    return imres


def plt_qlook_image(imres, timerange='', figdir=None, specdata=None, verbose=True, stokes='I,V', fov=None,
                    imax=None, imin=None, icmap=None, inorm=None,
                    amax=None, amin=None, acmap=None, anorm=None,
                    nclevels=None, dmax=None, dmin=None, dcmap=None, dnorm=None, sclfactor=1.0,
                    clevels=None, aiafits='', aiadir=None, aiawave=171, plotaia=True,
                    freqbounds=None, moviename='',
                    alpha_cont=1.0, custom_mapcubes=[], opencontour=False, movieformat='html',ds_normalised=False):
    '''
    Required inputs:
    Important optional inputs:
    Optional inputs:
            aiadir: directory to search aia fits files
    Example:
    :param imres:
    :param timerange:
    :param figdir:
    :param specdata:
    :param verbose:
    :param stokes:
    :param fov:
    :param imax: ## radio image plot setting
    :param imin:
    :param icmap:
    :param inorm:
    :param amax:  ## aia plot setting
    :param amin:
    :param acmap:
    :param anorm:
    :param nclevels:
    :param dmax:  ## dynamic spectra plot setting
    :param dmin:
    :param dcmap:
    :param dnorm:
    :param sclfactor:
    :param clevels:
    :param aiafits:
    :param aiadir:
    :param aiawave:
    :param plotaia:
    :param moviename:
    :param alpha_cont:
    :param custom_mapcubes:
    :return:
    '''

    from matplotlib import pyplot as plt
    from sunpy import map as smap
    if sunpy1:
        from sunpy.coordinates import sun
    else:
        from sunpy import sun
    import astropy.units as u
    if not figdir:
        figdir = './'

    if isinstance(icmap, str):
        icmap = plt.get_cmap(icmap)
    if nclevels is None:
        if plotaia:
            nclevels = 2
        else:
            nclevels = 3

    tstart, tend = timerange.split('~')
    t_ran = Time([qa.quantity(tstart, 'd')['value'], qa.quantity(tend, 'd')['value']], format='mjd')
    btimes = Time(imres['BeginTime'])
    etimes = Time(imres['EndTime'])
    tpltidxs, = np.where(np.logical_and(btimes.jd >= t_ran[0].jd, etimes.jd <= t_ran[1].jd))
    # imres = imres['imres']
    # if type(imres) is not dict:
    if not py3:
        iterop_ = imres.iteritems()
    else:
        iterop_ = imres.items()
    for k, v in iterop_:
        imres[k] = list(np.array(v)[tpltidxs])
    if 'Obs' in imres.keys():
        observatory = imres['Obs'][0]
    else:
        observatory = ''

    pols = stokes.split(',')
    npols = len(pols)
    # SRL = set(['RR', 'LL'])
    # SXY = set(['XX', 'YY', 'XY', 'YX'])
    Spw = sorted(list(set(imres['Spw'])))
    nspw = len(Spw)
    # print(nspw)
    # Freq = set(imres['Freq']) ## list is an unhashable type
    imres['Freq'] = [list(ll) for ll in imres['Freq']]
    Freq = sorted(uniq(imres['Freq']))
    cfreqs = freqbounds['cfreqs']
    cfreqs_all = freqbounds['cfreqs_all']
    freq_dist = (cfreqs - cfreqs_all[0]) / (cfreqs_all[-1] - cfreqs_all[0])

    if custom_mapcubes:
        cmpc_plttimes_mjd = []
        for cmpc in custom_mapcubes['mapcube']:
            cmpc_plttimes_mjd.append(get_mapcube_time(cmpc).mjd)
    plttimes = list(set(imres['BeginTime']))
    plttimes = sorted(plttimes)
    ntime = len(plttimes)
    # sort the imres according to time
    images = np.array(imres['ImageName'])
    btimes = Time(imres['BeginTime'])
    etimes = Time(imres['EndTime'])
    spws = np.array(imres['Spw'])
    suc = np.array(imres['Succeeded'])
    inds = btimes.argsort()
    images_sort = images[inds].reshape(ntime, nspw)
    btimes_sort = btimes[inds].reshape(ntime, nspw)
    suc_sort = suc[inds].reshape(ntime, nspw)
    spws_sort = spws[inds].reshape(ntime, nspw)
    if verbose:
        print('{0:d} figures to plot'.format(len(tpltidxs)))
    plt.ioff()
    import matplotlib.gridspec as gridspec
    if np.iscomplexobj(specdata['spec']):
        spec = np.abs(specdata['spec'])
    else:
        spec = specdata['spec']
    spec = spec / 1.0e4 * sclfactor
    spec = checkspecnan(spec)
    (npol, nbl, nfreq, ntim) = spec.shape
    # tidx = range(ntim)
    fidx = range(nfreq)
    tim = specdata['tim']
    freq = specdata['freq']
    freqghz = freq / 1e9
    pol = ''.join(pols)
    spec_tim = Time(specdata['tim'] / 3600. / 24., format='mjd')
    tidx, = np.where(np.logical_and(spec_tim > t_ran[0], spec_tim < t_ran[1]))
    spec_tim_plt = spec_tim.plot_date

    if npols == 1:
        if pol == 'RR':
            spec_plt = spec[0, 0, :, :]
        elif pol == 'LL':
            spec_plt = spec[1, 0, :, :]
        elif pol == 'XX':
            spec_plt = spec[0, 0, :, :]
        elif pol == 'YY':
            spec_plt = spec[1, 0, :, :]
        elif pol == 'I':
            spec_plt = (spec[0, 0, :, :] + spec[1, 0, :, :]) / 2.
        elif pol == 'V':
            spec_plt = (spec[0, 0, :, :] - spec[1, 0, :, :]) / (spec[0, 0, :, :] + spec[1, 0, :, :])
        spec_plt = [spec_plt]
        print('plot the dynamic spectrum in pol ' + pol)

        hnspw = max(nspw // 2, 1)
        ncols = hnspw
        nrows = 2 + 2  # 1 image: 1x1, 1 dspec:2x4
        fig = plt.figure(figsize=(10, 10))
        gs = gridspec.GridSpec(nrows, ncols, height_ratios=[4, 4, 1, 1])
        if nspw <= 1 or plotaia:
            axs = [plt.subplot(gs[:2, :hnspw])]
        else:
            axs = [plt.subplot(gs[0, 0])]
            for ll in range(1, nspw):
                axs.append(plt.subplot(gs[ll // hnspw, ll % hnspw], sharex=axs[0], sharey=axs[0]))
            for ll in range(nspw):
                axs.append(plt.subplot(gs[ll // hnspw + 2, ll % hnspw], sharex=axs[0], sharey=axs[0]))
        axs_dspec = [plt.subplot(gs[2:, :])]
        cmaps = [dcmap]
        if dmax is None:
            dmax = np.nanmax(spec_plt)
        if dmin is None:
            dmin = np.nanmin(spec_plt)
        dranges = [[dmin, dmax]]
        iranges = [[imin, imax]]
    elif npols == 2:
        R_plot = np.absolute(spec[0, 0, :, :])
        L_plot = np.absolute(spec[1, 0, :, :])
        if pol == 'RRLL':
            spec_plt = [R_plot, L_plot]
            polstr = ['RR', 'LL']
            cmaps = [dcmap] * 2
            if dmax is None:
                dmax = np.nanmax(spec_plt)
            if dmin is None:
                dmin = np.nanmin(spec_plt)
            dranges = [[dmin, dmax]] * 2
            iranges = [[imin, imax]] * 2
        elif pol == 'XXYY':
            spec_plt = [R_plot, L_plot]
            polstr = ['XX', 'YY']
            cmaps = [dcmap] * 2
            if dmax is None:
                dmax = np.nanmax(spec_plt)
            if dmin is None:
                dmin = np.nanmin(spec_plt)
            dranges = [[dmin, dmax]] * 2
            iranges = [[imin, imax]] * 2
        elif pol == 'IV':
            I_plot = (R_plot + L_plot) / 2.
            V_plot = (R_plot - L_plot) / 2. / I_plot
            spec_plt = [I_plot, V_plot]
            polstr = ['I', 'V']
            cmaps = [dcmap, 'RdBu']
            if dmax is None:
                dmax = np.nanmax(spec_plt)
            if dmin is None:
                dmin = np.nanmin(spec_plt)
            dranges = [[dmin, dmax], [-1, 1]]
            iranges = [[imin, imax], [-1, 1]]
        print('plot the dynamic spectrum in pol ' + pol)

        hnspw = max(nspw // 2, 1)
        ncols = hnspw + 2  # 1 image: 1x1, 1 dspec:2x2
        nrows = 2 + 2
        fig = plt.figure(figsize=(12, 8))
        gs = gridspec.GridSpec(nrows, ncols, height_ratios=[1, 1, 1, 1])
        if nspw <= 1 or plotaia:
            axs = [plt.subplot(gs[:2, 2:]), plt.subplot(gs[2:, 2:])]
        else:
            # pdb.set_trace()
            axs = [plt.subplot(gs[0, 2])]
            for ll in range(1, nspw):
                axs.append(plt.subplot(gs[ll // hnspw, ll % hnspw + 2], sharex=axs[0], sharey=axs[0]))
            for ll in range(nspw):
                axs.append(plt.subplot(gs[ll // hnspw + 2, ll % hnspw + 2], sharex=axs[0], sharey=axs[0]))

        axs_dspec = [plt.subplot(gs[:2, :2])]
        axs_dspec.append(plt.subplot(gs[2:, :2]))

    for ax in axs + axs_dspec:
        ax.tick_params(direction='out', axis='both')

    # fig.subplots_adjust(left=0, bottom=0, right=1, top=1, wspace=0, hspace=0)
    # pdb.set_trace()
    if plotaia:
        '''check if aiafits files exist'''
        if aiafits is '' or aiafits is None:
            if aiadir:
                aiafiles = []
                for i in tqdm(range(ntime)):
                    plttime = btimes_sort[i, 0]
                    aiafile = DButil.readsdofile(datadir=aiadir_default, wavelength=aiawave, trange=plttime,
                                                 isexists=True,
                                                 timtol=120. / 3600. / 24)
                    if not aiafile:
                        aiafile = DButil.readsdofileX(datadir=aiadir, wavelength=aiawave, trange=plttime, isexists=True,
                                                      timtol=120. / 3600. / 24)
                    if not aiafile:
                        aiafile = DButil.readsdofileX(datadir='./', wavelength=aiawave, trange=plttime, isexists=True,
                                                      timtol=120. / 3600. / 24)
                    if aiafile is []:
                        aiafiles.append(None)
                    else:
                        aiafiles.append(aiafile)
                
                if np.count_nonzero(aiafiles) < ntime / 2.0:
                    downloadAIAdata(trange=t_ran, wavelength=aiawave)
                    aiadir = './'
                    aiafiles = []
                    for i in tqdm(range(ntime)):
                        plttime = btimes_sort[i, 0]
                        aiafile = DButil.readsdofile(datadir=aiadir_default, wavelength=aiawave, trange=plttime,
                                                     isexists=True,
                                                     timtol=120. / 3600. / 24)
                        if not aiafile:
                            aiafile = DButil.readsdofileX(datadir=aiadir, wavelength=aiawave, trange=plttime, isexists=True,
                                                          timtol=120. / 3600. / 24)
                        if not aiafile:
                            aiafile = DButil.readsdofileX(datadir='./', wavelength=aiawave, trange=plttime, isexists=True,
                                                          timtol=120. / 3600. / 24)
                        if aiafile is []:
                            aiafiles.append(None)
                        else:
                            aiafiles.append(aiafile)
        else:
            # from suncasa.utils import stackplotX as stp
            # st = stp.Stackplot(aiafits)
            # tjd_aia = st.tplt.jd
            pass

    for i, plttime in enumerate(tqdm(plttimes)):
        plt.ioff()
        # plt.clf()
        for ax in axs:
            ax.cla()
        plttime = btimes_sort[i, 0]
        # tofd = plttime.mjd - np.fix(plttime.mjd)
        suci = suc_sort[i]
        # if tofd < 16. / 24. or sum(
        #         suci) < nspw - 2:  # if time of the day is before 16 UT (and 24 UT), skip plotting (because the old antennas are not tracking)
        #     continue
        # fig=plt.figure(figsize=(9,6))
        # fig.suptitle('EOVSA @ '+plttime.iso[:19])
        if verbose:
            print('Plotting image at: ', plttime.iso)

        if plttime == plttimes[0]:
            dspecvspans = []
            for pol in range(npols):
                ax = axs_dspec[pol]
                if dnorm is None:
                    vnorm = colors.Normalize(vmax=dranges[pol][1], vmin=dranges[pol][0])
                else:
                    vnorm = dnorm
                im_spec = ax.pcolormesh(spec_tim_plt[tidx], freqghz, spec_plt[pol][:, tidx], cmap=cmaps[pol],
                                        norm=vnorm, rasterized=True)
                ax.set_xlim(spec_tim_plt[tidx[0]], spec_tim_plt[tidx[-1]])
                ax.set_ylim(freqghz[fidx[0]], freqghz[fidx[-1]])
                ax.set_ylabel('Frequency [GHz]')
                for idx, freq in enumerate(Freq):
                    if nspw <= 10:
                        ax.axhspan(freq[0], freq[1], linestyle='dotted', edgecolor='w', alpha=0.7, facecolor='none')
                        xtext, ytext = ax.transAxes.inverted().transform(
                            ax.transData.transform([spec_tim_plt[tidx[0]], np.mean(freq)]))
                        ax.text(xtext + 0.01, ytext, 'spw ' + Spw[idx], color='w', transform=ax.transAxes,
                                fontweight='bold', ha='left', va='center',
                                fontsize=8, alpha=0.5)
                ax.text(0.01, 0.98, 'Stokes ' + pols[pol], color='w', transform=ax.transAxes, fontweight='bold',
                        ha='left', va='top')
                dspecvspans.append(ax.axvspan(btimes[i].plot_date, etimes[i].plot_date, color='w', alpha=0.4))
                ax_pos = ax.get_position().extents
                x0, y0, x1, y1 = ax_pos
                h, v = x1 - x0, y1 - y0
                x0_new = x0 + 0.10 * h
                y0_new = y0 + 0.20 * v
                x1_new = x1 - 0.03 * h
                y1_new = y1 - 0.00 * v
                # ax.set_position(mpl.transforms.Bbox([[x0_new, y0_new], [x1_new, y1_new]]))
                if pol == npols - 1:
                    ax.xaxis_date()
                    ax.xaxis.set_major_formatter(DateFormatter("%H:%M:%S"))
                    ax.set_xlabel('Time [UT]', fontsize=9)
                    for xlabel in ax.get_xmajorticklabels():
                        xlabel.set_rotation(30)
                        xlabel.set_horizontalalignment("right")
                else:
                    ax_pos = ax.get_position().extents
                    ax_pos2 = axs_dspec[-1].get_position().extents
                    x0, y0, x1, y1 = ax_pos
                    h, v = x1 - x0, y1 - y0
                    x0_new = x0
                    y0_new = ax_pos2[-1]
                    x1_new = x1
                    y1_new = y0_new + v
                    # ax.set_position(mpl.transforms.Bbox([[x0_new, y0_new], [x1_new, y1_new]]))
                    ax.xaxis.set_visible(False)
                if ds_normalised==False:    
                    divider = make_axes_locatable(ax)
                    cax_spec = divider.append_axes('right', size='3.0%', pad=0.05)
                    cax_spec.tick_params(direction='out')
                    clb_spec = plt.colorbar(im_spec, ax=ax, cax=cax_spec)
                    clb_spec.set_label('Flux [sfu]')
        else:
            for pol in range(npols):
                xy = dspecvspans[pol].get_xy()
                xy[:, 0][np.array([0, 1, 4])] = btimes[i].plot_date
                xy[:, 0][np.array([2, 3])] = etimes[i].plot_date
                dspecvspans[pol].set_xy(xy)

        if plotaia:
            # pdb.set_trace()
            if np.count_nonzero(aiafiles) > 0:
                try:
                    # if aiadir:
                    #     aiafits = DButil.readsdofileX(datadir=aiadir, wavelength=aiawave, trange=plttime, isexists=True,
                    #                                   timtol=12. / 3600. / 24)
                    #     if not aiafits:
                    #         aiafits = DButil.readsdofile(datadir=aiadir_default, wavelength=aiawave, trange=plttime,
                    #                                      isexists=True,
                    #                                      timtol=12. / 3600. / 24)
                    aiafits = aiafiles[i]
                    aiamap = smap.Map(aiafits)
                    aiamap = DButil.normalize_aiamap(aiamap)
                    data = aiamap.data
                    data[data < 1.0] = 1.0
                    aiamap = smap.Map(data, aiamap.meta)
                except:
                    aiamap = None
                    print('error in reading aiafits. Proceed without AIA')
            else:
                aiamap = None
                pass
                # aiamap = st.mapcube[np.nanargmin(np.abs(tjd_aia - plttime.jd))]
        else:
            aiamap = None

        colors_spws = icmap(freq_dist)
        for s, sp in enumerate(range(nspw)):
            image = images_sort[i, s]
            for pidx, pol in enumerate(pols):
                if suci[s]:
                    try:
                        # rmap = smap.Map(image)
                        meta, rdata = ndfits.read(image)
<<<<<<< HEAD
                        cmaps, datas = get_rdata_dict(rdata, meta['naxis'], meta['pol_axis'], meta['npol'], icmap=icmap,
                                                      stokes=stokes)
=======
                        cmaps, datas = get_rdata_dict(rdata, meta['naxis'], meta['pol_axis'], meta['npol'], icmap=icmap, stokes=stokes)
>>>>>>> 1f339dc8
                    except:
                        continue

                    rmap = smap.Map(np.squeeze(datas[pol][:, :]), meta['header'])
                else:
                    # make an empty map
                    data = np.zeros((512, 512))
                    hgln_obs = 0.
                    rsun_ref = sun.constants.radius.value
                    if sunpy1:
                        dsun_obs = sun.earth_distance(Time(plttime)).to(u.meter).value
                        rsun_obs = sun.angular_radius(Time(plttime)).value
                        hglt_obs = sun.B0(Time(plttime)).value
                    else:
                        dsun_obs = sun.sunearth_distance(Time(plttime)).to(u.meter).value
                        rsun_obs = sun.solar_semidiameter_angular_size(Time(plttime)).value
                        hglt_obs = sun.heliographic_solar_center(Time(plttime))[1].value
                    header = {"DATE-OBS": plttime.isot, "EXPTIME": 0., "CDELT1": 5., "NAXIS1": 512, "CRVAL1": 0.,
                              "CRPIX1": 257, "CUNIT1": "arcsec",
                              "CTYPE1": "HPLN-TAN", "CDELT2": 5., "NAXIS2": 512, "CRVAL2": 0., "CRPIX2": 257,
                              "CUNIT2": "arcsec",
                              "CTYPE2": "HPLT-TAN", "HGLT_OBS": hglt_obs,
                              "HGLN_OBS": hgln_obs,
                              "RSUN_OBS": rsun_obs,
                              "RSUN_REF": rsun_ref,
                              "DSUN_OBS": dsun_obs}
                    rmap = smap.Map(data, header)
                # resample the image for plotting
                if fov is not None:
                    fov = [np.array(ll) for ll in fov]
                    try:
                        pad = max(np.diff(fov[0])[0], np.diff(fov[1])[0])
                        rmap = rmap.submap((fov[0] + np.array([-1.0, 1.0]) * pad) * u.arcsec,
                                           (fov[1] + np.array([-1.0, 1.0]) * pad) * u.arcsec)
                    except:
                        pad = max(fov[0][1] - fov[0][0], fov[1][1] - fov[1][0])
                        bl = SkyCoord((fov[0][0] - pad) * u.arcsec, (fov[1][0] - pad) * u.arcsec,
                                      frame=rmap.coordinate_frame)
                        tr = SkyCoord((fov[0][1] + pad) * u.arcsec, (fov[1][1] + pad) * u.arcsec,
                                      frame=rmap.coordinate_frame)
                        if sunpy3:
                            rmap = rmap.submap(bl, top_right=tr)
                        else:
                            rmap = rmap.submap(bl, tr)

                else:
                    dim = u.Quantity([256, 256], u.pixel)
                    rmap = rmap.resample(dim)
                if plotaia:
                    if npols > 1:
                        ax = axs[pidx]
                    else:
                        ax = axs[0]
                else:
                    if npols > 1:
                        ax = axs[pidx + s * 2]
                    else:
                        ax = axs[s]
                rmap_ = pmX.Sunmap(rmap)
                if aiamap:
                    if anorm is None:
                        if amax is None:
                            amax = np.nanmax(aiamap.data)
                        if amin is None:
                            amin = 1.0
                        anorm = colors.LogNorm(vmin=amin, vmax=amax)
                    if acmap is None:
                        acmap = 'gray_r'

                    if nspw > 1:
                        if s == 0:
                            aiamap_ = pmX.Sunmap(aiamap)
                            aiamap_.imshow(axes=ax, cmap=acmap,
                                           norm=anorm,
                                           interpolation='nearest')
                    else:
                        aiamap_ = pmX.Sunmap(aiamap)
                        aiamap_.imshow(axes=ax, cmap=acmap,
                                       norm=anorm,
                                       interpolation='nearest')
                    # print(clevels)
                    try:
                        clevels1 = np.linspace(iranges[pidx][0], iranges[pidx][1], nclevels)
                    except:
                        try:
                            clevels1 = np.array(clevels) * np.nanmax(rmap.data)
                        except:
                            clevels1 = np.linspace(0.5, 1.0, 2) * np.nanmax(rmap.data)
                    if np.any(clevels1):
                        if nspw > 1:
                            if opencontour:
                                rmap_.contour(axes=ax, levels=clevels1,
                                              colors=[colors_spws[s]] * len(clevels1),
                                              alpha=alpha_cont)

                            else:
                                rmap_.contourf(axes=ax, levels=clevels1,
                                               colors=[colors_spws[s]] * len(clevels1),
                                               alpha=alpha_cont)
                        else:
                            rmap_.contour(axes=ax, levels=clevels1, cmap=icmap)
                else:
                    rmap_.imshow(axes=ax, vmax=iranges[pidx][1], vmin=iranges[pidx][0], cmap=cmaps[pol],
                                 interpolation='nearest')
                    rmap_.draw_limb(axes=ax)
                    rmap_.draw_grid(axes=ax)
                if custom_mapcubes:
                    for cmpcidx, cmpc in enumerate(custom_mapcubes['mapcube']):
                        dtcmpc = np.mean(np.diff(cmpc_plttimes_mjd[cmpcidx]))
                        timeline = cmpc_plttimes_mjd[cmpcidx] - Time(plttime).mjd
                        if np.min(np.abs(timeline)) <= dtcmpc:
                            if 'levels' in custom_mapcubes.keys():
                                levels = np.array(custom_mapcubes['levels'][cmpcidx])
                            else:
                                levels = np.linspace(0.2, 0.9, 3)
                            if 'color' in custom_mapcubes.keys():
                                color = custom_mapcubes['color'][cmpcidx]
                            else:
                                color = None
                            cmpidx = np.argmin(np.abs(timeline))
                            cmp = cmpc[cmpidx]
                            if 'label' in custom_mapcubes.keys():
                                label = custom_mapcubes['label'][cmpcidx]
                            else:
                                label = '-'.join(['{:.0f}'.format(ll) for ll in cmp.measurement.value]) + ' {}'.format(
                                    cmp.measurement.unit)
                            cmp_ = pmX.Sunmap(cmp)
                            cmp_.contour(axes=ax, levels=np.array(levels) * np.nanmax(cmp.data), colors=color)
                            ax.text(0.97, (len(custom_mapcubes['mapcube']) - cmpcidx - 1) * 0.06 + 0.03, label,
                                    horizontalalignment='right',
                                    verticalalignment='bottom', transform=ax.transAxes, color=color)
                # ax.set_autoscale_on(True)
                if fov:
                    ax.set_xlim(fov[0])
                    ax.set_ylim(fov[1])
                else:
                    ax.set_xlim([-1220, 1220])
                    ax.set_ylim([-1220, 1220])
                if s == 0 and pidx == 0:
                    timetext = ax.text(0.99, 0.98, '', color='w', fontweight='bold', fontsize=9, ha='right', va='top',
                                       transform=ax.transAxes)
                timetext.set_text(plttime.iso[:19])
                if nspw <= 1:
                    # if nspw <= 10:
                    #     try:
                    #         ax.text(0.98, 0.01 + 0.05 * s,
                    #                 '{1} @ {0:.1f} GHz'.format(rmap.meta['RESTFRQ'] / 1e9, pol),
                    #                 color=icmap(float(s) / (nspw - 1)), transform=ax.transAxes,
                    #                 fontweight='bold', ha='right')
                    #     except:
                    #         ax.text(0.98, 0.01 + 0.05 * s, '{1} @ {0:.1f} GHz'.format(0., pol),
                    #                 color=icmap(float(s) / (nspw - 1)), transform=ax.transAxes,
                    #                 fontweight='bold', ha='right')
                    # else:
                    try:
                        ax.text(0.98, 0.01, '{1} @ {0:.1f} GHz'.format(rmap.meta['RESTFRQ'] / 1e9, pol),
                                color='w',
                                transform=ax.transAxes, fontweight='bold', ha='right')
                    except:
                        ax.text(0.98, 0.01, '{1} @ {0:.1f} GHz'.format(0., pol), color='w',
                                transform=ax.transAxes, fontweight='bold',
                                ha='right')

                ax.set_title(' ')
                # ax.xaxis.set_visible(False)
                # ax.yaxis.set_visible(False)
        if i == 0:
            if nspw > 1:
                import matplotlib.colorbar as colorbar
                ticks, bounds, fmax, fmin, freqmask = get_colorbar_params(freqbounds)

                for pidx in range(npols):
                    ax = axs[pidx]
                    divider = make_axes_locatable(ax)
                    cax_freq = divider.append_axes('right', size='6.0%', pad=0.1)
                    # cax_freq.tick_params(direction='out')
                    cb = colorbar.ColorbarBase(cax_freq, norm=colors.Normalize(vmin=fmin, vmax=fmax), cmap=icmap,
                                               orientation='vertical', boundaries=bounds, spacing='proportional',
                                               ticks=ticks, format='%4.1f', alpha=alpha_cont)
                    # Freqs = [np.mean(fq) for fq in Freq]
                    # mpl.colorbar.ColorbarBase(cax_freq, cmap=icmap, norm=colors.Normalize(vmax=Freqs[-1], vmin=Freqs[0]))
                    for fbd_lo, fbd_hi in freqmask:
                        if fbd_hi is not None:
                            cax_freq.axhspan(fbd_lo, fbd_hi, hatch='//', edgecolor='k', facecolor='#BBBBBB')
                    cax_freq.set_ylabel('Frequency [GHz]')
                    cax_freq.tick_params(axis="y", pad=-20., length=0, colors='k', labelsize=8)
                    cax_freq.axhline(fmin, xmin=1.0, xmax=1.2, color='k', clip_on=False)
                    cax_freq.axhline(fmax, xmin=1.0, xmax=1.2, color='k', clip_on=False)
                    cax_freq.text(1.25, 0.0, '{:.1f}'.format(fmin), fontsize=9, transform=cax_freq.transAxes,
                                  va='center',
                                  ha='left')
                    cax_freq.text(1.25, 1.0, '{:.1f}'.format(fmax), fontsize=9, transform=cax_freq.transAxes,
                                  va='center',
                                  ha='left')
        figname = observatory + '_qlimg_' + plttime.isot.replace(':', '').replace('-', '')[:19] + '.png'
        # fig_tdt = plttime.to_datetime())
        # fig_subdir = fig_tdt.strftime("%Y/%m/%d/")
        figdir_ = figdir + '/'  # + fig_subdir
        if not os.path.exists(figdir_):
            os.makedirs(figdir_)
        if verbose:
            print('Saving plot to: ' + os.path.join(figdir_, figname))
        if i == 0:
            gs.tight_layout(fig, rect=[0.08, 0, 0.98, 1.0])
        fig.savefig(os.path.join(figdir_, figname))
    plt.close(fig)
    if not moviename:
        moviename = 'movie'
    if movieformat.lower() == 'html':
        DButil.img2html_movie(figdir_, outname=moviename)
    else:
        DButil.img2movie(figdir_, outname=moviename)


def dspec_external(vis, workdir='./', specfile=None,ds_normalised=False):
    dspecscript = os.path.join(workdir, 'dspec.py')
    if not specfile:
        specfile = os.path.join(workdir, os.path.basename(vis) + '.dspec.npz')
    os.system('rm -rf {}'.format(dspecscript))
    fi = open(dspecscript, 'wb')
    fi.write('from suncasa.utils import dspec as ds \n')
    if ds_normalised==False:
        fi.write(
        'specdata = ds.get_dspec("{0}", specfile="{1}", domedian=True, verbose=True, savespec=True, usetbtool=True) \n'.format(
            vis,
            specfile))
    else:
        fi.write(
        'specdata = ds.get_dspec("{0}", specfile="{1}", domedian=True, verbose=True, savespec=True, usetbtool=True, ds_normalised=True) \n'.format(
            vis,
            specfile))
    fi.close()
    os.system('casa --nologger -c {}'.format(dspecscript))


def qlookplot(vis, timerange=None, spw='', workdir='./', specfile=None, uvrange='', stokes='RR,LL',
              dmin=None, dmax=None, dcmap=None, dnorm=None,
              amax=None, amin=None, acmap=None, anorm=None,
              reftime='', xycen=None, fov=[500., 500.], xyrange=None, restoringbeam=[''], robust=0.0,
              weighting='briggs', niter=500, sclfactor=1.0,
              imsize=[512], cell=['5.0arcsec'], mask='', gain=0.1, pbcor=True,
              antenna='', toTb=True, subregion='',
              interactive=False, usemsphacenter=True, imagefile=None, outfits='',
              imax=None, imin=None, icmap=None, inorm=None, nclevels=3,
              clevels=None, calpha=0.5, goestime=None,
              plotaia=True, aiawave=171, aiafits=None, aiadir=None, datacolumn='data', docompress=False,
              mkmovie=False, overwrite=True, ncpu=1, twidth=1, verbose=False, movieformat='html',
<<<<<<< HEAD
              clearmshistory=False, show_warnings=False, opencontour=False, quiet=False,ds_normalised=False):
=======
              clearmshistory=False, show_warnings=False, opencontour=False, quiet = False):
>>>>>>> 1f339dc8
    '''
    Required inputs:
            vis: calibrated CASA measurement set
    Important optional inputs:
            timerange: timerange for clean. Standard CASA time selection format.
                       If not provided, use the entire range (*BE CAREFUL, COULD BE VERY SLOW*)
            spw: spectral window selection following the CASA syntax.
                 Examples: spw='1:2~60' (spw id 1, channel range 2-60); spw='*:1.2~1.3GHz' (selects all channels within 1.2-1.3 GHz; note the *)
                 spw can be a list of spectral windows, i.e, ['0', '1', '2', '3', '4', '5', '6', '7']
            specfile: supply dynamic spectrum save file (from suncasa.utils.dspec.get_dspec()). Otherwise
                      generate a median dynamic spectrum on the fly
    Optional inputs:
            bl: baseline to generate dynamic spectrum
            uvrange: uvrange to select baselines for generating dynamic spectrum
            stokes: polarization of the clean image, can be 'RR,LL' or 'I,V'
            dmin,dmax: range of color scale for radio dynamic spectrum
            goestime: goes plot time, example ['2016/02/18 18:00:00','2016/02/18 23:00:00']
            rhessisav: rhessi savefile
            reftime: reftime for the image
            xycen: center of the image in helioprojective coordinates (HPLN/HPLT), in arcseconds. Example: [900, -150.]
            mask: only accept CASA region format (https://casaguides.nrao.edu/index.php/CASA_Region_Format)
            fov: field of view in arcsecs. Example: [500., 500.]
            xyrange: field of view in solar XY coordinates. Format: [[x1,x2],[y1,y2]]. Example: [[900., 1200.],[0,300]]
                     ***NOTE: THIS PARAMETER OVERWRITES XYCEN AND FOV***
            sclfactor: scale the image values up by its value (to compensate VLA 20 dB attenuator)
            aiawave: wave length of aia file in a
            imagefile: if imagefile provided, use it. Otherwise do clean and generate a new one.
            outfits: if outfits provided, use it. Otherwise generate a new one
            imax,imin: range of color scale for radio image
            icmap: str or Colormap. Color map for radio images/contours
            dcmap: str or Colormap. Color map for radio dynamic spectrum
            acmap: str or Colormap. Color map for AIA images
            clevels: clevels for the contours
    Example:
    '''

    from importlib import reload
    reload(mstools)
    if not show_warnings:
        import warnings
        warnings.filterwarnings("ignore")

    if aiadir == None:
        aiadir = './'
    if xycen:
        xc, yc = xycen
        if len(fov) == 1:
            fov = fov * 2
        xlen, ylen = fov
        # if parse_version(sunpy.__version__) > parse_version('0.8.0'):
        #     xyrange = [[xc - xlen / 2.0, yc - ylen / 2.0], [xc + xlen / 2.0, yc + ylen / 2.0]]
        # else:
        xyrange = [[xc - xlen / 2.0, xc + xlen / 2.0], [yc - ylen / 2.0, yc + ylen / 2.0]]
    stokes_allowed = ['RR,LL', 'I,V', 'RRLL', 'IV', 'XXYY', 'XX,YY', 'RR', 'LL', 'I', 'V', 'XX', 'YY']
    if not stokes in stokes_allowed:
        print('Error: wrong stokes parameter ' + str(stokes) + '. Allowed values are ' + ';  '.join(stokes_allowed))
        return -1
    if stokes == 'RRLL':
        stokes = 'RR,LL'
    elif stokes == 'XXYY':
        stokes = 'XX,YY'
    elif stokes == 'IV':
        stokes = 'I,V'

    if dcmap is None:
        dcmap = plt.get_cmap('afmhot')

    polmap = {'RR': 0, 'LL': 1, 'I': 0, 'V': 1, 'XX': 0, 'YY': 1}
    pols = stokes.split(',')
    npol_in = len(pols)

    if vis[-1] == '/':
        vis = vis[:-1]
    if not os.path.exists(vis):
        print('Error: input measurement not exist')
        return -1
    if clearmshistory:
        ms_clearhistory(vis)
    if aiafits is None:
        aiafits = ''
    # split the data
    # generating dynamic spectrum
    if not os.path.exists(workdir):
        os.makedirs(workdir)
    if specfile:
        try:
            specdata = np.load(specfile)
        except:
            print('Provided dynamic spectrum file not numpy npz. Generating one from the visibility data')
            specfile = os.path.join(workdir, os.path.basename(vis) + '.dspec.npz')
            if c_external:
                
                dspec_external(vis, workdir=workdir, specfile=specfile,ds_normalised=ds_normalised)
                specdata = np.load(specfile)  # specdata = ds.get_dspec(vis, domedian=True, verbose=True)
            else:
                specdata = ds.get_dspec(vis, specfile=specfile, domedian=True, verbose=True, savespec=True,
                                        usetbtool=True,ds_normalised=ds_normalised)

    else:
        print('Dynamic spectrum file not provided; Generating one from the visibility data')
        # specdata = ds.get_dspec(vis, domedian=True, verbose=True)
        specfile = os.path.join(workdir, os.path.basename(vis) + '.dspec.npz')
        if c_external:
            dspec_external(vis, workdir=workdir, specfile=specfile,ds_normalised=ds_normalised)
            specdata = np.load(specfile)  # specdata = ds.get_dspec(vis, domedian=True, verbose=True)
        else:
            specdata = ds.get_dspec(vis, specfile=specfile, domedian=True, verbose=True, savespec=True, usetbtool=True,ds_normalised=ds_normalised)

    try:
        tb.open(vis + '/POINTING')
        starttim = Time(tb.getcell('TIME_ORIGIN', 0) / 24. / 3600., format='mjd')
        endtim = Time(tb.getcell('TIME_ORIGIN', tb.nrows() - 1) / 24. / 3600., format='mjd')
    except:
        tb.open(vis)
        starttim = Time(tb.getcell('TIME', 0) / 24. / 3600., format='mjd')
        endtim = Time(tb.getcell('TIME', tb.nrows() - 1) / 24. / 3600., format='mjd')
    tb.close()
    datstr = starttim.iso[:10]

    if timerange is None or timerange == '':
        starttim1 = starttim
        endtim1 = endtim
        timerange = '{0}~{1}'.format(starttim.iso.replace('-', '/').replace(' ', '/'),
                                     endtim.iso.replace('-', '/').replace(' ', '/'))
    else:
        try:
            (tstart, tend) = timerange.split('~')
            if tstart[2] == ':':
                starttim1 = Time(datstr + 'T' + tstart)
                endtim1 = Time(datstr + 'T' + tend)
                timerange = '{0}/{1}~{0}/{2}'.format(datstr.replace('-', '/'), tstart, tend)
            else:
                starttim1 = Time(qa.quantity(tstart, 'd')['value'], format='mjd')
                endtim1 = Time(qa.quantity(tend, 'd')['value'], format='mjd')
        except ValueError:
            print("keyword 'timerange' in wrong format")

    midtime_mjd = (starttim1.mjd + endtim1.mjd) / 2.

    if vis.endswith('/'):
        vis = vis[:-1]
    visname = os.path.basename(vis)
    bt = starttim1.plot_date
    et = endtim1.plot_date

    # find out min and max frequency for plotting in dynamic spectrum
    ms.open(vis)
    metadata = ms.metadata()
    observatory = metadata.observatorynames()[0]
    spwInfo = ms.getspectralwindowinfo()
    nspwall = len(spwInfo)

    if not spw:
        if observatory == 'EOVSA':
            # if nspwall == 31:
            #     spw = list((np.arange(30) + 1).astype(str))
            #     spwselec = '1~' + str(30)
            #     spw = [str(sp) for sp in spw]
            # else:
            spw = list(np.arange(nspwall).astype(str))
            spwselec = '0~' + str(nspwall - 1)
            spw = [str(sp) for sp in spw]
        else:
            spwselec = '0~' + str(nspwall - 1)
            spw = [spwselec]
    else:
        if type(spw) is list:
            spwselec = ';'.join(spw)
        else:
            spwselec = spw
            if ';' in spw:
                spw = spw.split(';')
            else:
                spw = [spw]  # spw=spw.split(';')

    nspws = len(spw)

    if icmap is None:
        if plotaia:
            if nspws > 1:
                icmap = plt.get_cmap('RdYlBu')
            else:
                icmap = plt.get_cmap('gist_heat')
        else:
            icmap = plt.get_cmap('gist_heat')
    else:
        icmap = plt.get_cmap(icmap)

    bdinfo = mstools.get_bandinfo(vis, spw=spw, returnbdinfo=True)
    # print(freqbounds)
    cfreqs = bdinfo['cfreqs']
    cfreqs_all = bdinfo['cfreqs_all']
    freq_dist = lambda fq: (fq - cfreqs_all[0]) / (cfreqs_all[-1] - cfreqs_all[0])
    staql = {'timerange': timerange, 'spw': spwselec}
    if ms.msselect(staql, onlyparse=True):
        ndx = ms.msselectedindices()
        chan_sel = ndx['channel']
        bspw = chan_sel[0, 0]
        bchan = chan_sel[0, 1]
        espw = chan_sel[-1, 0]
        echan = chan_sel[-1, 2]
        bfreq = spwInfo[str(bspw)]['Chan1Freq'] + spwInfo[str(bspw)]['ChanWidth'] * bchan
        efreq = spwInfo[str(espw)]['Chan1Freq'] + spwInfo[str(espw)]['ChanWidth'] * echan
        bfreqghz = bfreq / 1e9
        efreqghz = efreq / 1e9
        if verbose:
            print('selected timerange {}'.format(timerange))
            print('selected frequency range {0:6.3f} to {1:6.3f} GHz'.format(bfreqghz, efreqghz))
    else:
        print("spw or timerange selection failed. Aborting...")
        ms.close()
        return -1
    ms.close()

    if observatory == 'EOVSA':
        if stokes == 'RRLL' or stokes == 'RR,LL':
            print('Provide stokes: ' + str(stokes) + '. However EOVSA has linear feeds. Force stokes to be XXYY')
            stokes = 'XX,YY'

    if mkmovie:
        plt.ioff()
        # fig = plt.figure(figsize=(12, 7.5), dpi=100)
        if outfits:
            pass
        else:
            eph = hf.read_horizons(t0=Time(midtime_mjd, format='mjd'))
            if observatory == 'EOVSA' or (not usemsphacenter):
                print('This is EOVSA data')
                # use RA and DEC from FIELD ID 0
                tb.open(vis + '/FIELD')
                phadir = tb.getcol('PHASE_DIR').flatten()
                tb.close()
                ra0 = phadir[0]
                dec0 = phadir[1]
                if stokes == 'RRLL' or stokes == 'RR,LL':
                    print('Provide stokes: ' + str(
                        stokes) + '. However EOVSA has linear feeds. Force stokes to be XX,YY')
                    stokes = 'XX,YY'
            else:
                ra0 = eph['ra'][0]
                dec0 = eph['dec'][0]

            if not xycen:
                # use solar disk center as default
                phasecenter = 'J2000 ' + str(ra0) + 'rad ' + str(dec0) + 'rad'
            else:
                x0 = np.radians(xycen[0] / 3600.)
                y0 = np.radians(xycen[1] / 3600.)
                p0 = np.radians(eph['p0'][0])  # p angle in radians
                raoff = -((x0) * np.cos(p0) - y0 * np.sin(p0)) / np.cos(eph['dec'][0])
                decoff = (x0) * np.sin(p0) + y0 * np.cos(p0)
                newra = ra0 + raoff
                newdec = dec0 + decoff
                phasecenter = 'J2000 ' + str(newra) + 'rad ' + str(newdec) + 'rad'
            print('use phasecenter: ' + phasecenter)
            qlookfitsdir = os.path.join(workdir, 'qlookfits/')
            qlookfigdir = os.path.join(workdir, 'qlookimgs/')
            imresfile = os.path.join(qlookfitsdir, '{}.imres.npz'.format(os.path.basename(vis)))
            if overwrite:
                imres = mk_qlook_image(vis, timerange=timerange, spws=spw, twidth=twidth, ncpu=ncpu,
                                       imagedir=qlookfitsdir, phasecenter=phasecenter, stokes=stokes, mask=mask,
                                       uvrange=uvrange, robust=robust, niter=niter, gain=gain, imsize=imsize, cell=cell,
                                       pbcor=pbcor,
                                       reftime=reftime, restoringbeam=restoringbeam, sclfactor=sclfactor,
                                       docompress=docompress,
                                       c_external=c_external,
                                       subregion=subregion,
                                       show_warnings=show_warnings)
            else:
                if os.path.exists(imresfile):
                    imres = np.load(imresfile, allow_pickle=True)
                    imres = imres['imres'].item()
                else:
                    print('Image results file not found; Creating new images.')
                    imres = mk_qlook_image(vis, timerange=timerange, spws=spw, twidth=twidth, ncpu=ncpu,
                                           imagedir=qlookfitsdir, phasecenter=phasecenter, stokes=stokes, mask=mask,
                                           uvrange=uvrange, robust=robust, niter=niter, gain=gain, imsize=imsize,
                                           cell=cell, pbcor=pbcor,
                                           reftime=reftime, restoringbeam=restoringbeam, sclfactor=sclfactor,
                                           docompress=docompress,
                                           c_external=c_external,
                                           subregion=subregion,
                                           show_warnings=show_warnings)
            if not os.path.exists(qlookfigdir):
                os.makedirs(qlookfigdir)
            plt_qlook_image(imres, timerange=timerange, figdir=qlookfigdir, specdata=specdata, verbose=verbose,
                            stokes=stokes, fov=xyrange,
                            amax=amax, amin=amin, acmap=acmap, anorm=anorm,
                            imax=imax, imin=imin, icmap=icmap, inorm=inorm,
                            nclevels=nclevels, clevels=clevels,
                            dmax=dmax, dmin=dmin, dcmap=dcmap, dnorm=dnorm,
                            sclfactor=sclfactor,
                            aiafits=aiafits, aiawave=aiawave, aiadir=aiadir, plotaia=plotaia,
                            freqbounds=bdinfo, alpha_cont=calpha,
                            opencontour=opencontour, movieformat=movieformat,ds_normalised=ds_normalised)

    else:
        if np.iscomplexobj(specdata['spec']):
            spec = np.abs(specdata['spec'])
        else:
            spec = specdata['spec']
        spec = spec / 1.e4 * sclfactor
        spec = checkspecnan(spec)
        (npol_fits, nbl, nfreq, ntim) = spec.shape
        fidx = range(nfreq)
        tim = specdata['tim']
        freq = specdata['freq']
        freqghz = freq / 1e9
        spec_tim = Time(specdata['tim'] / 3600. / 24., format='mjd')
        spec_tim_plt = spec_tim.plot_date
        plt.ion()
        if not quiet:
            # fig = plt.figure(figsize=(11.65, 8.74), dpi=100)
            fig = plt.figure(figsize=(11.80, 8.80), dpi=80)
            ax1 = plt.subplot2grid((6, 8), (0, 0), rowspan=2, colspan=2)
            ax2 = plt.subplot2grid((6, 8), (2, 0), rowspan=2, colspan=2, sharex=ax1, sharey=ax1)
            ax3 = plt.subplot2grid((6, 8), (4, 0), rowspan=2, colspan=2)
            ax4 = plt.subplot2grid((6, 8), (0, 2), rowspan=3, colspan=3)
            ax5 = plt.subplot2grid((6, 8), (3, 2), rowspan=3, colspan=3)
            ax6 = plt.subplot2grid((6, 8), (0, 5), rowspan=3, colspan=3, sharex=ax4, sharey=ax4)
            ax7 = plt.subplot2grid((6, 8), (3, 5), rowspan=3, colspan=3, sharex=ax5, sharey=ax5)

            specs = {}
            if npol_in > 1:
                if npol_fits > 1:
                    if stokes == 'I,V':
                        specs['I'] = (np.absolute(spec[0, 0, :, :]) + np.absolute(spec[1, 0, :, :])) / 2.0
                        specs['V'] = (np.absolute(spec[0, 0, :, :]) - np.absolute(spec[1, 0, :, :])) / 2.0
                    else:
                        specs[pols[0]] = np.absolute(spec[0, 0, :, :])
                        specs[pols[1]] = np.absolute(spec[1, 0, :, :])
                else:
                    warnings.warn(
                        "The provided specfile only provides one polarization. The polarization of the dynamic spectrum could be wrong.")
                    specs[pols[0]] = np.absolute(spec[0, 0, :, :])
                    specs[pols[1]] = np.zeros_like(spec[0, 0, :, :])
            else:
                if npol_fits > 1:
                    if stokes == 'I':
                        specs['I'] = (np.absolute(spec[0, 0, :, :]) + np.absolute(spec[1, 0, :, :])) / 2.0
                    elif stokes == 'V':
                        specs['V'] = (np.absolute(spec[0, 0, :, :]) - np.absolute(spec[1, 0, :, :])) / 2.0
                    else:
                        specs[pols[0]] = np.absolute(spec[polmap[pols[0]], 0, :, :])
                else:
                    specs[pols[0]] = np.absolute(spec[0, 0, :, :])

            print('plot the dynamic spectrum in pol ' + ' & '.join(pols))

<<<<<<< HEAD
            if dnorm is None:
                dnorm = colors.Normalize(vmax=dmax, vmin=dmin)

            axs = [ax1, ax2]
            for axidx, ax in enumerate(axs):
                if axidx < npol_in:
                    ax.pcolormesh(spec_tim_plt, freqghz, specs[pols[axidx]], cmap=dcmap, norm=dnorm,
=======
            axs = [ax1, ax2]
            for axidx, ax in enumerate(axs):
                if axidx < npol_in:
                    ax.pcolormesh(spec_tim_plt, freqghz, specs[pols[axidx]], cmap=dcmap, vmin=dmin, vmax=dmax,
>>>>>>> 1f339dc8
                                  rasterized=True)
                    ax.set_title(observatory + ' ' + datstr + ' ' + pols[axidx], fontsize=9)
                ax.set_autoscale_on(True)
                ax.add_patch(patches.Rectangle((bt, bfreqghz), et - bt, efreqghz - bfreqghz, ec='w', fill=False))
                ax.plot([(bt + et) / 2.], [(bfreqghz + efreqghz) / 2.], '*w', ms=12)
                for tick in ax.get_xticklabels():
                    tick.set_rotation(30)
                    tick.set_fontsize(8)
                ax.set_ylabel('Frequency (GHz)', fontsize=9)
                if axidx == 1:
                    ax.xaxis_date()
                    ax.xaxis.set_major_formatter(DateFormatter("%H:%M:%S"))
                    locator = mpl.dates.AutoDateLocator()
                    ax.xaxis.set_major_locator(locator)
                    ax.set_xlim(spec_tim_plt[0], spec_tim_plt[-1])
                    ax.set_ylim(freqghz[0], freqghz[-1])

            # import pdb
            # pdb.set_trace()
            # Second part: GOES plot
            if goestime:
                btgoes = goestime[0]
                etgoes = goestime[1]
            else:
                # datstrg = datstr.replace('-', '/')
                tdur = spec_tim[-1].jd - spec_tim[0].jd
                # btgoes = datstr + ' ' + qa.time(qa.quantity(tim[0] - tdur, 's'), form='clean', prec=9)[0]
                # etgoes = datstr + ' ' + qa.time(qa.quantity(tim[-1] + tdur, 's'), form='clean', prec=9)[0]
                btgoes, etgoes = Time([spec_tim[0].jd - tdur, spec_tim[-1].jd + tdur], format='jd').iso
            if verbose:
                print('Acquire GOES soft X-ray data in from ' + btgoes + ' to ' + etgoes)

            # ax3 = plt.subplot(gs1[2])

            try:
                import socket
                socket.setdefaulttimeout(60)
                from sunpy.timeseries import TimeSeries
                from sunpy.time import TimeRange, parse_time
                from sunpy.net import Fido, attrs as a
                results = Fido.search(a.Time(TimeRange(btgoes, etgoes)), a.Instrument('XRS'))
                files = Fido.fetch(results)
                goest = TimeSeries(files)
                if isinstance(goest, list):
                    import pandas as pd
                    gdata = [g.data for g in goest]
                    gdata = pd.concat(gdata, join="inner")
                else:
                    gdata = goest.data
                try:
                    goes_dates = mpl.dates.date2num(parse_time(gdata.index))
                except:
                    goes_dates = Time(gdata.index).plot_date
                if np.abs(gdata['xrsb'].mean()) > 1e-9:
                    goesdata = gdata['xrsb']
                    goesdif = np.diff(gdata['xrsb'])
                else:
                    goes_dates, goesdata = get_goes_data(Time((tim[-1] + tim[0]) / 3600. / 24. / 2.0, format='mjd'))
                    goesdif = np.diff(goesdata)

                gmax = np.nanmax(goesdif)
                gmin = np.nanmin(goesdif)
                ran = gmax - gmin
                db = 2.8 / ran
                goesdifp = goesdif * db + gmin + (-6)
                ax3.step(goes_dates, np.log10(goesdata), '-', label='1.0--8.0 $\AA$', color='red', lw=1.0)
                ax3.step(goes_dates[0:-1], goesdifp, '-', label='Derivative', color='blue', lw=0.5)

                ax3.set_ylim([-8, -3])
                ax3.set_yticks([-8, -7, -6, -5, -4, -3])
<<<<<<< HEAD
                ax3.set_yticklabels(
                    [r'$10^{-8}$', r'$10^{-7}$', r'$10^{-6}$', r'$10^{-5}$', r'$10^{-4}$', r'$10^{-3}$'])
=======
                ax3.set_yticklabels([r'$10^{-8}$', r'$10^{-7}$', r'$10^{-6}$', r'$10^{-5}$', r'$10^{-4}$', r'$10^{-3}$'])
>>>>>>> 1f339dc8
                ax3.set_title('Goes Soft X-ray', fontsize=9)
                ax3.set_ylabel('Watts m$^{-2}$')
                ax3.set_xlabel(Time(spec_tim_plt[0], format='plot_date').iso[0:10])
                ax3.axvspan(spec_tim_plt[0], spec_tim_plt[-1], alpha=0.2)
                ax3.set_xlim(Time([btgoes, etgoes]).plot_date)

                for tick in ax3.get_xticklabels():
                    tick.set_fontsize(8)
                    tick.set_rotation(30)

                ax3_2 = ax3.twinx()
                # ax3_2.set_yscale("log")
                ax3_2.set_ylim([-8, -3])
                ax3_2.set_yticks([-8, -7, -6, -5, -4, -3])
                ax3_2.set_yticklabels(['A', 'B', 'C', 'M', 'X', ''])

                ax3.yaxis.grid(True, 'major')
                ax3.xaxis.grid(False, 'major')
                ax3.legend(prop={'size': 6})

                formatter = mpl.dates.DateFormatter('%H:%M')
                ax3.xaxis.set_major_formatter(formatter)
                locator = mpl.dates.AutoDateLocator()
                ax3.xaxis.set_major_locator(locator)

                ax3.fmt_xdata = mpl.dates.DateFormatter('%H:%M')
            except:
                print('Error in downloading GOES soft X-ray data. Proceeding with out soft X-ray plot.')
                ax3.set_title('Goes Soft X-ray', fontsize=9)

            # third part
            # start to download the fits files
            if plotaia:
                if acmap is None:
                    if sunpy1:
                        cmap_aia = plt.get_cmap('sdoaia{}'.format(aiawave))
                    else:
                        cmap_aia = cm_sunpy.get_cmap('sdoaia{}'.format(aiawave))
                else:
                    cmap_aia = plt.get_cmap(acmap)
                if not aiafits:
                    try:
                        if int(aiawave) in [171, 131, 94, 335, 304, 211, 193]:
                            tdf = 6. / 24 / 3600
                        else:
                            tdf = 12. / 24 / 3600
                        newlist = trange2aiafits(Time([midtime_mjd - tdf, midtime_mjd + tdf], format='mjd'), aiawave,
                                                 aiadir)
                    except:
                        newlist = [-1]
                else:
                    newlist = [aiafits]

                try:
                    aiafits = newlist[0]
                    aiamap = smap.Map(aiafits)
                    aiamap = DButil.normalize_aiamap(aiamap)
                    data = aiamap.data
                    data[data < 1.0] = 1.0
                    aiamap = smap.Map(data, aiamap.meta)
                except:
                    print('error in reading aiafits. Proceed without AIA')

        if (os.path.exists(outfits)) and (not overwrite):
            pass
        else:
            if not imagefile:
                eph = hf.read_horizons(t0=Time(midtime_mjd, format='mjd'))
                if observatory == 'EOVSA' or (not usemsphacenter):
                    print('This is EOVSA data')
                    # use RA and DEC from FIELD ID 0
                    tb.open(vis + '/FIELD')
                    phadir = tb.getcol('PHASE_DIR').flatten()
                    tb.close()
                    ra0 = phadir[0]
                    dec0 = phadir[1]
                    if stokes == 'RRLL' or stokes == 'RR,LL':
                        print('Provide stokes: ' + str(
                            stokes) + '. However EOVSA has linear feeds. Force stokes to be IV')
                        stokes = 'I,V'
                else:
                    ra0 = eph['ra'][0]
                    dec0 = eph['dec'][0]

                if not xycen:
                    # use solar disk center as default
                    phasecenter = 'J2000 ' + str(ra0) + 'rad ' + str(dec0) + 'rad'
                else:
                    x0 = np.radians(xycen[0] / 3600.)
                    y0 = np.radians(xycen[1] / 3600.)
                    p0 = np.radians(eph['p0'][0])  # p angle in radians
                    raoff = -((x0) * np.cos(p0) - y0 * np.sin(p0)) / np.cos(eph['dec'][0])
                    decoff = (x0) * np.sin(p0) + y0 * np.cos(p0)
                    newra = ra0 + raoff
                    newdec = dec0 + decoff
                    phasecenter = 'J2000 ' + str(newra) + 'rad ' + str(newdec) + 'rad'

                if nspws > 1:
                    imagefiles, fitsfiles = [], []
                    if restoringbeam == ['']:
                        restoringbms = [''] * nspws
                    else:
                        try:
                            sbeam = np.float(restoringbeam[0].replace('arcsec', ''))
                        except:
                            sbeam = 35.
                        restoringbms = mstools.get_bmsize(cfreqs, refbmsize=sbeam, reffreq=1.6, minbmsize=4.0)
                    sto = stokes.replace(',', '')
                    print('Original phasecenter: ' + str(ra0) + str(dec0))
                    print('use phasecenter: ' + phasecenter)
                    print('do clean for ' + timerange + ' stokes ' + sto)

                    for s, sp in enumerate(tqdm(spw, desc="Processing spectral window")):
                        if restoringbms[s] == '':
                            restoringbm = ['']
                        else:
                            restoringbm = ['{:.1f}arcsec'.format(restoringbms[s])]
                        spwran = [s_.zfill(2) for s_ in sp.split('~')]
                        if len(spwran) == 2:
                            spstr = spwran[0] + '~' + spwran[1]
                        else:
                            spstr = spwran[0]
                        imagename = os.path.join(workdir, visname + '_s' + spstr + '.outim')
                        junks = ['.flux', '.model', '.psf', '.residual', '.mask', '.pb', '.sumwt', '.image',
                                 '.image.pbcor']
                        for junk in junks:
                            if os.path.exists(imagename + junk):
                                os.system('rm -rf ' + imagename + junk + '*')
                        if verbose:
                            print('use beamsize {}'.format(restoringbm))
                        tclean(vis=vis,
                               imagename=imagename,
                               selectdata=True,
                               spw=sp,
                               timerange=timerange,
                               stokes=sto,
                               niter=niter, gain=gain,
                               antenna=antenna,
                               interactive=interactive,
                               mask=mask,
                               uvrange=uvrange,
                               pbcor=True,
                               imsize=imsize,
                               cell=cell,
                               datacolumn=datacolumn,
                               restoringbeam=restoringbm,
                               weighting=weighting,
                               robust=robust,
                               phasecenter=phasecenter)

                        if pbcor:
                            junks = ['.flux', '.model', '.psf', '.residual', '.mask', '.image', '.pb', '.sumwt']
                            imagefile = imagename + '.image.pbcor'
                        else:
                            junks = ['.flux', '.model', '.psf', '.residual', '.mask', '.image.pbcor', '.pb', '.sumwt']
                            imagefile = imagename + '.image'
                        for junk in junks:
                            if os.path.exists(imagename + junk):
                                os.system('rm -rf ' + imagename + junk)

                        ofits = imagefile + '.fits'
                        imagefiles.append(imagefile)
                        fitsfiles.append(ofits)
                    hf.imreg(vis=vis, imagefile=imagefiles, timerange=[timerange] * len(imagefiles),
                             fitsfile=fitsfiles, verbose=verbose, overwrite=True, sclfactor=sclfactor, toTb=toTb,
                             docompress=False)
                    # print('fits file ' + ','.join(fitsfiles) + ' selected')
                    if not outfits:
                        outfits = mstools.time2filename(vis, timerange=timerange) + '.image.fits'

                    ndfits.wrap(fitsfiles, outfitsfile=outfits, docompress=docompress)
                    warnings.warn(
                        "If the provided spw is not equally spaced, the frequency information of the fits file {} that combining {} could be a wrong. Use it with caution!".format(
                            outfits, ','.join(fitsfiles)))
                else:
                    imagename = os.path.join(workdir, visname + '.outim')
                    junks = ['.flux', '.model', '.psf', '.residual', '.mask', '.pb', '.sumwt', '.image', '.image.pbcor']
                    for junk in junks:
                        if os.path.exists(imagename + junk):
                            os.system('rm -rf ' + imagename + junk + '*')
                    sto = stokes.replace(',', '')
                    print('do clean for ' + timerange + ' in spw ' + ';'.join(spw) + ' stokes ' + sto)
                    print('Original phasecenter: ' + str(ra0) + str(dec0))
                    print('use phasecenter: ' + phasecenter)
                    # if verbose:
                    #     print('use beamsize {}'.format(restoringbeam))

                    tclean(vis=vis,
                           imagename=imagename,
                           selectdata=True,
                           spw=';'.join(spw),
                           timerange=timerange,
                           stokes=sto,
                           antenna=antenna,
                           niter=niter, gain=gain,
                           interactive=interactive,
                           mask=mask,
                           uvrange=uvrange,
                           pbcor=True,
                           imsize=imsize,
                           cell=cell,
                           datacolumn=datacolumn,
                           restoringbeam=restoringbeam,
                           weighting=weighting,
                           robust=robust,
                           phasecenter=phasecenter)

                    if pbcor:
                        junks = ['.flux', '.model', '.psf', '.residual', '.mask', '.image', '.pb', '.sumwt']
                        imagefile = imagename + '.image.pbcor'
                    else:
                        junks = ['.flux', '.model', '.psf', '.residual', '.mask', '.image.pbcor', '.pb', '.sumwt']
                        imagefile = imagename + '.image'
                    for junk in junks:
                        if os.path.exists(imagename + junk):
                            os.system('rm -rf ' + imagename + junk)
                    if not outfits:
                        outfits = mstools.time2filename(vis, timerange=timerange) + '.image.fits'
                    hf.imreg(vis=vis, imagefile=imagefile, timerange=timerange, reftime=reftime,
                             fitsfile=outfits, verbose=verbose, overwrite=True, sclfactor=sclfactor, toTb=toTb,
                             docompress=docompress)
                    print('fits file ' + outfits + ' selected')
            else:
                if not outfits:
                    outfits = mstools.time2filename(vis, timerange=timerange) + '.image.fits'
                hf.imreg(vis=vis, imagefile=imagefile, timerange=timerange, reftime=reftime,
                         fitsfile=outfits, verbose=verbose, overwrite=True, sclfactor=sclfactor, toTb=toTb,
                         docompress=docompress)
                print('fits file ' + outfits + ' selected')
        if verbose:
            print('vis', vis, 'imagefile', imagefile, 'timerange', timerange, 'reftime', reftime, 'fitsfile', outfits,
                  'verbose', verbose, 'overwrite', True, 'sclfactor', sclfactor, 'toTb', toTb, 'docompress', docompress)
<<<<<<< HEAD

        if not quiet:
            ax4.cla()
            ax5.cla()
            ax6.cla()
            ax7.cla()

            rfits = outfits
            # if nspws>1:
            #     pass
            # else:
            if isinstance(rfits, list):
                rfits = rfits[0]

=======

        if not quiet:
            ax4.cla()
            ax5.cla()
            ax6.cla()
            ax7.cla()

            rfits = outfits
            # if nspws>1:
            #     pass
            # else:
            if isinstance(rfits, list):
                rfits = rfits[0]

>>>>>>> 1f339dc8
            meta, rdata = ndfits.read(rfits)
            rmap = smap.Map(np.squeeze(rdata), meta['header'])
            if rmap is None:
                print('radio fits file not recognized by sunpy.map. Aborting...')
                return -1

<<<<<<< HEAD
            cmaps, datas = get_rdata_dict(rdata, meta['naxis'], meta['pol_axis'], meta['npol'], icmap=icmap,
                                          stokes=stokes)

            if not xyrange:
                if xycen:
                    x0 = xycen[0] * u.arcsec
                    y0 = xycen[1] * u.arcsec
                if not xycen:
                    row, col = rmap.data.shape
                    positon = np.nanargmax(rmap.data)
                    m, n = divmod(positon, col)
                    if sunpy1:
                        x0 = rmap.bottom_left_coord.Tx + rmap.scale[1] * (n + 0.5) * u.pix
                        y0 = rmap.bottom_left_coord.Ty + rmap.scale[0] * (m + 0.5) * u.pix
                    else:
                        x0 = rmap.xrange[0] + rmap.scale[1] * (n + 0.5) * u.pix
                        y0 = rmap.yrange[0] + rmap.scale[0] * (m + 0.5) * u.pix
                if len(fov) == 1:
                    fov = [fov] * 2
                sz_x = fov[0] * u.arcsec
                sz_y = fov[1] * u.arcsec
                x1 = x0 - sz_x / 2.
                x2 = x0 + sz_x / 2.
                y1 = y0 - sz_y / 2.
                y2 = y0 + sz_y / 2.
                xyrange = [[x1.to(u.arcsec).value, x2.to(u.arcsec).value],
                           [y1.to(u.arcsec).value, y2.to(u.arcsec).value]]
            else:
                sz_x = (xyrange[0][1] - xyrange[0][0]) * u.arcsec
                sz_y = (xyrange[1][1] - xyrange[1][0]) * u.arcsec

            clvls = {}
            if nspws < 2:
                for pol in pols:
                    if pol == 'V':
                        clvls[pol] = np.array([0.8, -0.6, -0.4, -0.2, 0.2, 0.4, 0.6, 0.8])
                    else:
                        if clevels is None:
                            clvls[pol] = np.linspace(0.2, 0.9, 5)
                        else:
                            clvls[pol] = np.array(clevels)
            else:
                for pol in pols:
                    if pol == 'V':
                        clvls[pol] = np.array([0.8, -0.6, -0.4, -0.2, 0.2, 0.4, 0.6, 0.8])
                    else:
=======
            cmaps, datas = get_rdata_dict(rdata, meta['naxis'], meta['pol_axis'], meta['npol'], icmap=icmap, stokes=stokes)

            if not xyrange:
                if xycen:
                    x0 = xycen[0] * u.arcsec
                    y0 = xycen[1] * u.arcsec
                if not xycen:
                    row, col = rmap.data.shape
                    positon = np.nanargmax(rmap.data)
                    m, n = divmod(positon, col)
                    if sunpy1:
                        x0 = rmap.bottom_left_coord.Tx + rmap.scale[1] * (n + 0.5) * u.pix
                        y0 = rmap.bottom_left_coord.Ty + rmap.scale[0] * (m + 0.5) * u.pix
                    else:
                        x0 = rmap.xrange[0] + rmap.scale[1] * (n + 0.5) * u.pix
                        y0 = rmap.yrange[0] + rmap.scale[0] * (m + 0.5) * u.pix
                if len(fov) == 1:
                    fov = [fov] * 2
                sz_x = fov[0] * u.arcsec
                sz_y = fov[1] * u.arcsec
                x1 = x0 - sz_x / 2.
                x2 = x0 + sz_x / 2.
                y1 = y0 - sz_y / 2.
                y2 = y0 + sz_y / 2.
                xyrange = [[x1.to(u.arcsec).value, x2.to(u.arcsec).value], [y1.to(u.arcsec).value, y2.to(u.arcsec).value]]
            else:
                sz_x = (xyrange[0][1] - xyrange[0][0]) * u.arcsec
                sz_y = (xyrange[1][1] - xyrange[1][0]) * u.arcsec

            clvls = {}
            if nspws < 2:
                for pol in pols:
                    if pol == 'V':
                        clvls[pol] = np.array([0.8, -0.6, -0.4, -0.2, 0.2, 0.4, 0.6, 0.8])
                    else:
                        if clevels is None:
                            clvls[pol] = np.linspace(0.2, 0.9, 5)
                        else:
                            clvls[pol] = np.array(clevels)
            else:
                for pol in pols:
                    if pol == 'V':
                        clvls[pol] = np.array([0.8, -0.6, -0.4, -0.2, 0.2, 0.4, 0.6, 0.8])
                    else:
>>>>>>> 1f339dc8
                        if clevels is None:
                            clvls[pol] = np.linspace(0.3, 1, 2)
                        else:
                            clvls[pol] = np.array(clevels)

            if 'aiamap' in vars():
                title0 = 'AIA {0:.0f} Å'.format(aiamap.wavelength.value)
                aiamap_ = pmX.Sunmap(aiamap)

                axs = [ax4, ax6]
                aiamap_.draw_limb(axes=axs)
                aiamap_.draw_grid(axes=axs)
                aiamap_.imshow(axes=axs, cmap=cmap_aia, norm=colors.LogNorm(vmin=1.0), interpolation='nearest')
                for axidx, ax in enumerate(axs):
                    ax.set_title(title0, fontsize=9)
                    rect = mpl.patches.Rectangle((xyrange[0][0], xyrange[1][0]), sz_x.value, sz_y.value, edgecolor='w',
                                                 facecolor='none')
                    ax.add_patch(rect)

                axs = [ax5, ax7]
                aiamap_.draw_limb(axes=axs)
                aiamap_.draw_grid(axes=axs)
                aiamap_.imshow(axes=axs, cmap=cmap_aia, norm=colors.LogNorm(vmin=1.0), interpolation='nearest')

                axs = [[ax4, ax5], [ax6, ax7]]
                for s, sp in enumerate(spw):
                    for pidx, pol in enumerate(pols):
                        rcmap = [icmap(freq_dist(cfreqs[s]))] * len(clvls[pol])
                        if meta['naxis'] > 2:
                            rmap_plt = smap.Map(np.squeeze(datas[pol][s, :, :]), meta['header'])
                        else:
                            rmap_plt = smap.Map(np.squeeze(datas[pol]), meta['header'])
                        rmap_plt_ = pmX.Sunmap(rmap_plt)
                        if nspws > 1:
                            if opencontour:
                                rmap_plt_.contour(axes=[axs[pidx][0], axs[pidx][1]], colors=rcmap,
                                                  levels=clvls[pol][:1] * np.nanmax(rmap_plt.data), alpha=calpha)
                            else:
                                rmap_plt_.contourf(axes=[axs[pidx][0], axs[pidx][1]], colors=rcmap,
                                                   levels=clvls[pol] * np.nanmax(rmap_plt.data), alpha=calpha)
                        else:
                            rmap_plt_.contour(axes=[axs[pidx][0], axs[pidx][1]], cmap=cmaps[pol],
                                              levels=clvls[pol] * np.nanmax(rmap_plt.data), alpha=calpha)
                        rmap_plt_.draw_limb(axes=[axs[pidx][0], axs[pidx][1]])
                        rmap_plt_.draw_grid(axes=[axs[pidx][0], axs[pidx][1]])
                        if s == 0:
                            if nspws < 2:
                                title = title0 + ' + {0} {1:6.3f} GHz'.format(observatory, (bfreqghz + efreqghz) / 2.0)
                            else:
                                title = title0 + ' + {0} multi spws'.format(observatory)
                            axs[pidx][0].set_title(title + ' ' + pols[pidx], fontsize=9)
                            rect = mpl.patches.Rectangle((xyrange[0][0], xyrange[1][0]), sz_x.value, sz_y.value,
                                                         edgecolor='w',
                                                         facecolor='none')
                            axs[pidx][0].add_patch(rect)

                ax4.text(0.02, 0.02, 'AIA {0:.0f} '.format(aiamap.wavelength.value) + aiamap.date.strftime('%H:%M:%S'),
                         verticalalignment='bottom',
                         horizontalalignment='left', transform=ax4.transAxes, color='w', fontsize=9)
                ax6.text(0.02, 0.02, 'AIA {0:.0f} '.format(aiamap.wavelength.value) + aiamap.date.strftime('%H:%M:%S'),
                         verticalalignment='bottom',
                         horizontalalignment='left', transform=ax6.transAxes, color='w', fontsize=9)
            else:
                axs = [[ax4, ax5], [ax6, ax7]]
                if nspws < 2:
                    title = '{0} {1:6.3f} GHz'.format(observatory, (bfreqghz + efreqghz) / 2.0)
                    for pidx, pol in enumerate(pols):
                        if meta['naxis'] > 2:
                            rmap_plt = smap.Map(datas[pol][0, :, :], meta['header'])
                        else:
                            rmap_plt = smap.Map(datas[pol], meta['header'])
                        rmap_plt_ = pmX.Sunmap(rmap_plt)
                        rmap_plt_.imshow(axes=[axs[pidx][0], axs[pidx][1]], cmap=cmaps[pol], interpolation='nearest')
                        axs[pidx][0].set_title(title + ' ' + pols[pidx], fontsize=9)
                        rmap_plt_.draw_limb(axes=[axs[pidx][0], axs[pidx][1]])
                        rmap_plt_.draw_grid(axes=[axs[pidx][0], axs[pidx][1]])
<<<<<<< HEAD
                        rect = mpl.patches.Rectangle((xyrange[0][0], xyrange[1][0]), sz_x.value, sz_y.value,
                                                     edgecolor='w',
=======
                        rect = mpl.patches.Rectangle((xyrange[0][0], xyrange[1][0]), sz_x.value, sz_y.value, edgecolor='w',
>>>>>>> 1f339dc8
                                                     facecolor='none')
                        axs[pidx][0].add_patch(rect)
                        # rmap_plt_.imshow(axes=axs[pidx][1], cmap=cmaps[pol],interpolation = 'nearest')
                        # rmap_plt_.draw_limb(axes=axs[pidx][1])
                        # rmap_plt_.draw_grid(axes=axs[pidx][1])
                else:
                    title = '{0} multi spw'.format(observatory, (bfreqghz + efreqghz) / 2.0)
                    for s, sp in enumerate(spw):
                        for pidx, pol in enumerate(pols):
                            rcmap = [cmaps[pol](freq_dist(cfreqs[s]))] * len(clvls[pol])
                            rmap_plt = smap.Map(np.squeeze(datas[pol][s, :, :]), meta['header'])
                            rmap_plt_ = pmX.Sunmap(rmap_plt)
                            if opencontour:
                                rmap_plt_.contour(axes=[axs[pidx][0], axs[pidx][1]], colors=rcmap,
                                                  levels=clvls[pol][:1] * np.nanmax(rmap_plt.data), alpha=calpha)
                            else:
                                rmap_plt_.contourf(axes=[axs[pidx][0], axs[pidx][1]], colors=rcmap,
                                                   levels=clvls[pol] * np.nanmax(rmap_plt.data), alpha=calpha)
                            axs[pidx][0].set_title(title + ' ' + pols[pidx], fontsize=9)
                            rmap_plt_.draw_limb(axes=[axs[pidx][0], axs[pidx][1]])
                            rmap_plt_.draw_grid(axes=[axs[pidx][0], axs[pidx][1]])
                            if s == 0:
                                rect = mpl.patches.Rectangle((xyrange[0][0], xyrange[1][0]), sz_x.value, sz_y.value,
                                                             edgecolor='w',
                                                             facecolor='none')
                                axs[pidx][0].add_patch(rect)
                            # rmap_plt_.contourf(axes=axs[pidx][1], colors=rcmap,
                            #                    levels=clvls[pol] * np.nanmax(rmap_plt.data), alpha=calpha)
                            # rmap_plt_.draw_limb(axes=axs[pidx][1])
                            # rmap_plt_.draw_grid(axes=axs[pidx][1])

            ax6.set_xlim(-1220, 1220)
            ax6.set_ylim(-1220, 1220)
            ax7.set_xlim(xyrange[0])
            ax7.set_ylim(xyrange[1])
            ax4.set_ylabel('')
            # ax6.set_yticklabels([])
            ax5.set_ylabel('')
            # ax7.set_yticklabels([])
            ax5.text(0.02, 0.02, observatory + ' ' + rmap.date.strftime('%H:%M:%S.%f'), verticalalignment='bottom',
                     horizontalalignment='left',
                     transform=ax5.transAxes, color='k', fontsize=9)
            ax7.text(0.02, 0.02, observatory + ' ' + rmap.date.strftime('%H:%M:%S.%f'), verticalalignment='bottom',
                     horizontalalignment='left',
                     transform=ax7.transAxes, color='k', fontsize=9)

            axs = [ax1, ax2, ax3, ax4, ax5, ax6, ax7]
            try:
                axs = axs + [ax3_2]
            except:
                pass
            for ax in axs:
                for tick in ax.get_xticklabels():
                    tick.set_fontsize(8)
                for tick in ax.get_yticklabels():
                    tick.set_fontsize(8)
                ax.set_xlabel(ax.get_xlabel(), fontsize=9)
                ax.set_ylabel(ax.get_ylabel(), fontsize=9)

            fig.subplots_adjust(top=0.94, bottom=0.07, left=0.06, right=0.93, hspace=0.80, wspace=0.88)

            if nspws >= 2:
                # try:
                import matplotlib.colorbar as colorbar
                axs = [ax4, ax7]
                ax1_pos = axs[0].get_position().extents
                ax2_pos = axs[1].get_position().extents
                caxcenter = (ax1_pos[2] + ax2_pos[0]) / 2.0 - ax1_pos[2] + ax2_pos[2]
                caxwidth = (ax2_pos[0] - ax1_pos[2]) / 2.0
                cayheight = ax1_pos[3] - 0.05 - ax2_pos[1]
                cax = plt.axes((caxcenter - caxwidth / 2.0, ax2_pos[1], caxwidth, cayheight))

                ticks, bounds, vmax, vmin, freqmask = get_colorbar_params(bdinfo)

                cb = colorbar.ColorbarBase(cax, norm=colors.Normalize(vmin=vmin, vmax=vmax), cmap=icmap,
                                           orientation='vertical', boundaries=bounds, spacing='proportional',
                                           ticks=ticks, format='%4.1f', alpha=calpha)

                for fbd_lo, fbd_hi in freqmask:
                    if fbd_hi is not None:
                        cax.axhspan(fbd_lo, fbd_hi, hatch='//', edgecolor='k', facecolor='#BBBBBB')

                ax.text(0.5, 1.04, 'MW', ha='center', va='bottom', transform=cax.transAxes, color='k',
                        fontweight='normal')
                ax.text(0.5, 1.01, '[GHz]', ha='center', va='bottom', transform=cax.transAxes, color='k',
                        fontweight='normal')
                cax.xaxis.set_visible(False)
                cax.tick_params(axis="y", pad=-20., length=0, colors='k', labelsize=8)
                cax.axhline(vmin, xmin=1.0, xmax=1.2, color='k', clip_on=False)
                cax.axhline(vmax, xmin=1.0, xmax=1.2, color='k', clip_on=False)
                cax.text(1.25, 0.0, '{:.1f}'.format(vmin), fontsize=9, transform=cax.transAxes, va='center', ha='left')
                cax.text(1.25, 1.0, '{:.1f}'.format(vmax), fontsize=9, transform=cax.transAxes, va='center', ha='left')
                # cax2 = cax.twiny()
                # cax2.set_visible(False)
                # cax2.tick_params(axis="y", pad=0., length=10, colors='k', labelsize=8)
                # cax2.set_yticks([vmin,vmax])
                # except:
                #     print('Failed to plot SPW colorbar')

            fig.canvas.draw_idle()
            fig.show()
    if clearmshistory:
        ms_restorehistory(vis)
    return outfits<|MERGE_RESOLUTION|>--- conflicted
+++ resolved
@@ -1027,12 +1027,8 @@
                     try:
                         # rmap = smap.Map(image)
                         meta, rdata = ndfits.read(image)
-<<<<<<< HEAD
                         cmaps, datas = get_rdata_dict(rdata, meta['naxis'], meta['pol_axis'], meta['npol'], icmap=icmap,
                                                       stokes=stokes)
-=======
-                        cmaps, datas = get_rdata_dict(rdata, meta['naxis'], meta['pol_axis'], meta['npol'], icmap=icmap, stokes=stokes)
->>>>>>> 1f339dc8
                     except:
                         continue
 
@@ -1280,11 +1276,7 @@
               clevels=None, calpha=0.5, goestime=None,
               plotaia=True, aiawave=171, aiafits=None, aiadir=None, datacolumn='data', docompress=False,
               mkmovie=False, overwrite=True, ncpu=1, twidth=1, verbose=False, movieformat='html',
-<<<<<<< HEAD
               clearmshistory=False, show_warnings=False, opencontour=False, quiet=False,ds_normalised=False):
-=======
-              clearmshistory=False, show_warnings=False, opencontour=False, quiet = False):
->>>>>>> 1f339dc8
     '''
     Required inputs:
             vis: calibrated CASA measurement set
@@ -1634,7 +1626,6 @@
 
             print('plot the dynamic spectrum in pol ' + ' & '.join(pols))
 
-<<<<<<< HEAD
             if dnorm is None:
                 dnorm = colors.Normalize(vmax=dmax, vmin=dmin)
 
@@ -1642,12 +1633,6 @@
             for axidx, ax in enumerate(axs):
                 if axidx < npol_in:
                     ax.pcolormesh(spec_tim_plt, freqghz, specs[pols[axidx]], cmap=dcmap, norm=dnorm,
-=======
-            axs = [ax1, ax2]
-            for axidx, ax in enumerate(axs):
-                if axidx < npol_in:
-                    ax.pcolormesh(spec_tim_plt, freqghz, specs[pols[axidx]], cmap=dcmap, vmin=dmin, vmax=dmax,
->>>>>>> 1f339dc8
                                   rasterized=True)
                     ax.set_title(observatory + ' ' + datstr + ' ' + pols[axidx], fontsize=9)
                 ax.set_autoscale_on(True)
@@ -1718,12 +1703,8 @@
 
                 ax3.set_ylim([-8, -3])
                 ax3.set_yticks([-8, -7, -6, -5, -4, -3])
-<<<<<<< HEAD
                 ax3.set_yticklabels(
                     [r'$10^{-8}$', r'$10^{-7}$', r'$10^{-6}$', r'$10^{-5}$', r'$10^{-4}$', r'$10^{-3}$'])
-=======
-                ax3.set_yticklabels([r'$10^{-8}$', r'$10^{-7}$', r'$10^{-6}$', r'$10^{-5}$', r'$10^{-4}$', r'$10^{-3}$'])
->>>>>>> 1f339dc8
                 ax3.set_title('Goes Soft X-ray', fontsize=9)
                 ax3.set_ylabel('Watts m$^{-2}$')
                 ax3.set_xlabel(Time(spec_tim_plt[0], format='plot_date').iso[0:10])
@@ -1956,7 +1937,6 @@
         if verbose:
             print('vis', vis, 'imagefile', imagefile, 'timerange', timerange, 'reftime', reftime, 'fitsfile', outfits,
                   'verbose', verbose, 'overwrite', True, 'sclfactor', sclfactor, 'toTb', toTb, 'docompress', docompress)
-<<<<<<< HEAD
 
         if not quiet:
             ax4.cla()
@@ -1970,30 +1950,12 @@
             # else:
             if isinstance(rfits, list):
                 rfits = rfits[0]
-
-=======
-
-        if not quiet:
-            ax4.cla()
-            ax5.cla()
-            ax6.cla()
-            ax7.cla()
-
-            rfits = outfits
-            # if nspws>1:
-            #     pass
-            # else:
-            if isinstance(rfits, list):
-                rfits = rfits[0]
-
->>>>>>> 1f339dc8
             meta, rdata = ndfits.read(rfits)
             rmap = smap.Map(np.squeeze(rdata), meta['header'])
             if rmap is None:
                 print('radio fits file not recognized by sunpy.map. Aborting...')
                 return -1
 
-<<<<<<< HEAD
             cmaps, datas = get_rdata_dict(rdata, meta['naxis'], meta['pol_axis'], meta['npol'], icmap=icmap,
                                           stokes=stokes)
 
@@ -2040,52 +2002,7 @@
                     if pol == 'V':
                         clvls[pol] = np.array([0.8, -0.6, -0.4, -0.2, 0.2, 0.4, 0.6, 0.8])
                     else:
-=======
-            cmaps, datas = get_rdata_dict(rdata, meta['naxis'], meta['pol_axis'], meta['npol'], icmap=icmap, stokes=stokes)
-
-            if not xyrange:
-                if xycen:
-                    x0 = xycen[0] * u.arcsec
-                    y0 = xycen[1] * u.arcsec
-                if not xycen:
-                    row, col = rmap.data.shape
-                    positon = np.nanargmax(rmap.data)
-                    m, n = divmod(positon, col)
-                    if sunpy1:
-                        x0 = rmap.bottom_left_coord.Tx + rmap.scale[1] * (n + 0.5) * u.pix
-                        y0 = rmap.bottom_left_coord.Ty + rmap.scale[0] * (m + 0.5) * u.pix
-                    else:
-                        x0 = rmap.xrange[0] + rmap.scale[1] * (n + 0.5) * u.pix
-                        y0 = rmap.yrange[0] + rmap.scale[0] * (m + 0.5) * u.pix
-                if len(fov) == 1:
-                    fov = [fov] * 2
-                sz_x = fov[0] * u.arcsec
-                sz_y = fov[1] * u.arcsec
-                x1 = x0 - sz_x / 2.
-                x2 = x0 + sz_x / 2.
-                y1 = y0 - sz_y / 2.
-                y2 = y0 + sz_y / 2.
-                xyrange = [[x1.to(u.arcsec).value, x2.to(u.arcsec).value], [y1.to(u.arcsec).value, y2.to(u.arcsec).value]]
-            else:
-                sz_x = (xyrange[0][1] - xyrange[0][0]) * u.arcsec
-                sz_y = (xyrange[1][1] - xyrange[1][0]) * u.arcsec
-
-            clvls = {}
-            if nspws < 2:
-                for pol in pols:
-                    if pol == 'V':
-                        clvls[pol] = np.array([0.8, -0.6, -0.4, -0.2, 0.2, 0.4, 0.6, 0.8])
-                    else:
-                        if clevels is None:
-                            clvls[pol] = np.linspace(0.2, 0.9, 5)
-                        else:
-                            clvls[pol] = np.array(clevels)
-            else:
-                for pol in pols:
-                    if pol == 'V':
-                        clvls[pol] = np.array([0.8, -0.6, -0.4, -0.2, 0.2, 0.4, 0.6, 0.8])
-                    else:
->>>>>>> 1f339dc8
+
                         if clevels is None:
                             clvls[pol] = np.linspace(0.3, 1, 2)
                         else:
@@ -2162,12 +2079,9 @@
                         axs[pidx][0].set_title(title + ' ' + pols[pidx], fontsize=9)
                         rmap_plt_.draw_limb(axes=[axs[pidx][0], axs[pidx][1]])
                         rmap_plt_.draw_grid(axes=[axs[pidx][0], axs[pidx][1]])
-<<<<<<< HEAD
+
                         rect = mpl.patches.Rectangle((xyrange[0][0], xyrange[1][0]), sz_x.value, sz_y.value,
                                                      edgecolor='w',
-=======
-                        rect = mpl.patches.Rectangle((xyrange[0][0], xyrange[1][0]), sz_x.value, sz_y.value, edgecolor='w',
->>>>>>> 1f339dc8
                                                      facecolor='none')
                         axs[pidx][0].add_patch(rect)
                         # rmap_plt_.imshow(axes=axs[pidx][1], cmap=cmaps[pol],interpolation = 'nearest')
