import os
import sys
import matplotlib.pyplot as plt
import matplotlib as mpl
import numpy as np
import sunpy
import sunpy.map as smap
from astropy import units as u
from astropy.time import Time
from ..dspec import dspec as ds
# from config import get_and_create_download_dir
from ..utils import helioimage2fits as hf
from ..utils import mstools
import copy
import platform
import re

import re

systemname = platform.system()

sunpy1 = sunpy.version.major >= 1
sunpy3 = sunpy.version.major >= 3
py3 = sys.version_info.major >= 3
if py3:
    # For Python 3.0 and later
    from urllib.request import urlopen
else:
    # Fall back to Python 2's urllib2
    from urllib2 import urlopen

from ..suncasatasks import ptclean6 as ptclean
from ..casa_compat import import_casatools, import_casatasks
tasks = import_casatasks('split', 'tclean', 'casalog')
split = tasks.get('split')
tclean = tasks.get('tclean')
casalog = tasks.get('casalog')

tools = import_casatools(['tbtool', 'mstool', 'qatool'])

tbtool = tools['tbtool']
mstool = tools['mstool']
qatool = tools['qatool']
tb = tbtool()
ms = mstool()
qa = qatool()

c_external = False
from matplotlib.dates import DateFormatter
from astropy.coordinates import SkyCoord
import matplotlib as mpl

import matplotlib.colors as colors
import matplotlib.patches as patches
from ..utils import DButil
from mpl_toolkits.axes_grid1 import make_axes_locatable
from suncasa.utils import plot_mapX as pmX
from suncasa.io import ndfits
from tqdm import tqdm

sunpy1 = sunpy.version.major >= 1
if sunpy1:
    from sunpy.coordinates import sun
else:
    from sunpy import sun
    import sunpy.cm.cm as cm_sunpy

polmap = {'RR': 0, 'LL': 1, 'I': 0, 'V': 1, 'XX': 0, 'YY': 1}

def validate_and_reset_restoringbeam(restoringbm):
    """
    Validates the format of the restoringbeam string. If the format is incorrect,
    it prints an error message and resets the value to an empty string.

    Parameters:
    - restoringbeam (str): The restoring beam size to validate.

    Returns:
    - str: The original restoringbeam if valid, or an empty string if invalid.
    """
    # Pattern to match: optionally a plus sign, followed by one or more digits,
    # optionally followed by a decimal point with more digits, and ending with 'arcsec'
    pattern = r'^\+?\d+(\.\d+)?arcsec$'

    # Check if the string matches the pattern
    if not re.match(pattern, restoringbm):
        print(
            'Error in the format of the provided restoringbeam, which should be in the format of "100arcsec". Resetting to "".')
        return ''  # Reset to an empty string if the format is incorrect
    else:
        return restoringbm  # Return the original string if the format is correct


def read_imres(imresfile):
    from astropy.time import Time
    py3 = sys.version_info.major >= 3

    def uniq(lst):
        last = object()
        nlst = []
        for item in lst:
            if item == last:
                continue
            nlst.append(item)
            last = item
        return nlst

    imres = np.load(imresfile, encoding="latin1", allow_pickle=True)
    imres = imres['imres'].item()

    if not py3:
        iterop_ = imres.iteritems()
    else:
        iterop_ = imres.items()
    for k, v in iterop_:
        imres[k] = list(np.array(v))
    Spw = sorted(list(set(imres['Spw'])))
    # Spw = [str(int(sp)) for sp in Spw]
    Spw = [str(int(sp)) if '~' not in sp else sp for sp in Spw]
    nspw = len(Spw)
    imres['Freq'] = [list(ll) for ll in imres['Freq']]
    Freq = sorted(uniq(imres['Freq']))

    plttimes = list(set(imres['BeginTime']))
    plttimes = sorted(plttimes)
    ntime = len(plttimes)
    # sort the imres according to time
    images = np.array(imres['ImageName'])
    btimes = Time(imres['BeginTime'])
    etimes = Time(imres['EndTime'])
    spws = np.array(imres['Spw'])
    obs = np.array(imres['Obs'])[0]
    vis = np.array(imres['Vis'])[0]
    inds = btimes.argsort()
    images_sort = images[inds].reshape(ntime, nspw)
    btimes_sort = btimes[inds].reshape(ntime, nspw)
    etimes_sort = etimes[inds].reshape(ntime, nspw)
    spws_sort = spws[inds].reshape(ntime, nspw)
    return {'images': images_sort,
            'btimes': btimes_sort,
            'etimes': etimes_sort,
            'spws_sort': spws_sort,
            'spws': Spw,
            'freq': Freq,
            'plttimes': Time(plttimes),
            'obs': obs,
            'vis': vis}


def checkspecnan(spec):
    import matplotlib
    from pkg_resources import parse_version
    if parse_version(matplotlib.__version__) < parse_version('1.5.0'):
        spec[np.isnan(spec)] = 0.0
    return spec


def get_goes_data(t=None, sat_num=None):
    ''' Reads GOES data from https://umbra.nascom.nasa.gov/ repository, for date
        and satellite number provided.  If sat_num is None, data for all available
        satellites are downloaded, with some sanity check used to decide the best.
        If the Time() object t is None, data for the day before the current date
        are read (since there is a delay of 1 day in availability of the data).
        Returns:
           goes_t    GOES time array in plot_date format
           goes_data GOES 1-8 A lightcurve
        '''
    from sunpy.util.config import get_and_create_download_dir
    import shutil
    from astropy.io import fits
    import ssl
    if t is None:
        t = Time(Time.now().mjd - 1, format='mjd')
    yr = t.iso[:4]
    datstr = t.iso[:10].replace('-', '')
    context = ssl._create_unverified_context()
    if sat_num is None:
        f = urlopen.urlopen('https://umbra.nascom.nasa.gov/goes/fits/' + yr, context=context)
        lines = f.readlines()
        sat_num = []
        for line in lines:
            idx = line.find(datstr)
            if idx != -1:
                sat_num.append(line[idx - 2:idx])
    if type(sat_num) is int:
        sat_num = [str(sat_num)]
    filenames = []
    for sat in sat_num:
        filename = 'go' + sat + datstr + '.fits'
        url = 'https://umbra.nascom.nasa.gov/goes/fits/' + yr + '/' + filename
        f = urlopen.urlopen(url, context=context)
        with open(get_and_create_download_dir() + '/' + filename, 'wb') as g:
            shutil.copyfileobj(f, g)
        filenames.append(get_and_create_download_dir() + '/' + filename)
    pmerit = 0
    for file in filenames:
        gfits = fits.open(file)
        data = gfits[2].data['FLUX'][0][:, 0]
        good, = np.where(data > 1.e-8)
        tsecs = gfits[2].data['TIME'][0]
        merit = len(good)
        date_elements = gfits[0].header['DATE-OBS'].split('/')
        if merit > pmerit:
            print('File:', file, 'is best')
            pmerit = merit
            goes_data = data
            goes_t = Time(date_elements[2] + '-' + date_elements[1] + '-' + date_elements[0]).plot_date + tsecs / 86400.
    try:
        return goes_t, goes_data
    except:
        print('No good GOES data for', datstr)
        return None, None


def ms_clearhistory(msfile):
    from taskinit import tb
    tb_history = msfile + '/HISTORY'
    tb_history_bk = msfile + '/HISTORY_bk'
    if os.path.exists(tb_history_bk):
        os.system('rm -rf {0}'.format(tb_history_bk))
    os.system('cp -r {0} {1}'.format(tb_history, tb_history_bk))
    tb.open(tb_history, nomodify=False)
    nrows = tb.nrows()
    if nrows > 0:
        tb.removerows(range(nrows))
    tb.close()


def ms_restorehistory(msfile):
    tb_history = msfile + '/HISTORY'
    os.system('rm -rf {0}'.format(tb_history))
    os.system('mv {0}_bk {0}'.format(tb_history))


aiadir_default = '/srg/data/sdo/aia/level1/'


def get_mapcube_time(mapcube):
    from astropy.time import Time
    t = []
    for idx, mp in enumerate(mapcube):
        if mp.meta.has_key('t_obs'):
            tstr = mp.meta['t_obs']
        else:
            tstr = mp.meta['date-obs']
        t.append(tstr)
    return Time(t)


def uniq(lst):
    last = object()
    nlst = []
    for item in lst:
        if item == last:
            continue
        nlst.append(item)
        last = item
    return nlst


def get_colorbar_params(fbounds, stepfactor=1):
    cfq = fbounds['cfreqs']
    nspws = len(cfq)
    freqmask = []
    if 'bounds_lo' in fbounds.keys():
        # bounds = np.hstack((fbounds['bounds_lo'], fbounds['bounds_hi'][-1]))
        bounds = np.hstack((fbounds['bounds_lo'], fbounds['bounds_hi']))
        bounds = np.sort(uniq(list(set(bounds))))
        # print(bounds)
        # bounds2 = np.hstack((fbounds['bounds_lo'], fbounds['bounds_hi']))
        # bounds2 = np.array(uniq(list(set(bounds2))))
        # print(bounds2)
        if bounds[0] > fbounds['bounds_all'][0]:
            bounds = np.hstack((fbounds['bounds_all'][0], bounds))
        if bounds[-1] < fbounds['bounds_all'][-1]:
            bounds = np.hstack((bounds, fbounds['bounds_all'][-1]))
        if fbounds['bounds_lo'][0] > fbounds['bounds_all'][0]:
            fbd_lo, fbd_hi = fbounds['bounds_all'][0], fbounds['bounds_lo'][0]
        else:
            fbd_lo, fbd_hi = None, None
        freqmask.append((fbd_lo, fbd_hi))
        for sidx, s in enumerate(fbounds['bounds_hi']):
            if sidx == nspws - 1:
                if fbounds['bounds_hi'][sidx] < fbounds['bounds_all'][-1]:
                    fbd_lo, fbd_hi = fbounds['bounds_hi'][sidx], fbounds['bounds_all'][-1]
                else:
                    fbd_lo, fbd_hi = None, None
            else:
                fbd_lo, fbd_hi = s, fbounds['bounds_lo'][sidx + 1]
            freqmask.append((fbd_lo, fbd_hi))
    else:
        bounds = fbounds['bounds_all']
    step = int(nspws // int(50 / stepfactor))
    if step > 1:
        ticks = cfq[::step]
    else:
        ticks = cfq
    fmin = fbounds['bounds_all'][0]
    fmax = fbounds['bounds_all'][-1]
    # if vmin not in ticks:
    #     ticks = np.hstack((vmin, ticks))
    # if vmax not in ticks:
    #     ticks = np.hstack((ticks, vmax))
    return ticks, bounds, fmax, fmin, freqmask


def download_jp2(tstart, tend, wavelengths, outdir):
<<<<<<< HEAD
    try:
        from hvpy import HelioviewerClient
    except:
        from sunpy.net.helioviewer import HelioviewerClient
    from astropy import time as time_module
=======
    import os
    from sunpy.net.helioviewer import HelioviewerClient
    from astropy.time import Time, TimeDelta
>>>>>>> fb4b5885
    from sunpy import map as smap
    hv = HelioviewerClient()
    data_sources = hv.data_sources
    
    for wave in wavelengths:
        if wave != 1600 and wave != 1700:
            tdt = TimeDelta(12, format='sec')
            product = 'aia.lev1_euv_12s'
        else:
            tdt = TimeDelta(24, format='sec')
            product = 'aia.lev1_uv_24s'
        
        st = tstart
        while st <= tend:
            st.format = 'iso'
            found = False
            for key in data_sources.keys():
                if key[0] == 'SDO' and key[1] == 'AIA' and key[3] == str(int(wave)):
                    found = True
                    break
            if found:
                try:
                    filepath = hv.download_jp2(st.value, observatory='SDO', instrument='AIA', measurement=str(int(wave)))
                    print(filepath)
                    aiamap = smap.Map(filepath)
                    head = aiamap.meta
                    tobs = head['T_OBS']
                    date = tobs[:10]
                    time = ''.join(tobs[10:].split(':'))[:-1]
                    wavelength1 = head['WAVELNTH']
                    filename = product + '.' + date + time + '_Z.' + str(wavelength1) + ".image_lev_1.jp2"
                    os.system("mv " + filepath + " " + outdir + filename)
                    # os.rename(filepath, os.path.join(outdir, filename))
                except Exception as e:
                    print(f"Failed to download for time {st.value} and wavelength {wave}: {e}")
            else:
                print(f"JP2 data {wave} is not found at {st.value}.")
            st += tdt
    return


def downloadAIAdata(trange, wavelength=None, cadence=None, outdir='./'):
    if isinstance(trange, list) or isinstance(trange, tuple) or isinstance(trange, np.ndarray) or isinstance(trange,
                                                                                                             Time):
        if len(trange) != 2:
            raise ValueError('trange must be a number or a two elements array/list/tuple')
        else:
            trange = Time(trange)
            if trange.jd[1] < trange.jd[0]:
                raise ValueError('start time must be occur earlier than end time!')
            else:
                [tst, ted] = trange
    else:
        [tst, ted] = Time(trange.jd + np.array([-1., 1.]) / 24. / 3600 * 6.0, format='jd')

    if wavelength == None:
        wavelength = [171]
    elif type(wavelength) is str:
        if wavelength.lower() == 'all':
            wavelength = [94, 131, 171, 193, 211, 304, 335, 1600, 1700]
        else:
            wavelength = [float(wavelength)]
    elif type(wavelength) is float or type(wavelength) is int:
        wavelength = [wavelength]
    wavelength = [float(ll) for ll in wavelength]
    if ted.mjd <= tst.mjd:
        print('Error: start time must occur earlier than end time. please re-enter start time and end time!!!')

    nwave = len(wavelength)
    print('{} passbands to download'.format(nwave))

    try:
        download_jp2(tst, ted, wavelength, outdir)
        print(f"JP2: AIA data downloaded")
    except:
        try:
            print(f"JP2 downloading failed")
            from pathlib import Path
            import drms
            for widx, wave in enumerate(wavelength):
                client = drms.Client(email=os.environ.get("JSOC_EMAIL"))
                keys_jsoc = ["EXPTIME", "QUALITY", "T_OBS", "T_REC", "WAVELNTH"]
                if wave==1600 or wave==1700:
                    updated_qstr = "aia.lev1_uv_24s["+tst.isot+"Z-"+ted.isot+"Z][?WAVELNTH="+str(int(wave))+"?]{image}"# and EXPTIME<2
                else:
                    updated_qstr = "aia.lev1_euv_12s["+tst.isot+"Z-"+ted.isot+"Z][?WAVELNTH="+str(int(wave))+"?]{image}"# and EXPTIME<2
                records_jsoc, filenames_jsoc = client.query(updated_qstr, key=keys_jsoc , seg="image")
                print(f"JSOC: {len(records_jsoc)} records retrieved. \n")
                export_jsoc = client.export(updated_qstr, method="url", protocol="fits", email='suncasa-group@njit.edu')
                jsoc_files = export_jsoc.download(Path(outdir).expanduser().as_posix())
                print('JSOC: ', jsoc_files[0].split('.fits')[0])
                res = jsoc_files
            print(f"JSOC: AIA data downloaded")
        except:
            print(f"JSOC downloading failed")
            attempts = 0
            while attempts < 5:
                try:
                    from sunpy.net import Fido
                    from sunpy.net import attrs as a
                    for widx, wave in enumerate(wavelength):
                        wave1 = wave - 3.0
                        wave2 = wave + 3.0

                        if cadence is None:
                            qr = Fido.search(a.Time(tst.iso, ted.iso),
                                             a.Instrument.aia,
                                             a.Wavelength(wave1 * u.AA, wave2 * u.AA))
                        else:
                            qr = Fido.search(a.Time(tst.iso, ted.iso),
                                             a.Instrument.aia,
                                             a.Wavelength(wave1 * u.AA, wave2 * u.AA),
                                             a.Sample(cadence))
                        res = Fido.fetch(qr)
                        for ll in res:
                            vsonamestrs = ll.split('_')
                            if vsonamestrs[2].startswith('1600') or vsonamestrs[2].startswith('1700'):
                                product = 'aia.lev1_uv_24s'
                            else:
                                product = 'aia.lev1_euv_12s'
                            jsocnamestr = product + '.' + '{}-{}-{}{}{}Z.'.format(vsonamestrs[3], vsonamestrs[4], vsonamestrs[5],
                                                                                  vsonamestrs[6],
                                                                                  vsonamestrs[7]).upper() + vsonamestrs[2][
                                                                                                            :-1] + '.image_lev1.fits'
                            print(ll, jsocnamestr)
                            os.system('mv {} {}/{}'.format(ll, outdir, jsocnamestr))
                    break
                except:
                    try:
                        from sunpy.net import vso
                        client = vso.VSOClient()
                        for widx, wave in enumerate(wavelength):
                            wave1 = wave - 3.0
                            wave2 = wave + 3.0
                            print('{}/{} Downloading  AIA {:.0f} data ...'.format(widx + 1, nwave, wave))
                            qr = client.query(vso.attrs.Time(tst.iso, ted.iso), vso.attrs.Instrument('aia'),
                                              vso.attrs.Wave(wave1 * u.AA, wave2 * u.AA))
                            res = client.get(qr, path='{file}').wait()

                            for ll in res:
                                vsonamestrs = ll.split('_')
                                if vsonamestrs[2].startswith('1600') or vsonamestrs[2].startswith('1700'):
                                    product = 'aia.lev1_uv_24s'
                                else:
                                    product = 'aia.lev1_euv_12s'
                                jsocnamestr = product + '.' + '{}-{}-{}{}{}Z.'.format(vsonamestrs[3], vsonamestrs[4],
                                                                                      vsonamestrs[5],
                                                                                      vsonamestrs[6],
                                                                                      vsonamestrs[7]).upper() + vsonamestrs[2][
                                                                                                                :-1] + '.image_lev1.fits'
                                print(ll, jsocnamestr)
                                os.system('mv {} {}/{}'.format(ll, outdir, jsocnamestr))
                    except:
                        download_jp2(tst, ted, wavelength, outdir)
                finally:
                    attempts += 1
    # if len(res) == 0:
    #     download_jp2(tst, ted, wavelength, outdir)
    if os.path.exists('/tmp/suds/'):
        os.system('rm -rf /tmp/suds/')


def trange2aiafits(trange, aiawave, aiadir):
    trange = Time(trange)
    if len(trange.iso) == 2:
        if trange[1].jd - trange[0].jd < 12. / 24. / 3600:
            trange = Time(np.mean(trange.jd) + np.array([-1., 1.]) * 6. / 24. / 3600, format='jd')
    aiafits = DButil.readsdofile(datadir=aiadir_default, wavelength=aiawave, trange=trange, isexists=True)
    if not aiafits:
        aiafits = DButil.readsdofileX(datadir='./', wavelength=aiawave, trange=trange, isexists=True)
    if not aiafits:
        aiafits = DButil.readsdofileX(datadir=aiadir, wavelength=aiawave, trange=trange, isexists=True)
    if not aiafits:
        downloadAIAdata(trange, wavelength=aiawave)
        aiafits = DButil.readsdofileX(datadir='./', wavelength=aiawave, trange=trange, isexists=True)
    return aiafits


def parse_rdata(rdata, meta, icmap=None, stokes='I,V', sp=None, show_warnings=False):
    '''
    rdata, meta: (required) data and header of a fits file readed using ndfits.read
    icmap: (optional) colormap for plotting radio images
    stokes: (optional) polarizations to visualizing
    sp: (optional) the spectral window to plot, if there are multiple spectral windows in the fits file
    Returns
    -------
    cmaps: A dictionary contains colormaps for the selected polarizations
    datas: A dictionary contains image data for the selected polarizations
    '''
    if not show_warnings:
        import warnings
        warnings.filterwarnings("ignore")
    ndim = meta['naxis']
    pol_axis = meta['pol_axis']
    npol_fits = meta['npol']
    pols = stokes.split(',')
    npol_in = len(pols)
    if npol_fits != npol_in:
        warnings.warn("The input stokes setting is not matching those in the provided fitsfile.")
    freq_axis = meta['freq_axis']
    nfreq = meta['nfreq']
    cmap_I = plt.get_cmap(icmap)
    cmap_V = plt.get_cmap('RdBu')
    datas = {}
    cmaps = {}
    slc1 = [slice(None)] * ndim
    slc2 = [slice(None)] * ndim
    if freq_axis is not None:
        if sp is None:
            pass
        else:
            slc1[freq_axis] = slice(sp, sp + 1)
    if npol_in > 1:
        if npol_fits > 1:
            if stokes == 'I,V':
                slc1[pol_axis] = slice(0, 1)
                slc2[pol_axis] = slice(1, 2)
                datas['I'] = (rdata[tuple(slc1)] + rdata[tuple(slc2)]) / 2.0
                datas['V'] = (rdata[tuple(slc1)] - rdata[tuple(slc2)]) / (rdata[tuple(slc1)] + rdata[tuple(slc2)])
                cmaps['I'] = cmap_I
                cmaps['V'] = cmap_V
            else:
                slc1[pol_axis] = slice(polmap[pols[0]], polmap[pols[0]] + 1)
                slc2[pol_axis] = slice(polmap[pols[1]], polmap[pols[1]] + 1)
                datas[pols[0]] = rdata[tuple(slc1)]
                datas[pols[1]] = rdata[tuple(slc2)]
                cmaps[pols[0]] = cmap_I
                cmaps[pols[1]] = cmap_I
        else:
            if pol_axis is None:
                datas[pols[0]] = rdata[tuple(slc1)]
                cmaps[pols[0]] = cmap_I
            else:
                slc1[pol_axis] = slice(0, 1)
                datas[pols[0]] = rdata[tuple(slc1)]
                cmaps[pols[0]] = cmap_I
    else:
        if npol_fits > 1:
            if pols[0] in ['I', 'V']:
                slc1[pol_axis] = slice(0, 1)
                slc2[pol_axis] = slice(1, 2)
                if pols[0] == 'I':
                    datas['I'] = (rdata[tuple(slc1)] + rdata[tuple(slc2)]) / 2.0
                    cmaps['I'] = cmap_I
                else:
                    datas['V'] = (rdata[tuple(slc1)] - rdata[tuple(slc2)]) / (rdata[tuple(slc1)] + rdata[tuple(slc2)])
                    cmaps['V'] = cmap_V
            else:
                slc1[pol_axis] = slice(polmap[pols[0]], polmap[pols[0]] + 1)
                datas[pols[0]] = rdata[tuple(slc1)]
                cmaps[pols[0]] = cmap_I
        else:
            if pol_axis is None:
                datas[pols[0]] = rdata[tuple(slc1)]
                cmaps[pols[0]] = cmap_I
            else:
                slc1[pol_axis] = slice(0, 1)
                datas[pols[0]] = rdata[tuple(slc1)]
                cmaps[pols[0]] = cmap_I
    if pol_axis is not None:
        if not py3:
            iterop_ = datas.iteritems()
        else:
            iterop_ = datas.items()
        for k, v in iterop_:
            datas[k] = np.squeeze(v, axis=pol_axis)
    return cmaps, datas


def mk_qlook_image(vis, ncpu=1, timerange='', twidth=12, stokes='I,V', antenna='', imagedir=None, spws=[], toTb=True,
                   sclfactor=1.0, overwrite=True, doslfcal=False, datacolumn='data',
                   phasecenter='', robust=0.0, niter=500, gain=0.1, imsize=[512], cell=['5.0arcsec'], pbcor=True,
                   reftime='', restoringbeam=[''],
                   refbmsize=70., reffreq=1.0, minbmsize=4.0,
                   mask='', docompress=False, wrapfits=True,
                   uvrange='', subregion='', c_external=True, show_warnings=False):
    vis = [vis]
    subdir = ['/']
    outfits_list=[]

    for idx, f in enumerate(vis):
        if f[-1] == '/':
            vis[idx] = f[:-1]

    if not imagedir:
        imagedir = './'
    msfile = vis[0]
    ms.open(msfile)
    metadata = ms.metadata()
    observatory = metadata.observatorynames()[0]
    imres = {'Succeeded': [], 'BeginTime': [], 'EndTime': [], 'ImageName': [], 'Spw': [], 'Vis': [], 'Freq': [],
             'Obs': []}
    # axisInfo = ms.getdata(["axis_info"], ifraxis=True)
    spwInfo = ms.getspectralwindowinfo()
    # freqInfo = axisInfo["axis_info"]["freq_axis"]["chan_freq"].swapaxes(0, 1) / 1e9
    # freqInfo_ravel = freqInfo.ravel()
    ms.close()
    nspw = len(spwInfo)

    if not spws:
        if observatory == 'EVLA':
            spws = list(np.arange(nspw).astype(str))
        if observatory == 'EOVSA':
            spws = ['1~5', '6~10', '11~15', '16~25']
    if observatory == 'EOVSA':
        sto = stokes.split(',')
        try:
            next(s for s in ['XX', 'YY'] if s in stokes)
        except:
            nsto = len(sto)
            if nsto == 0:
                stokes = 'XX'
            elif nsto == 1:
                stokes = 'XX'
            elif nsto == 2:
                stokes = 'XX,YY'
            elif nsto == 4:
                stokes = 'XX,YY,XY,YX'
            else:
                stokes = 'XX,YY'
            print('Provide stokes: {}. However EOVSA has linear feeds. Force stokes to be {}'.format(','.join(sto),
                                                                                                     stokes))

    # pdb.set_trace()
    msfilebs = os.path.basename(msfile)
    imdir = imagedir + subdir[0]
    if not os.path.exists(imdir):
        os.makedirs(imdir)
    if doslfcal:
        pass
        # slfcalms = './' + msfilebs + '.rr'
        # split(msfile, outputvis=slfcalms, datacolumn='corrected', correlation='RR')

    cfreqs = mstools.get_bandinfo(msfile, spws)
    if restoringbeam == ['']:
        restoringbms = [''] * nspw
    else:
        if observatory == 'EOVSA':
            restoringbms = mstools.get_bmsize(cfreqs, refbmsize=refbmsize, reffreq=reffreq, minbmsize=minbmsize)
        else:
            restoringbms = [''] * nspw
    for sp, spw in enumerate(spws):
        spwran = [s.zfill(2) for s in spw.split('~')]

        spw_ = spw.split('~')
        if len(spw_) == 2:
            freqran = [(spwInfo['{}'.format(s)]['RefFreq'] + spwInfo['{}'.format(s)]['TotalWidth'] / 2.0) / 1.0e9 for s
                       in spw.split('~')]
        elif len(spw_) == 1:
            s = spw_[0]
            freqran = np.array([0, spwInfo['{}'.format(s)]['TotalWidth']]) + spwInfo['{}'.format(s)]['RefFreq']
            freqran = freqran / 1.0e9
            freqran = list(freqran)
        else:
            raise ValueError("Keyword 'spw' in wrong format")

        if restoringbms[sp] == '':
            restoringbm = ['']
        else:
            restoringbm = ['{:.1f}arcsec'.format(restoringbms[sp])]
        cfreq = cfreqs[sp]
        if cell == ['5.0arcsec'] and imsize == [512]:
            if cfreq < 10.:
                imsize = 512
                cell = ['5arcsec']
            else:
                imsize = 1024
                cell = ['2.5arcsec']
        if len(spwran) == 2:
            spwstr = spwran[0] + '~' + spwran[1]
        else:
            spwstr = spwran[0]

        imagesuffix = '.spw' + spwstr.replace('~', '-')
        # if cfreq > 10.:
        #     antenna = antenna + ';!0&1;!0&2'  # deselect the shortest baselines
        sto = stokes.replace(',', '')
        if c_external:
            cleanscript = os.path.join(imdir, 'ptclean_external.py')
            resfile = os.path.join(imdir, os.path.basename(msfile) + '.res.npz')
            os.system('rm -rf {}'.format(cleanscript))
            inpdict = {'vis': msfile,
                       'imageprefix': imdir,
                       'imagesuffix': imagesuffix,
                       'timerange': timerange,
                       'twidth': twidth,
                       'spw': spw,
                       'uvrange': uvrange,
                       'restoringbeam': restoringbm,
                       'mask': mask,
                       'ncpu': ncpu,
                       'niter': niter,
                       'gain': gain,
                       'antenna': antenna,
                       'imsize': imsize,
                       'cell': cell,
                       'stokes': sto,
                       'doreg': True,
                       'usephacenter': True,
                       'phasecenter': phasecenter,
                       'docompress': docompress,
                       'reftime': reftime,
                       'overwrite': overwrite,
                       'toTb': toTb,
                       'sclfactor': sclfactor,
                       'datacolumn': datacolumn,
                       'pbcor': pbcor,
                       'subregion': subregion,
                       'weighting': 'briggs',
                       'robust': robust}
            for key, val in inpdict.items():
                if type(val) is str:
                    inpdict[key] = '"{}"'.format(val)
            fi = open(cleanscript, 'wb')
            fi.write('from ptclean3_cli import ptclean3_cli as ptclean3 \n')
            fi.write('import numpy as np \n')
            if not show_warnings:
                fi.write('import warnings \n')
                fi.write('warnings.filterwarnings("ignore") \n')
            ostrs = []
            if not py3:
                iterop_ = inpdict.iteritems()
            else:
                iterop_ = inpdict.items()
            for k, v in iterop_:
                ostrs.append('{}={}'.format(k, v))
            ostr = ','.join(ostrs)
            fi.write('res = ptclean3({}) \n'.format(ostr))
            fi.write('np.savez("{}",res=res) \n'.format(resfile))
            fi.close()

            os.system('casa --nologger -c {}'.format(cleanscript))
            res = np.load(resfile)
            res = res['res'].item()
        else:
            res = ptclean(vis=msfile,
                          imageprefix=imdir,
                          imagesuffix=imagesuffix,
                          timerange=timerange,
                          twidth=twidth,
                          spw=spw,
                          uvrange=uvrange,
                          restoringbeam=restoringbm,
                          mask=mask,
                          ncpu=ncpu,
                          niter=niter,
                          gain=gain,
                          antenna=antenna,
                          imsize=imsize,
                          cell=cell,
                          stokes=sto,
                          doreg=True,
                          usephacenter=True,
                          phasecenter=phasecenter,
                          docompress=docompress,
                          reftime=reftime,
                          overwrite=overwrite,
                          toTb=toTb,
                          sclfactor=sclfactor,
                          datacolumn=datacolumn,
                          pbcor=pbcor,
                          subregion=subregion,
                          weighting='briggs',
                          robust=robust)
            ## perform a sanity check if all intended images are created.
            ntrial = 0
            while np.count_nonzero(np.array(res['Succeeded']) == False) > 0 and ntrial < 2:
                print('some intended images are not created. Trying to create them again.... trial #{}'.format(ntrial))
                res = ptclean(vis=msfile,
                              imageprefix=imdir,
                              imagesuffix=imagesuffix,
                              timerange=timerange,
                              twidth=twidth,
                              spw=spw,
                              uvrange=uvrange,
                              restoringbeam=restoringbm,
                              mask=mask,
                              ncpu=ncpu,
                              niter=niter,
                              gain=gain,
                              antenna=antenna,
                              imsize=imsize,
                              cell=cell,
                              stokes=sto,
                              doreg=True,
                              usephacenter=True,
                              phasecenter=phasecenter,
                              docompress=docompress,
                              reftime=reftime,
                              overwrite=overwrite,
                              toTb=toTb,
                              sclfactor=sclfactor,
                              datacolumn=datacolumn,
                              pbcor=pbcor,
                              subregion=subregion,
                              weighting='briggs',
                              robust=robust)
                ntrial += 1
            if np.count_nonzero(np.array(res['Succeeded']) == False) > 0:
                print('Some intended images can not be created after {} trails. Preceed with missing images.'.format(
                    ntrial))

        if res:
            imres['Succeeded'] += res['Succeeded']
            imres['BeginTime'] += res['BeginTime']
            imres['EndTime'] += res['EndTime']
            imres['ImageName'] += res['ImageName']
            imres['Spw'] += [spwstr] * len(res['ImageName'])
            imres['Vis'] += [msfile] * len(res['ImageName'])
            imres['Freq'] += [freqran] * len(res['ImageName'])
            imres['Obs'] += [observatory] * len(res['ImageName'])
        else:
            return None

    # save it for debugging purposes
    imresfile = os.path.join(imagedir, '{}.imres.npz'.format(os.path.basename(msfile)))
    np.savez(imresfile, imres=imres)

    if wrapfits:
        imres = read_imres(imresfile)
        nt = len(imres['plttimes'])
        imresnew = {'images': [], 'btimes': [], 'etimes': [], 'spw': imres['spws'], 'vis': imres['vis'],
                    'freq': imres['freq'], 'obs': imres['obs']}
        imresnew['btimes'] = imres['btimes'][:, 0].iso
        imresnew['etimes'] = imres['etimes'][:, 0].iso
        qlookallbdfitsdir = imagedir.replace('qlookfits', 'qlookallbdfits')
        if not os.path.exists(qlookallbdfitsdir):
            os.makedirs(qlookallbdfitsdir)
        for tidx in tqdm(range(nt)):
            fitsfiles = [os.path.join(imagedir, os.path.basename(fitsfile)) for fitsfile in imres['images'][tidx, :]]
            outname = imres['btimes'][tidx, 0].strftime('{}.%Y%m%dT%H%M%S.%f.allbd.fits'.format(observatory))
            imresnew['images'].append(os.path.join(imagedir, outname))
            outfits = os.path.join(qlookallbdfitsdir, outname)
            ndfits.wrap(fitsfiles, outfitsfile=outfits, docompress=True, imres=imres)
            outfits_list.append(outfits)
        imresnewfile = os.path.join(qlookallbdfitsdir, os.path.basename(imresfile))
        np.savez(imresnewfile, imres=imresnew)
        os.system('rm -rf {}'.format(imagedir))
        os.system('mv {} {}'.format(qlookallbdfitsdir, imagedir))
        outfits_list = [item.replace(qlookallbdfitsdir, imagedir) for item in outfits_list]
        return imresnew, outfits_list
    else:
        return imres, outfits_list


def plt_qlook_image(imres, timerange='', spwplt=None, figdir=None, specdata=None,
                    verbose=True, stokes='I,V', fov=None,
                    imax=None, imin=None, icmap=None, inorm=None,
                    amax=None, amin=None, acmap=None, anorm=None,
                    nclevels=None, dmax=None, dmin=None, dcmap=None, dnorm=None, sclfactor=1.0,
                    clevels=None, clevelsfix=None, aiafits='', aiadir=None, aiawave=171, plotaia=True,
                    freqbounds=None, moviename='',
                    alpha_cont=1.0, custom_mapcubes=[], opencontour=False, movieformat='html', ds_normalised=False):
    '''
    Required inputs:
    Important optional inputs:
    Optional inputs:
            aiadir: directory to search aia fits files
    Example:
    :param imres:
    :param timerange:
    :param figdir:
    :param specdata:
    :param verbose:
    :param stokes:
    :param fov:
    :param imax: ## radio image plot setting
    :param imin:
    :param icmap:
    :param inorm:
    :param amax:  ## aia plot setting
    :param amin:
    :param acmap:
    :param anorm:
    :param nclevels:
    :param dmax:  ## dynamic spectra plot setting
    :param dmin:
    :param dcmap:
    :param dnorm:
    :param sclfactor:
    :param clevels:
    :param aiafits:
    :param aiadir:
    :param aiawave:
    :param plotaia:
    :param moviename:
    :param alpha_cont:
    :param custom_mapcubes:
    :return:
    '''

    from matplotlib import pyplot as plt
    from sunpy import map as smap
    if sunpy1:
        from sunpy.coordinates import sun
    else:
        from sunpy import sun
    import astropy.units as u
    if not figdir:
        figdir = './'
    figdir_ = figdir + '/'

    if isinstance(icmap, str):
        icmap = plt.get_cmap(icmap)
    if nclevels is None:
        if plotaia:
            nclevels = 2
        else:
            nclevels = 3

    pols = stokes.split(',')
    npols = len(pols)
    outmovie = ''

    if 'images' in imres.keys():
        wrapfits = True
    else:
        wrapfits = False
    tstart, tend = timerange.split('~')
    t_ran = Time([qa.quantity(tstart, 'd')['value'], qa.quantity(tend, 'd')['value']], format='mjd')
    cfreqs = freqbounds['cfreqs']
    cfreqs_all = freqbounds['cfreqs_all']
    freq_dist = (cfreqs - cfreqs_all[0]) / (cfreqs_all[-1] - cfreqs_all[0])
    if wrapfits:
        # imresnew = {'images': [], 'btimes': [], 'etimes': [], 'spw': imres['spws'], 'vis': imres['vis'],
        # 'freq': imres['freq'], 'obs': imres['obs']}
        btimes = Time(imres['btimes'])
        etimes = Time(imres['etimes'])
        print(btimes.iso, btimes.jd)
        print(t_ran.iso, t_ran.jd)
        # tpltidxs, = np.where(np.logical_and(btimes.jd >= t_ran[0].jd, etimes.jd <= t_ran[1].jd))
        # btimes = btimes[tpltidxs]
        # etimes = etimes[tpltidxs]
        plttimes = btimes
        ntime = len(plttimes)
        if 'obs' in imres.keys():
            observatory = imres['obs']
        else:
            observatory = ''
        Spw = imres['spw']
        Freq = imres['freq']
        nspw = len(Spw)
        images_sort = imres['images']
    else:
        # btimes = Time(imres['BeginTime'])
        # etimes = Time(imres['EndTime'])
        # tpltidxs, = np.where(np.logical_and(btimes.jd >= t_ran[0].jd, etimes.jd <= t_ran[1].jd))
        # if not py3:
        #     iterop_ = imres.iteritems()
        # else:
        #     iterop_ = imres.items()
        # for k, v in iterop_:
        #     imres[k] = list(np.array(v)[tpltidxs])
        if 'Obs' in imres.keys():
            observatory = imres['Obs'][0]
        else:
            observatory = ''

        Spw = sorted(list(set(imres['Spw'])))
        nspw = len(Spw)
        imres['Freq'] = [list(ll) for ll in imres['Freq']]
        Freq = sorted(uniq(imres['Freq']))

        plttimes = list(set(imres['BeginTime']))
        plttimes = Time(sorted(plttimes))
        ntime = len(plttimes)
        # sort the imres according to time
        images = np.array(imres['ImageName'])
        btimes = Time(imres['BeginTime'])
        etimes = Time(imres['EndTime'])
        spws = np.array(imres['Spw'])
        suc = np.array(imres['Succeeded'])
        inds = btimes.argsort()
        images_sort = images[inds].reshape(ntime, nspw)
        btimes_sort = btimes[inds].reshape(ntime, nspw)
        suc_sort = suc[inds].reshape(ntime, nspw)
        spws_sort = spws[inds].reshape(ntime, nspw)
        btimes = btimes_sort[:, 0]

    dt = np.nanmean(np.diff(plttimes.mjd)) * 24. * 60 * 60  ## time cadence in seconds
    if custom_mapcubes:
        cmpc_plttimes_mjd = []
        for cmpc in custom_mapcubes['mapcube']:
            cmpc_plttimes_mjd.append(get_mapcube_time(cmpc).mjd)

    # if verbose:
    #     print('{0:d} figures to plot'.format(len(tpltidxs)))
    plt.ioff()
    import matplotlib.gridspec as gridspec
    if np.iscomplexobj(specdata.data):
        spec = np.abs(specdata.data)
    else:
        spec = specdata.data
    spec = spec * sclfactor
    spec = checkspecnan(spec)
    if spec.ndim == 2:
        (nfreq, ntim) = spec.shape
        nbl = 1
        npol = 2
        spec_ = np.zeros((npol, nbl, nfreq, ntim))
        spec_[0, 0, :, :] = spec
        spec_[0, 0, :, :] = spec
        spec = spec_
    else:
        (npol, nbl, nfreq, ntim) = spec.shape
    # tidx = range(ntim)
    fidx = range(nfreq)
    freq = specdata.freq_axis
    freqghz = freq / 1e9
    pol = ''.join(pols)
    spec_tim = specdata.time_axis
    tidx, = np.where(np.logical_and(spec_tim > t_ran[0], spec_tim < t_ran[1]))
    spec_tim_plt = spec_tim.plot_date

    if npols == 1:
        if pol == 'RR':
            spec_plt = spec[0, 0, :, :]
        elif pol == 'LL':
            spec_plt = spec[1, 0, :, :]
        elif pol == 'XX':
            spec_plt = spec[0, 0, :, :]
        elif pol == 'YY':
            spec_plt = spec[1, 0, :, :]
        elif pol == 'I':
            spec_plt = (spec[0, 0, :, :] + spec[1, 0, :, :]) / 2.
        elif pol == 'V':
            spec_plt = (spec[0, 0, :, :] - spec[1, 0, :, :]) / (spec[0, 0, :, :] + spec[1, 0, :, :])
        spec_plt = [spec_plt]
        print('plot the dynamic spectrum in pol ' + pol)

        # hnspw = max(nspw // 2, 1)
        # ncols = hnspw
        # nrows = 2 + 2  # 1 image: 1x1, 1 dspec:2x4
        # fig = plt.figure(figsize=(10, 10))
        # gs = gridspec.GridSpec(nrows, ncols, height_ratios=[4, 4, 1, 1])
        # if nspw <= 1 or plotaia:
        #     axs = [plt.subplot(gs[:2, :hnspw])]
        # else:
        #     axs = [plt.subplot(gs[0, 0])]
        #     for ll in range(1, nspw):
        #         axs.append(plt.subplot(gs[ll // hnspw, ll % hnspw], sharex=axs[0], sharey=axs[0]))
        #     # for ll in range(nspw):
        #     #     axs.append(plt.subplot(gs[ll // hnspw + 2, ll % hnspw], sharex=axs[0], sharey=axs[0]))
        fig = plt.figure(figsize=(10, 10))
        if nspw <= 1 or plotaia:
            hnspw = max(nspw // 2, 1)
            ncols = hnspw
            nrows = 2 + 2  # 1 image: 1x1, 1 dspec:2x4
            gs = gridspec.GridSpec(nrows, ncols, height_ratios=[4, 4, 1, 1])
            axs = [plt.subplot(gs[:2, :hnspw])]
        else:
            hnspw = nspw // 2 + nspw % 2
            ncols = hnspw
            nrows = 2 + 2  # 1 image: 1x1, 1 dspec:2x4
            gs = gridspec.GridSpec(nrows, ncols, height_ratios=[4, 4, 1, 1])
            axs = [plt.subplot(gs[0, 0])]
            for ll in range(1, nspw):
                axs.append(plt.subplot(gs[ll // hnspw, ll % hnspw], sharex=axs[0], sharey=axs[0]))

        axs_dspec = [plt.subplot(gs[2:, :])]
        cmaps = [plt.get_cmap(dcmap)]
        if dmax is None:
            dmax = np.nanmax(spec_plt)
            dmax = np.percentile(np.array(spec_plt).flatten(), 99)
        if dmin is None:
            dmin = np.nanmin(spec_plt)
            dmin = np.percentile(np.array(spec_plt).flatten(), 1)
        dranges = [[dmin, dmax]]
        iranges = [[imin, imax]]
    elif npols == 2:
        R_plot = np.absolute(spec[0, 0, :, :])
        L_plot = np.absolute(spec[1, 0, :, :])
        if pol == 'RRLL':
            spec_plt = [R_plot, L_plot]
            polstr = ['RR', 'LL']
            cmaps = [plt.get_cmap(dcmap)] * 2
            if dmax is None:
                dmax = np.nanmax(spec_plt)
            if dmin is None:
                dmin = np.nanmin(spec_plt)
            dranges = [[dmin, dmax]] * 2
            iranges = [[imin, imax]] * 2
        elif pol == 'XXYY':
            spec_plt = [R_plot, L_plot]
            polstr = ['XX', 'YY']
            cmaps = [plt.get_cmap(dcmap)] * 2
            if dmax is None:
                dmax = np.nanmax(spec_plt)
            if dmin is None:
                dmin = np.nanmin(spec_plt)
            dranges = [[dmin, dmax]] * 2
            iranges = [[imin, imax]] * 2
        elif pol == 'IV':
            I_plot = (R_plot + L_plot) / 2.
            V_plot = (R_plot - L_plot) / 2. / I_plot
            spec_plt = [I_plot, V_plot]
            polstr = ['I', 'V']
            cmaps = [plt.get_cmap(dcmap), plt.get_cmap('RdBu')]
            if dmax is None:
                dmax = np.nanmax(spec_plt)
            if dmin is None:
                dmin = np.nanmin(spec_plt)
            dranges = [[dmin, dmax], [-1, 1]]
            iranges = [[imin, imax], [-1, 1]]
        print('plot the dynamic spectrum in pol ' + pol)

        hnspw = max(nspw // 2, 1)
        ncols = hnspw + 2  # 1 image: 1x1, 1 dspec:2x2
        nrows = 2 + 2
        fig = plt.figure(figsize=(12, 8))
        gs = gridspec.GridSpec(nrows, ncols, height_ratios=[1, 1, 1, 1])
        if nspw <= 1 or plotaia:
            axs = [plt.subplot(gs[:2, 2:]), plt.subplot(gs[2:, 2:])]
        else:
            # pdb.set_trace()
            axs = [plt.subplot(gs[0, 2])]
            for ll in range(1, nspw):
                axs.append(plt.subplot(gs[ll // hnspw, ll % hnspw + 2], sharex=axs[0], sharey=axs[0]))
            for ll in range(nspw):
                axs.append(plt.subplot(gs[ll // hnspw + 2, ll % hnspw + 2], sharex=axs[0], sharey=axs[0]))

        axs_dspec = [plt.subplot(gs[:2, :2])]
        axs_dspec.append(plt.subplot(gs[2:, :2]))

    for ax in axs + axs_dspec:
        ax.tick_params(direction='out', axis='both')
    # fig.subplots_adjust(left=0, bottom=0, right=1, top=1, wspace=0, hspace=0)
    # pdb.set_trace()
    if plotaia:
        '''check if aiafits files exist'''
        if aiafits == '' or aiafits is None:
            if aiadir is not None:
                aiafiles = []
                for i in tqdm(range(ntime)):
                    plttime = btimes[i]
                    aiafile = DButil.readsdofileX(datadir=aiadir, wavelength=aiawave, trange=plttime, isexists=True,
                                                  timtol=120. / 3600. / 24)
                    if not aiafile:
                        aiafile = DButil.readsdofile(datadir=aiadir_default, wavelength=aiawave, trange=plttime,
                                                     isexists=True,
                                                     timtol=120. / 3600. / 24)
                    if not aiafile:
                        aiafile = DButil.readsdofileX(datadir='./', wavelength=aiawave, trange=plttime, isexists=True,
                                                      timtol=120. / 3600. / 24)
                    if aiafile == []:
                        aiafiles.append(None)
                    else:
                        aiafiles.append(aiafile)
                    # print(i, aiafile)

                if np.count_nonzero(aiafiles) == 0:
                    aiafiles = []
                    downloadAIAdata(trange=t_ran, wavelength=aiawave, cadence=dt * u.second)
                    aiadir = './'
                    for i in tqdm(range(ntime)):
                        plttime = btimes[i]
                        aiafile = DButil.readsdofileX(datadir=aiadir, wavelength=aiawave, trange=plttime,
                                                      isexists=True,
                                                      timtol=120. / 3600. / 24)
                        if aiafile == []:
                            aiafiles.append(None)
                        else:
                            aiafiles.append(aiafile)
        else:
            # from suncasa.utils import stackplotX as stp
            # st = stp.Stackplot(aiafits)
            # tjd_aia = st.tplt.jd
            pass
    for i, plttime in enumerate(tqdm(plttimes)):
        plt.ioff()
        # plt.clf()
        for ax in axs:
            ax.cla()
        plttime = btimes[i]
        figname = observatory + '_qlimg_' + plttime.isot.replace(':', '').replace('-', '')[:19] + '.png'
        fignameful = os.path.join(figdir_, figname)
        if i > 0 and os.path.exists(fignameful):
            continue
        # tofd = plttime.mjd - np.fix(plttime.mjd)

        # if tofd < 16. / 24. or sum(
        #         suci) < nspw - 2:  # if time of the day is before 16 UT (and 24 UT), skip plotting (because the old antennas are not tracking)
        #     continue
        # fig=plt.figure(figsize=(9,6))
        # fig.suptitle('EOVSA @ '+plttime.iso[:19])
        if verbose:
            print('Plotting image at: ', plttime.iso)

        if plttime == plttimes[0]:
            dspecvspans = []
            for pol in range(npols):
                ax = axs_dspec[pol]
                if dnorm is None:
                    vnorm = colors.Normalize(vmax=dranges[pol][1], vmin=dranges[pol][0])
                else:
                    vnorm = dnorm
                cmap_plt = copy.copy(cmaps[pol])
                cmap_plt.set_bad(cmap_plt(0.0))
                im_spec = ax.pcolormesh(spec_tim_plt[tidx], freqghz, spec_plt[pol][:, tidx], cmap=cmap_plt,
                                        norm=vnorm, rasterized=True)
                ax.set_xlim(spec_tim_plt[tidx[0]], spec_tim_plt[tidx[-1]])
                ax.set_ylim(freqghz[fidx[0]], freqghz[fidx[-1]])
                ax.set_ylabel('Frequency [GHz]')
                for idx, freq in enumerate(Freq):##dotted lines indicating spws
                    if nspw <= 10:
                        # ax.axhspan(freq[0], freq[1], linestyle='dotted', edgecolor='w', alpha=0.7, facecolor='none')
                        xtext, ytext = ax.transAxes.inverted().transform(
                            ax.transData.transform([spec_tim_plt[tidx[0]], np.mean(freq)]))
                        # ax.text(xtext + 0.01, ytext, 'spw ' + Spw[idx], color='w', transform=ax.transAxes,
                        #         fontweight='bold', ha='left', va='center',
                        #         fontsize=8, alpha=0.5)
                        colors_spws = icmap(freq_dist)
                        ax.annotate('', xy=(xtext-0.02 , ytext), xycoords='axes fraction', xytext=(xtext, ytext),textcoords='axes fraction',
                                            arrowprops=dict(arrowstyle='-', color=colors_spws[idx], linewidth=2), horizontalalignment='right')

                # for idx, freq in enumerate(Freq):
                #     if nspw <= 10:
                #         line = ax.axhline(y=freq[0], color=colors_spws[idx])  # Customize color and style as needed
                #         line.set_clip_on(True)  # Set False if you want the line to extend beyond the axes limits
                # colors_spws = icmap(freq_dist)
                # freq_ax_twtp = [freq[0] for freq in Freq]
                # color_axtwtp = colors_spws#[colors_spws[int(s)] for s in Spw]
                # ax_twtp = ax.twinx()##axis ticks indicating spws
                # ax_twtp.set_ylim(ax.get_ylim())
                # ax_twtp.set_yticks(freq_ax_twtp)
                # for tick, color in zip(ax_twtp.yaxis.get_major_ticks(), color_axtwtp):
                #     tick.label1.set_visible(False)
                #     tick.label2.set_visible(False)
                #     tick.tick2line.set_markeredgewidth(2)
                #     tick.tick2line.set_color(color)
                # # ax_twtp.spines['right'].set_visible(False)
                # # ax_twtp.tick_params(right=True)

                ax.text(0.01, 0.98, 'Stokes ' + pols[pol], color='w', transform=ax.transAxes, fontweight='bold',
                        ha='left', va='top')
                dspecvspans.append(ax.axvspan(btimes[i].plot_date, etimes[i].plot_date, color='w', alpha=0.4))
                ax_pos = ax.get_position().extents
                x0, y0, x1, y1 = ax_pos
                h, v = x1 - x0, y1 - y0
                x0_new = x0 + 0.10 * h
                y0_new = y0 + 0.20 * v
                x1_new = x1 - 0.03 * h
                y1_new = y1 - 0.00 * v
                # ax.set_position(mpl.transforms.Bbox([[x0_new, y0_new], [x1_new, y1_new]]))
                if pol == npols - 1:
                    ax.xaxis_date()
                    ax.xaxis.set_major_formatter(DateFormatter("%H:%M:%S"))
                    ax.set_xlabel('Time [UT]', fontsize=9)
                    for xlabel in ax.get_xmajorticklabels():
                        xlabel.set_rotation(30)
                        xlabel.set_horizontalalignment("right")
                else:
                    ax_pos = ax.get_position().extents
                    ax_pos2 = axs_dspec[-1].get_position().extents
                    x0, y0, x1, y1 = ax_pos
                    h, v = x1 - x0, y1 - y0
                    x0_new = x0
                    y0_new = ax_pos2[-1]
                    x1_new = x1
                    y1_new = y0_new + v
                    # ax.set_position(mpl.transforms.Bbox([[x0_new, y0_new], [x1_new, y1_new]]))
                    ax.xaxis.set_visible(False)
                if ds_normalised == False:
                    divider = make_axes_locatable(ax)
                    cax_spec = divider.append_axes('right', size='3.0%', pad=0.05)
                    cax_spec.tick_params(direction='out')
                    clb_spec = plt.colorbar(im_spec, ax=ax, cax=cax_spec)
                    clb_spec.set_label('Flux [sfu]')
        else:
            for pol in range(npols):
                xy = dspecvspans[pol].get_xy()
                xy[:, 0][np.array([0, 1, 4])] = btimes[i].plot_date
                xy[:, 0][np.array([2, 3])] = etimes[i].plot_date
                dspecvspans[pol].set_xy(xy)
        if plotaia:
            # pdb.set_trace()
            if np.count_nonzero(aiafiles) > 0:
                try:
                    # print(aiafiles)
                    aiafits = aiafiles[i]
                    aiamap = smap.Map(aiafits)
                    aiamap = DButil.normalize_aiamap(aiamap)
                    data = aiamap.data
                    data[data < 1.0] = 1.0
                    aiamap = smap.Map(data, aiamap.meta)
                except Exception as e:
                    aiamap = None
                    if verbose:
                        if hasattr(e, 'message'):
                            print(e.message)
                        else:
                            print(e)
                    print('error in reading aiafits. Proceed without AIA')
            else:
                aiamap = None
                pass
                # aiamap = st.mapcube[np.nanargmin(np.abs(tjd_aia - plttime.jd))]
        else:
            aiamap = None

        if wrapfits:
            suci_ = True
            meta, rdata = ndfits.read(images_sort[i])
        else:
            suci_ = suc_sort[i]
            meta, rdata = None, None

        colors_spws = icmap(freq_dist)
        spwpltCounts = 0
        for s, sp in enumerate(Spw):
            if spwplt is not None:
                if sp not in spwplt:
                    continue

            # print(image)
            for pidx, pol in enumerate(pols):
                if wrapfits:
                    suci = suci_
                else:
                    suci = suci_[s]
                if suci:
                    # try:
                    if wrapfits:
                        pass
                    else:
                        image = images_sort[i, s]
                        meta, rdata = ndfits.read(image)
                    cmaps, datas = parse_rdata(rdata, meta, icmap=icmap,
                                               stokes=stokes, sp=s)
                    # except:
                    #     continue

                    rmap = smap.Map(np.squeeze(datas[pol][:, :]), meta['header'])
                else:
                    # make an empty map
                    data = np.zeros((512, 512))
                    hgln_obs = 0.
                    rsun_ref = sun.constants.radius.value
                    if sunpy1:
                        dsun_obs = sun.earth_distance(Time(plttime)).to(u.meter).value
                        rsun_obs = sun.angular_radius(Time(plttime)).value
                        hglt_obs = sun.B0(Time(plttime)).value
                    else:
                        dsun_obs = sun.sunearth_distance(Time(plttime)).to(u.meter).value
                        rsun_obs = sun.solar_semidiameter_angular_size(Time(plttime)).value
                        hglt_obs = sun.heliographic_solar_center(Time(plttime))[1].value
                    header = {"DATE-OBS": plttime.isot, "EXPTIME": 0., "CDELT1": 5., "NAXIS1": 512, "CRVAL1": 0.,
                              "CRPIX1": 257, "CUNIT1": "arcsec",
                              "CTYPE1": "HPLN-TAN", "CDELT2": 5., "NAXIS2": 512, "CRVAL2": 0., "CRPIX2": 257,
                              "CUNIT2": "arcsec",
                              "CTYPE2": "HPLT-TAN", "HGLT_OBS": hglt_obs,
                              "HGLN_OBS": hgln_obs,
                              "RSUN_OBS": rsun_obs,
                              "RSUN_REF": rsun_ref,
                              "DSUN_OBS": dsun_obs}
                    rmap = smap.Map(data, header)
                # resample the image for plotting
                if fov is not None:
                    fov = [np.array(ll) for ll in fov]
                    try:
                        pad = max(np.diff(fov[0])[0], np.diff(fov[1])[0])
                        rmap = rmap.submap((fov[0] + np.array([-1.0, 1.0]) * pad) * u.arcsec,
                                           (fov[1] + np.array([-1.0, 1.0]) * pad) * u.arcsec)
                    except:
                        pad = max(fov[0][1] - fov[0][0], fov[1][1] - fov[1][0])
                        bl = SkyCoord((fov[0][0] - pad) * u.arcsec, (fov[1][0] - pad) * u.arcsec,
                                      frame=rmap.coordinate_frame)
                        tr = SkyCoord((fov[0][1] + pad) * u.arcsec, (fov[1][1] + pad) * u.arcsec,
                                      frame=rmap.coordinate_frame)
                        if sunpy3:
                            rmap = rmap.submap(bl, top_right=tr)
                        else:
                            rmap = rmap.submap(bl, tr)

                else:
                    dim = u.Quantity([256, 256], u.pixel)
                    rmap = rmap.resample(dim)
                if plotaia:
                    if npols > 1:
                        ax = axs[pidx]
                    else:
                        ax = axs[0]
                else:
                    if npols > 1:
                        ax = axs[pidx + s * 2]
                    else:
                        ax = axs[s]
                rmap_ = pmX.Sunmap(rmap)
                if plotaia:
                    if aiamap:
                        if anorm is None:
                            if amax is None:
                                amax = np.nanmax(aiamap.data)
                            if amin is None:
                                amin = 1.0
                            anorm = colors.LogNorm(vmin=amin, vmax=amax)
                        if acmap is None:
                            acmap = 'gray_r'

                        if nspw > 1:
                            if spwpltCounts == 0:
                                aiamap_ = pmX.Sunmap(aiamap)
                                aiamap_.imshow(axes=ax, cmap=acmap,
                                               norm=anorm,
                                               interpolation='nearest')
                        else:
                            aiamap_ = pmX.Sunmap(aiamap)
                            aiamap_.imshow(axes=ax, cmap=acmap,
                                           norm=anorm,
                                           interpolation='nearest')
                    else:
                        rmap_blank = sunpy.map.Map(np.full_like(rmap.data, np.nan), rmap.meta)
                        rmap_blank_ = pmX.Sunmap(rmap_blank)
                        if nspw > 1:
                            if spwpltCounts == 0:
                                rmap_blank_.imshow(axes=ax)
                        else:
                            rmap_blank_.imshow(axes=ax)
                    
                    try:
                        clevels1 = np.array(clevelsfix[s])#firstly try contour with clevelsfix if given 
                    except:
                        try:
                            clevels1 = np.linspace(iranges[pidx][0], iranges[pidx][1], nclevels)
                        except:
                            try:
                                clevels1 = np.array(clevels) * np.nanmax(rmap.data)
                            except:
                                clevels1 = np.linspace(0.5, 1.0, 2) * np.nanmax(rmap.data)
                    if np.any(clevels1):
                        if nspw > 1:
                            if opencontour:
                                rmap_.contour(axes=ax, levels=clevels1,
                                              colors=[colors_spws[s]] * len(clevels1),
                                              alpha=alpha_cont, linewidths=2)
                            else:
                                rmap_.contourf(axes=ax, levels=clevels1,
                                               colors=[colors_spws[s]] * len(clevels1),
                                               alpha=alpha_cont)
                        else:
                            rmap_.contour(axes=ax, levels=clevels1, cmap=icmap)
                else:
                    rmap_.imshow(axes=ax, vmax=iranges[pidx][1], vmin=iranges[pidx][0], cmap=cmaps[pol],
                                 interpolation='nearest')
                    rmap_.draw_limb(axes=ax)
                    rmap_.draw_grid(axes=ax)
                if custom_mapcubes:
                    for cmpcidx, cmpc in enumerate(custom_mapcubes['mapcube']):
                        dtcmpc = np.mean(np.diff(cmpc_plttimes_mjd[cmpcidx]))
                        timeline = cmpc_plttimes_mjd[cmpcidx] - Time(plttime).mjd
                        if np.min(np.abs(timeline)) <= dtcmpc:
                            if 'levels' in custom_mapcubes.keys():
                                levels = np.array(custom_mapcubes['levels'][cmpcidx])
                            else:
                                levels = np.linspace(0.2, 0.9, 3)
                            if 'color' in custom_mapcubes.keys():
                                color = custom_mapcubes['color'][cmpcidx]
                            else:
                                color = None
                            cmpidx = np.argmin(np.abs(timeline))
                            cmp = cmpc[cmpidx]
                            if 'label' in custom_mapcubes.keys():
                                label = custom_mapcubes['label'][cmpcidx]
                            else:
                                label = '-'.join(['{:.0f}'.format(ll) for ll in cmp.measurement.value]) + ' {}'.format(
                                    cmp.measurement.unit)
                            cmp_ = pmX.Sunmap(cmp)
                            cmp_.contour(axes=ax, levels=np.array(levels) * np.nanmax(cmp.data), colors=color)
                            ax.text(0.97, (len(custom_mapcubes['mapcube']) - cmpcidx - 1) * 0.06 + 0.03, label,
                                    horizontalalignment='right',
                                    verticalalignment='bottom', transform=ax.transAxes, color=color)
                # ax.set_autoscale_on(True)
                if fov:
                    ax.set_xlim(fov[0])
                    ax.set_ylim(fov[1])
                else:
                    ax.set_xlim([-1220, 1220])
                    ax.set_ylim([-1220, 1220])
                if spwpltCounts == 0 and pidx == 0:
                    timetext = ax.text(0.99, 0.98, '', color='w', fontweight='bold', fontsize=9, ha='right', va='top',
                                       transform=ax.transAxes)
                    timetext.set_text(plttime.iso[:19])
                if nspw <= 1 or plotaia==False:
                    # if nspw <= 10:
                    #     try:
                    #         ax.text(0.98, 0.01 + 0.05 * s,
                    #                 '{1} @ {0:.1f} GHz'.format(rmap.meta['RESTFRQ'] / 1e9, pol),
                    #                 color=icmap(float(s) / (nspw - 1)), transform=ax.transAxes,
                    #                 fontweight='bold', ha='right')
                    #     except:
                    #         ax.text(0.98, 0.01 + 0.05 * s, '{1} @ {0:.1f} GHz'.format(0., pol),
                    #                 color=icmap(float(s) / (nspw - 1)), transform=ax.transAxes,
                    #                 fontweight='bold', ha='right')
                    # else:
                    try:
                        ax.text(0.98, 0.01, '{1} @ {0:.1f} GHz'.format(cfreqs[s], pol),
                                color='w',transform=ax.transAxes, fontweight='bold', ha='right')
                    except:
                        ax.text(0.98, 0.01, '{1} @ {0:.1f} GHz'.format(0., pol), color='w',
                                transform=ax.transAxes, fontweight='bold',
                                ha='right')

                ax.set_title(' ')
                # ax.xaxis.set_visible(False)
                # ax.yaxis.set_visible(False)
            spwpltCounts += 1
        if i == 0 and plotaia == True:
            if nspw > 1:
                import matplotlib.colorbar as colorbar
                ticks, bounds, fmax, fmin, freqmask = get_colorbar_params(freqbounds)

                for pidx in range(npols):
                    ax = axs[pidx]
                    divider = make_axes_locatable(ax)
                    cax_freq = divider.append_axes('right', size='6.0%', pad=0.1)
                    # cax_freq.tick_params(direction='out')
                    cb = colorbar.ColorbarBase(cax_freq, norm=colors.Normalize(vmin=fmin, vmax=fmax), cmap=icmap,
                                               orientation='vertical', boundaries=bounds, spacing='proportional',
                                               ticks=ticks, format='%4.1f', alpha=alpha_cont)
                    # Freqs = [np.mean(fq) for fq in Freq]
                    # mpl.colorbar.ColorbarBase(cax_freq, cmap=icmap, norm=colors.Normalize(vmax=Freqs[-1], vmin=Freqs[0]))
                    for fbd_lo, fbd_hi in freqmask:
                        if fbd_hi is not None:
                            cax_freq.axhspan(fbd_lo, fbd_hi, hatch='//', edgecolor='k', facecolor='#BBBBBB')
                    cax_freq.set_ylabel('Frequency [GHz]')
                    cax_freq.tick_params(axis="y", pad=-20., length=0, colors='k', labelsize=8)
                    cax_freq.axhline(fmin, xmin=1.0, xmax=1.2, color='k', clip_on=False)
                    cax_freq.axhline(fmax, xmin=1.0, xmax=1.2, color='k', clip_on=False)
                    cax_freq.text(1.25, 0.0, '{:.1f}'.format(fmin), fontsize=9, transform=cax_freq.transAxes,
                                  va='center',
                                  ha='left')
                    cax_freq.text(1.25, 1.0, '{:.1f}'.format(fmax), fontsize=9, transform=cax_freq.transAxes,
                                  va='center',
                                  ha='left')
        # figname = observatory + '_qlimg_' + plttime.isot.replace(':', '').replace('-', '')[:19] + '.png'
        # fig_tdt = plttime.to_datetime())
        # fig_subdir = fig_tdt.strftime("%Y/%m/%d/")
        if not os.path.exists(figdir_):
            os.makedirs(figdir_)
        if verbose:
            print('Saving plot to: ' + fignameful)
        if i == 0:
            gs.tight_layout(fig, rect=[0.08, 0, 0.98, 1.0])
        fig.savefig(fignameful)
    plt.close(fig)
    if not moviename:
        moviename = 'movie'
    if movieformat.lower() == 'html':
        DButil.img2html_movie(figdir_, outname=moviename)
    else:
        DButil.img2movie(figdir_, outname=moviename)
    outmovie = figdir + moviename + '.' + movieformat
    return outmovie


def dspec_external(vis, workdir='./', specfile=None, ds_normalised=False):
    dspecscript = os.path.join(workdir, 'dspec.py')
    if not specfile:
        specfile = os.path.join(workdir, os.path.basename(vis) + '.dspec.npz')
    os.system('rm -rf {}'.format(dspecscript))
    fi = open(dspecscript, 'wb')
    fi.write('from suncasa.dspec import dspec as ds \n')
    if ds_normalised == False:
        fi.write(
            'specdata = ds.Dspec("{0}", specfile="{1}", domedian=True, verbose=True, savespec=True, usetbtool=True) \n'.format(
                vis,
                specfile))
    else:
        fi.write(
            'specdata = ds.Dspec("{0}", specfile="{1}", domedian=True, verbose=True, savespec=True, usetbtool=True, ds_normalised=True) \n'.format(
                vis,
                specfile))
    fi.close()
    os.system('casa --nologger -c {}'.format(dspecscript))


def qlookplot(vis, timerange=None, spw='', spwplt=None,
              workdir='./', specfile=None,
              xycen=None, fov=[500., 500.], xyrange=None,
              restoringbeam=[''],
              refbmsize=70., reffreq=1.0, minbmsize=4.0,
              antenna='', uvrange='', stokes='RR,LL',
              robust=0.0,
              weighting='briggs', niter=500,
              imsize=[512], cell=['5.0arcsec'], mask='', gain=0.1, pbcor=True,
              interactive=False, datacolumn='data',
              reftime='',
              toTb=True, sclfactor=1.0, subregion='',
              usemsphacenter=True,
              imagefile=None, outfits='',
              docompress=True,
              wrapfits=True,
              nclevels=3,
              clevels=None, clevelsfix=None, calpha=0.5, opencontour=False,
              imax=None, imin=None, icmap=None, inorm=None,
              dmin=None, dmax=None, dcmap=None, dnorm=None,
              plotaia=True, aiawave=171, aiafits=None, aiadir=None,
              amax=None, amin=None, acmap=None, anorm=None,
              goestime=None,
              mkmovie=False, ncpu=1, twidth=1, movieformat='html',
              cleartmpfits=True, overwrite=True,
              clearmshistory=False, show_warnings=False, verbose=False, quiet=False, ds_normalised=False):
    '''
    Generate quick-look plots and dynamic spectra for solar radio observations.
    Required inputs:
               :param vis: Path to the calibrated CASA measurement set.
    Important optional inputs:
            timerange: Timerange for analysis in standard CASA format. Defaults to entire range, which can be slow.
            spw: spectral window (SPW) selection following the CASA syntax.
                 Examples: spw='1:2~60' (spw id 1, channel range 2-60); spw='*:1.2~1.3GHz' (selects all channels within 1.2-1.3 GHz; note the *)
                 spw can be a list of spectral windows, i.e, ['0', '1', '2', '3', '4', '5', '6', '7']
            spwplt: Subset of SPW to display, defaults to all specified in `spw`.
            workdir: Working directory for temporary files, defaults to current directory.
            specfile: Path to a saved dynamic spectrum file (from suncasa.dspec.dspec.Dspec())
                        6or generate a median dynamic spectrum on the fly if not provided.
    Optional inputs:
            goestime: goes plot time, example ['2016/02/18 18:00:00','2016/02/18 23:00:00']
            xycen: center of the image in helioprojective coordinates (HPLN/HPLT), in arcseconds. Example: [900, -150.]
            fov: field of view in arcsecs. Example: [500., 500.]
            xyrange: field of view in solar XY coordinates. Format: [[x1,x2],[y1,y2]]. Example: [[900., 1200.],[0,300]]
                     ***NOTE: THIS PARAMETER OVERWRITES XYCEN AND FOV***

            Restoring Beam Parameters:
                restoringbeam: A list specifying the sizes of the restoring beam explicitly in arc seconds (e.g., ['100arcsec', '80arcsec', '50arcsec', ...]).
                                Must match the number of SPWs if not ['']. If specified, these values override automatic beam size calculations for each SPW.

                refbmsize:      The reference beam size in arc seconds. This parameter is used in conjunction with `reffreq` to calculate the beam size for all SPWs,
                                assuming the beam size is inversely proportional to the frequency.
                                The parameters `refbmsize`,`reffreq` and `minbmsize` are only used if `restoringbeam` is set to [''].

                reffreq:        The reference frequency in GHz, used together with `refbmsize` to calculate the beam sizes for SPWs.

                minbmsize:      Minimum beam size in arcseconds, overrides smaller calculated sizes.

            CASA tclean parameters: refer to CASA tclean documentation for more details.
                antenna: baseline to generate dynamic spectrum
                uvrange: uvrange to select baselines for generating dynamic spectrum
                stokes: polarization of the clean image, can be 'RR,LL' or 'I,V'
                robust:
                weighting:
                niter:
                imsize:
                cell:
                mask: only accept CASA region format (https://casaguides.nrao.edu/index.php/CASA_Region_Format)
                gain:
                pbcor:
                interactive:
                datacolumn:
            image registration parameters:
                reftime: Reference time for image alignment.
                toTb: Bool. Convert the default Jy/beam to brightness temperature?
                sclfactor: scale the image values by its value (e.g., sclfactor = 100 to compensate VLA 20 dB attenuator)
                subregion: only write the data within the sub-region selection. See 'help par.region' for details.
                usephacenter: Bool -- if True, correct for the RA and DEC in the ms file based on solar empheris.
                     Otherwise assume the phasecenter is correctly pointed to the solar disk center
                     (EOVSA case)
                imagefile: Use specified CASA radio image file for registration; otherwise, generate anew.
                outfits: Use specified FITS file of a radio image for output; otherwise, generate anew.
                docompress: if compress the outfits
                wrapfits: if wrap the fits files of multiple spectral windows at one given time interval into a combined fits file.
                overwrite: if overwrite the existed outfits file (default: True).

            radio image plotting parameters:
                nclevels: Number of contour levels for radio image plots.
                clevels: Specific contour levels for radio image plots.
                opencontour: Boolean. Plots open contours if True; filled contours otherwise.
                icmap: Color map (string or Colormap object) for radio images/contours.
                imax, imin: Color scale range, defining normalization before color mapping.
                inorm: Normalization method (string or Normalize object), overriding imax and imin.

            radio dynamic spectrum plotting parameters:
                dcmap: Color map (string or Colormap object) for the dynamic spectrum.
                dmin, dmax: Color scale range for dynamic spectrum normalization before color mapping.
                dnorm: Normalization method (string or Normalize object), overriding dmax and dmin.

            SDO/AIA image plotting parameters:
                plotaia: Boolean. Downloads and plots AIA image at specified aiawave if True.
                aiawave: AIA image passband to download and display.
                aiafits: Directly plots AIA image from provided FITS file, skipping download. (note: users can provide any solar image FITS file for plotting).
                aiadir: Searches this directory for AIA image files to skip download.
                acmap: Color map (string or Colormap object) for AIA images.
                amin, amax: Color scale range for AIA image normalization before color mapping.
                anorm: Normalization method (string or Normalize object), overriding amax and amin.
            movie parameters:
                mkmovie: Boolean. Generates a movie from radio images over multiple time intervals if True.
                ncpu: Number of CPUs for parallel clean operations with ptclean.
                twidth: Time pixel averaging width (default: 1).
                movieformat: Output movie format, either 'html' or 'mp4'.
    '''

    outfits_list = None
    outmovie = None
    from importlib import reload
    reload(mstools)
    if not show_warnings:
        import warnings
        warnings.filterwarnings("ignore")

    if aiadir == None:
        aiadir = './'
    if xycen:
        xc, yc = xycen
        if len(fov) == 1:
            fov = fov * 2
        xlen, ylen = fov
        # if parse_version(sunpy.__version__) > parse_version('0.8.0'):
        #     xyrange = [[xc - xlen / 2.0, yc - ylen / 2.0], [xc + xlen / 2.0, yc + ylen / 2.0]]
        # else:
        xyrange = [[xc - xlen / 2.0, xc + xlen / 2.0], [yc - ylen / 2.0, yc + ylen / 2.0]]
    stokes_allowed = ['RR,LL', 'I,V', 'RRLL', 'IV', 'XXYY', 'XX,YY', 'RR', 'LL', 'I', 'V', 'XX', 'YY']
    if not stokes in stokes_allowed:
        print('Error: wrong stokes parameter ' + str(stokes) + '. Allowed values are ' + ';  '.join(stokes_allowed))
        return -1
    if stokes == 'RRLL':
        stokes = 'RR,LL'
    elif stokes == 'XXYY':
        stokes = 'XX,YY'
    elif stokes == 'IV':
        stokes = 'I,V'

    if dcmap is None:
        dcmap = plt.get_cmap('afmhot')

    polmap = {'RR': 0, 'LL': 1, 'I': 0, 'V': 1, 'XX': 0, 'YY': 1}
    pols = stokes.split(',')
    npol_in = len(pols)

    if vis[-1] == '/':
        vis = vis[:-1]
    if not os.path.exists(vis):
        print('Error: input measurement not exist')
        return -1
    if clearmshistory:
        ms_clearhistory(vis)
    if aiafits is None:
        aiafits = ''
    # split the data
    # generating dynamic spectrum
    if not os.path.exists(workdir):
        os.makedirs(workdir)
    os.chdir(workdir)
    workdir = './'
    if specfile:
        try:
            specdata = ds.Dspec(specfile)
        except:
            print('Provided dynamic spectrum file not numpy npz. Generating one from the visibility data')
            specfile = os.path.join(workdir, os.path.basename(vis) + '.dspec.npz')
            if c_external:
                dspec_external(vis, workdir=workdir, specfile=specfile)
                specdata = ds.Dspec(specfile)
            else:
                specdata = ds.Dspec(vis, specfile=specfile, domedian=True, verbose=True, usetbtool=True)

    else:
        print('Dynamic spectrum file not provided; Generating one from the visibility data')
        # specdata = ds.get_dspec(vis, domedian=True, verbose=True)
        specfile = os.path.join(workdir, os.path.basename(vis) + '.dspec.npz')
        if c_external:
            dspec_external(vis, workdir=workdir, specfile=specfile)
            specdata = ds.Dspec(specfile)
        else:
            specdata = ds.Dspec(vis, specfile=specfile, domedian=True, verbose=True, usetbtool=True)

    try:
        tb.open(vis + '/POINTING')
        starttim = Time(tb.getcell('TIME_ORIGIN', 0) / 24. / 3600., format='mjd')
        endtim = Time(tb.getcell('TIME_ORIGIN', tb.nrows() - 1) / 24. / 3600., format='mjd')
    except:
        tb.open(vis)
        starttim = Time(tb.getcell('TIME', 0) / 24. / 3600., format='mjd')
        endtim = Time(tb.getcell('TIME', tb.nrows() - 1) / 24. / 3600., format='mjd')
    tb.close()
    datstr = starttim.iso[:10]

    if timerange is None or timerange == '':
        starttim1 = starttim
        endtim1 = endtim
        timerange = '{0}~{1}'.format(starttim.iso.replace('-', '/').replace(' ', '/'),
                                     endtim.iso.replace('-', '/').replace(' ', '/'))
    else:
        try:
            (tstart, tend) = timerange.split('~')
            if tstart[2] == ':':
                starttim1 = Time(datstr + 'T' + tstart)
                endtim1 = Time(datstr + 'T' + tend)
                timerange = '{0}/{1}~{0}/{2}'.format(datstr.replace('-', '/'), tstart, tend)
            else:
                starttim1 = Time(qa.quantity(tstart, 'd')['value'], format='mjd')
                endtim1 = Time(qa.quantity(tend, 'd')['value'], format='mjd')
        except ValueError:
            print("keyword 'timerange' in wrong format")

    midtime_mjd = (starttim1.mjd + endtim1.mjd) / 2.

    if vis.endswith('/'):
        vis = vis[:-1]
    visname = os.path.basename(vis)
    bt = starttim1.plot_date
    et = endtim1.plot_date

    # find out min and max frequency for plotting in dynamic spectrum
    ms.open(vis)
    metadata = ms.metadata()
    observatory = metadata.observatorynames()[0]
    spwInfo = ms.getspectralwindowinfo()
    nspwall = len(spwInfo)

    if not spw:
        if observatory == 'EOVSA':
            # if nspwall == 31:
            #     spw = list((np.arange(30) + 1).astype(str))
            #     spwselec = '1~' + str(30)
            #     spw = [str(sp) for sp in spw]
            # else:
            spw = list(np.arange(nspwall).astype(str))
            spwselec = '0~' + str(nspwall - 1)
            spw = [str(sp) for sp in spw]
        else:
            spwselec = '0~' + str(nspwall - 1)
            spw = [spwselec]
    else:
        if type(spw) is list:
            spwselec = ';'.join(spw)
        else:
            spwselec = spw
            if ';' in spw:
                spw = spw.split(';')
            else:
                spw = [spw]  # spw=spw.split(';')

    nspws = len(spw)

    if icmap is None:
        if plotaia:
            if nspws > 1:
                icmap = plt.get_cmap('RdYlBu')
            else:
                icmap = plt.get_cmap('gist_heat')
        else:
            icmap = plt.get_cmap('gist_heat')
    else:
        icmap = plt.get_cmap(icmap)

    print('spw is', spw)
    bdinfo = mstools.get_bandinfo(vis, spw=spw, returnbdinfo=True)
    # print(freqbounds)
    cfreqs = bdinfo['cfreqs']
    cfreqs_all = bdinfo['cfreqs_all']
    freq_dist = lambda fq: (fq - cfreqs_all[0]) / (cfreqs_all[-1] - cfreqs_all[0])
    staql = {'timerange': timerange, 'spw': spwselec}
    if ms.msselect(staql, onlyparse=True):
        ndx = ms.msselectedindices()
        chan_sel = ndx['channel']
        bspw = chan_sel[0, 0]
        bchan = chan_sel[0, 1]
        espw = chan_sel[-1, 0]
        echan = chan_sel[-1, 2]
        bfreq = spwInfo[str(bspw)]['Chan1Freq'] + spwInfo[str(bspw)]['ChanWidth'] * bchan
        efreq = spwInfo[str(espw)]['Chan1Freq'] + spwInfo[str(espw)]['ChanWidth'] * echan
        bfreqghz = bfreq / 1e9
        efreqghz = efreq / 1e9
        if verbose:
            print('selected timerange {}'.format(timerange))
            print('selected frequency range {0:6.3f} to {1:6.3f} GHz'.format(bfreqghz, efreqghz))
    else:
        print("spw or timerange selection failed. Aborting...")
        ms.close()
        return -1
    ms.close()

    if observatory == 'EOVSA':
        if npol_in == 2:
            if stokes == 'RRLL' or stokes == 'RR,LL':
                print('Provide stokes: ' + str(stokes) + '. However EOVSA has linear feeds. Force stokes to be XXYY')
                stokes = 'XX,YY'
        else:
            if stokes == 'RR':
                print('Provide stokes: ' + str(stokes) + '. However EOVSA has linear feeds. Force stokes to be XX')
                stokes = 'XX'
            elif stokes == 'LL':
                print('Provide stokes: ' + str(stokes) + '. However EOVSA has linear feeds. Force stokes to be YY')
                stokes = 'YY'
            else:
                pass

    if mkmovie:
        plt.ioff()
        # fig = plt.figure(figsize=(12, 7.5), dpi=100)
        if outfits:
            pass
        else:
            eph = hf.read_horizons(t0=Time(midtime_mjd, format='mjd'))
            if observatory == 'EOVSA' or (not usemsphacenter):
                print('This is EOVSA data')
                # use RA and DEC from FIELD ID 0
                tb.open(vis + '/FIELD')
                phadir = tb.getcol('PHASE_DIR').flatten()
                tb.close()
                ra0 = phadir[0]
                dec0 = phadir[1]
            else:
                ra0 = eph['ra'][0]
                dec0 = eph['dec'][0]

            if not xycen:
                # use solar disk center as default
                phasecenter = 'J2000 ' + str(ra0) + 'rad ' + str(dec0) + 'rad'
            else:
                x0 = np.radians(xycen[0] / 3600.)
                y0 = np.radians(xycen[1] / 3600.)
                p0 = np.radians(eph['p0'][0])  # p angle in radians
                raoff = -((x0) * np.cos(p0) - y0 * np.sin(p0)) / np.cos(eph['dec'][0])
                decoff = (x0) * np.sin(p0) + y0 * np.cos(p0)
                newra = ra0 + raoff
                newdec = dec0 + decoff
                phasecenter = 'J2000 ' + str(newra) + 'rad ' + str(newdec) + 'rad'
            print('use phasecenter: ' + phasecenter)
            qlookfitsdir = os.path.join(workdir, 'qlookfits/')
            # qlookallbdfitsdir = os.path.join(workdir, 'qlookallbdfits/')
            qlookfigdir = os.path.join(workdir, 'qlookimgs/')
            imresfile = os.path.join(qlookfitsdir, '{}.imres.npz'.format(os.path.basename(vis)))
            if overwrite:
                imres, outfits_list = mk_qlook_image(vis, timerange=timerange, spws=spw, twidth=twidth, ncpu=ncpu,
                                                     imagedir=qlookfitsdir, phasecenter=phasecenter, stokes=stokes,
                                                     mask=mask,
                                                     uvrange=uvrange, robust=robust, niter=niter, gain=gain,
                                                     imsize=imsize, cell=cell,
                                                     pbcor=pbcor,
                                                     reftime=reftime, restoringbeam=restoringbeam, sclfactor=sclfactor,
                                                     docompress=docompress,
                                                     wrapfits=wrapfits,
                                                     overwrite=overwrite,
                                                     c_external=c_external,
                                                     subregion=subregion,
                                                     show_warnings=show_warnings)
            else:
                if os.path.exists(imresfile):
                    imres = np.load(imresfile, allow_pickle=True)
                    imres = imres['imres'].item()
                else:
                    print('Image results file not found; Creating new images.')
                    imres, outfits_list = mk_qlook_image(vis, timerange=timerange, spws=spw, twidth=twidth, ncpu=ncpu,
                                                         imagedir=qlookfitsdir, phasecenter=phasecenter, stokes=stokes,
                                                         mask=mask,
                                                         uvrange=uvrange, robust=robust, niter=niter, gain=gain,
                                                         imsize=imsize,
                                                         cell=cell, pbcor=pbcor,
                                                         reftime=reftime, restoringbeam=restoringbeam,
                                                         sclfactor=sclfactor,
                                                         docompress=docompress,
                                                         wrapfits=wrapfits,
                                                         overwrite=overwrite,
                                                         c_external=c_external,
                                                         subregion=subregion,
                                                         show_warnings=show_warnings)
            if not os.path.exists(qlookfigdir):
                os.makedirs(qlookfigdir)
            outmovie = plt_qlook_image(imres, timerange=timerange, spwplt=spwplt, figdir=qlookfigdir, specdata=specdata,
                                       verbose=verbose,
                                       stokes=stokes, fov=xyrange,
                                       amax=amax, amin=amin, acmap=acmap, anorm=anorm,
                                       imax=imax, imin=imin, icmap=icmap, inorm=inorm,
                                       dmax=dmax, dmin=dmin, dcmap=dcmap, dnorm=dnorm,
                                       sclfactor=sclfactor,
                                       aiafits=aiafits, aiawave=aiawave, aiadir=aiadir, plotaia=plotaia,
                                       freqbounds=bdinfo, alpha_cont=calpha,
                                       opencontour=opencontour, movieformat=movieformat, ds_normalised=ds_normalised)

    else:
        if np.iscomplexobj(specdata.data):
            spec = np.abs(specdata.data)
        else:
            spec = specdata.data
        spec = spec * sclfactor
        spec = checkspecnan(spec)
        if spec.ndim == 2:
            (nfreq, ntim) = spec.shape
            nbl = 1
            npol_fits = 2
            spec_ = np.zeros((npol_fits, nbl, nfreq, ntim))
            spec_[0, 0, :, :] = spec
            spec_[0, 0, :, :] = spec
            spec = spec_
        else:
            (npol_fits, nbl, nfreq, ntim) = spec.shape
        fidx = range(nfreq)
        freq = specdata.freq_axis
        freqghz = freq / 1e9
        spec_tim = specdata.time_axis
        spec_tim_plt = spec_tim.plot_date
        plt.ion()
        if not quiet:
            # fig = plt.figure(figsize=(11.65, 8.74), dpi=100)
            fig = plt.figure(figsize=(11.80, 8.80), dpi=80)
            ax1 = plt.subplot2grid((6, 8), (0, 0), rowspan=2, colspan=2)
            ax2 = plt.subplot2grid((6, 8), (2, 0), rowspan=2, colspan=2, sharex=ax1, sharey=ax1)
            ax3 = plt.subplot2grid((6, 8), (4, 0), rowspan=2, colspan=2)
            ax4 = plt.subplot2grid((6, 8), (0, 2), rowspan=3, colspan=3)
            ax5 = plt.subplot2grid((6, 8), (3, 2), rowspan=3, colspan=3)
            ax6 = plt.subplot2grid((6, 8), (0, 5), rowspan=3, colspan=3, sharex=ax4, sharey=ax4)
            ax7 = plt.subplot2grid((6, 8), (3, 5), rowspan=3, colspan=3, sharex=ax5, sharey=ax5)

            specs = {}
            if npol_in > 1:
                if npol_fits > 1:
                    if stokes == 'I,V':
                        specs['I'] = (np.absolute(spec[0, 0, :, :]) + np.absolute(spec[1, 0, :, :])) / 2.0
                        specs['V'] = (np.absolute(spec[0, 0, :, :]) - np.absolute(spec[1, 0, :, :])) / 2.0
                    else:
                        specs[pols[0]] = np.absolute(spec[0, 0, :, :])
                        specs[pols[1]] = np.absolute(spec[1, 0, :, :])
                else:
                    warnings.warn(
                        "The provided specfile only provides one polarization. The polarization of the dynamic spectrum could be wrong.")
                    specs[pols[0]] = np.absolute(spec[0, 0, :, :])
                    specs[pols[1]] = np.zeros_like(spec[0, 0, :, :])
            else:
                if npol_fits > 1:
                    if stokes == 'I':
                        specs['I'] = (np.absolute(spec[0, 0, :, :]) + np.absolute(spec[1, 0, :, :])) / 2.0
                    elif stokes == 'V':
                        specs['V'] = (np.absolute(spec[0, 0, :, :]) - np.absolute(spec[1, 0, :, :])) / 2.0
                    else:
                        specs[pols[0]] = np.absolute(spec[polmap[pols[0]], 0, :, :])
                else:
                    specs[pols[0]] = np.absolute(spec[0, 0, :, :])

            print('plot the dynamic spectrum in pol ' + ' & '.join(pols))

            if dnorm is None:
                dnorm = colors.Normalize(vmax=dmax, vmin=dmin)

            axs = [ax1, ax2]
            for axidx, ax in enumerate(axs):
                if axidx < npol_in:
                    ax.pcolormesh(spec_tim_plt, freqghz, specs[pols[axidx]], cmap=dcmap, norm=dnorm,
                                  rasterized=True)
                    ax.set_title(observatory + ' ' + datstr + ' ' + pols[axidx], fontsize=9)
                ax.set_autoscale_on(True)
                ax.add_patch(patches.Rectangle((bt, bfreqghz), et - bt, efreqghz - bfreqghz, ec='w', fill=False))
                ax.plot([(bt + et) / 2.], [(bfreqghz + efreqghz) / 2.], '*w', ms=12)
                for tick in ax.get_xticklabels():
                    tick.set_rotation(30)
                    tick.set_fontsize(8)
                ax.set_ylabel('Frequency (GHz)', fontsize=9)
                if axidx == 1:
                    ax.xaxis_date()
                    ax.xaxis.set_major_formatter(DateFormatter("%H:%M:%S"))
                    locator = mpl.dates.AutoDateLocator()
                    ax.xaxis.set_major_locator(locator)
                    ax.set_xlim(spec_tim_plt[0], spec_tim_plt[-1])
                    ax.set_ylim(freqghz[0], freqghz[-1])

            # import pdb
            # pdb.set_trace()
            # Second part: GOES plot
            if goestime:
                btgoes = goestime[0]
                etgoes = goestime[1]
            else:
                # datstrg = datstr.replace('-', '/')
                tdur = spec_tim[-1].jd - spec_tim[0].jd
                # btgoes = datstr + ' ' + qa.time(qa.quantity(tim[0] - tdur, 's'), form='clean', prec=9)[0]
                # etgoes = datstr + ' ' + qa.time(qa.quantity(tim[-1] + tdur, 's'), form='clean', prec=9)[0]
                btgoes, etgoes = Time([spec_tim[0].jd - tdur, spec_tim[-1].jd + tdur], format='jd').iso
            if verbose:
                print('Acquire GOES soft X-ray data in from ' + btgoes + ' to ' + etgoes)

            # ax3 = plt.subplot(gs1[2])

            try:
                import socket
                socket.setdefaulttimeout(60)
                from sunpy.timeseries import TimeSeries
                from sunpy.time import TimeRange, parse_time
                from sunpy.net import Fido, attrs as a
                results = Fido.search(a.Time(TimeRange(btgoes, etgoes)), a.Instrument('XRS'))
                files = Fido.fetch(results)
                goest = TimeSeries(files)
                if isinstance(goest, list):
                    import pandas as pd
                    gdata = [g.data for g in goest]
                    gdata = pd.concat(gdata, join="inner")
                else:
                    gdata = goest.data
                try:
                    goes_dates = mpl.dates.date2num(parse_time(gdata.index))
                except:
                    goes_dates = Time(gdata.index).plot_date
                if np.abs(gdata['xrsb'].mean()) > 1e-9:
                    goesdata = gdata['xrsb']
                    goesdif = np.diff(gdata['xrsb'])
                else:
                    goes_dates, goesdata = get_goes_data(Time((spec_tim[-1].mjd + spec_tim[0].mjd) / 2.0, format='mjd'))
                    goesdif = np.diff(goesdata)

                gmax = np.nanmax(goesdif)
                gmin = np.nanmin(goesdif)
                ran = gmax - gmin
                db = 2.8 / ran
                goesdifp = goesdif * db + gmin + (-6)
                ax3.step(goes_dates, np.log10(goesdata), '-', label='1.0--8.0 $\AA$', color='red', lw=1.0)
                ax3.step(goes_dates[0:-1], goesdifp, '-', label='Derivative', color='blue', lw=0.5)

                ax3.set_ylim([-8, -3])
                ax3.set_yticks([-8, -7, -6, -5, -4, -3])
                ax3.set_yticklabels(
                    [r'$10^{-8}$', r'$10^{-7}$', r'$10^{-6}$', r'$10^{-5}$', r'$10^{-4}$', r'$10^{-3}$'])
                ax3.set_title('Goes Soft X-ray', fontsize=9)
                ax3.set_ylabel('Watts m$^{-2}$')
                ax3.set_xlabel(Time(spec_tim_plt[0], format='plot_date').iso[0:10])
                ax3.axvspan(spec_tim_plt[0], spec_tim_plt[-1], alpha=0.2)
                ax3.set_xlim(Time([btgoes, etgoes]).plot_date)

                for tick in ax3.get_xticklabels():
                    tick.set_fontsize(8)
                    tick.set_rotation(30)

                ax3_2 = ax3.twinx()
                # ax3_2.set_yscale("log")
                ax3_2.set_ylim([-8, -3])
                ax3_2.set_yticks([-8, -7, -6, -5, -4, -3])
                ax3_2.set_yticklabels(['A', 'B', 'C', 'M', 'X', ''])

                ax3.yaxis.grid(True, 'major')
                ax3.xaxis.grid(False, 'major')
                ax3.legend(prop={'size': 6})

                formatter = mpl.dates.DateFormatter('%H:%M')
                ax3.xaxis.set_major_formatter(formatter)
                locator = mpl.dates.AutoDateLocator()
                ax3.xaxis.set_major_locator(locator)

                ax3.fmt_xdata = mpl.dates.DateFormatter('%H:%M')
            except:
                print('Error in downloading GOES soft X-ray data. Proceeding with out soft X-ray plot.')
                ax3.set_title('Goes Soft X-ray', fontsize=9)

            # third part
            # start to download the fits files
            if plotaia:
                if acmap is None:
                    if sunpy1:
                        cmap_aia = plt.get_cmap('sdoaia{}'.format(aiawave))
                    else:
                        cmap_aia = cm_sunpy.get_cmap('sdoaia{}'.format(aiawave))
                else:
                    cmap_aia = plt.get_cmap(acmap)
                cmap_aia.set_bad(cmap_aia(0.0))
                if not aiafits:
                    try:
                        if int(aiawave) in [171, 131, 94, 335, 304, 211, 193]:
                            tdf = 6. / 24 / 3600
                        else:
                            tdf = 12. / 24 / 3600
                        newlist = trange2aiafits(Time([midtime_mjd - tdf, midtime_mjd + tdf], format='mjd'), aiawave,
                                                 aiadir)
                    except:
                        newlist = [-1]
                else:
                    newlist = [aiafits]

                try:
                    aiafits = newlist[0]
                    aiamap = smap.Map(aiafits)
                    aiamap = DButil.normalize_aiamap(aiamap)
                    data = aiamap.data
                    data[data < 1.0] = 1.0
                    aiamap = smap.Map(data, aiamap.meta)
                except:
                    print('error in reading aiafits. Proceed without AIA')

        if (os.path.exists(outfits)) and (not overwrite):
            pass
        else:
            if not imagefile:
                eph = hf.read_horizons(t0=Time(midtime_mjd, format='mjd'))
                if observatory == 'EOVSA' or (not usemsphacenter):
                    print('This is EOVSA data')
                    # use RA and DEC from FIELD ID 0
                    tb.open(vis + '/FIELD')
                    phadir = tb.getcol('PHASE_DIR').flatten()
                    tb.close()
                    ra0 = phadir[0]
                    dec0 = phadir[1]
                    if stokes == 'RRLL' or stokes == 'RR,LL':
                        print('Provide stokes: ' + str(
                            stokes) + '. However EOVSA has linear feeds. Force stokes to be IV')
                        stokes = 'I,V'
                else:
                    ra0 = eph['ra'][0]
                    dec0 = eph['dec'][0]

                if not xycen:
                    # use solar disk center as default
                    phasecenter = 'J2000 ' + str(ra0) + 'rad ' + str(dec0) + 'rad'
                else:
                    x0 = np.radians(xycen[0] / 3600.)
                    y0 = np.radians(xycen[1] / 3600.)
                    p0 = np.radians(eph['p0'][0])  # p angle in radians
                    raoff = -((x0) * np.cos(p0) - y0 * np.sin(p0)) / np.cos(eph['dec'][0])
                    decoff = (x0) * np.sin(p0) + y0 * np.cos(p0)
                    newra = ra0 + raoff
                    newdec = dec0 + decoff
                    phasecenter = 'J2000 ' + str(newra) + 'rad ' + str(newdec) + 'rad'

                if nspws > 1:
                    imagefiles, fitsfiles = [], []

                    if restoringbeam == ['']:
                        if observatory == 'EOVSA':
                            restoringbms = mstools.get_bmsize(cfreqs, refbmsize=refbmsize, reffreq=reffreq, minbmsize=minbmsize)
                        else:
                            restoringbms = [''] * nspws
                    else:
                        try:
                            restoringbms = [float(b.replace('arcsec', '')) for b in restoringbeam]
                        except:
                            print('Error encountered while processing the provided restoring beam sizes. '
                                  'They should be specified in the format "numberarcsec" (e.g., "100arcsec").'
                                  'Falling back to using circular beams calculated as proportional to 1/freq,'
                                  'based on provided reference beam size, reference frequency,'
                                  'and minimum beam size settings.')
                            restoringbms = mstools.get_bmsize(cfreqs, refbmsize=refbmsize, reffreq=reffreq,
                                                              minbmsize=minbmsize)
                    print(f'restoringbms: {restoringbms}')
                    sto = stokes.replace(',', '')
                    print('Original phasecenter: ' + str(ra0) + str(dec0))
                    print('use phasecenter: ' + phasecenter)
                    print('do clean for ' + timerange + ' stokes ' + sto)

                    for s, sp in enumerate(tqdm(spw, desc="Processing spectral window")):
                        if restoringbms[s] == '':
                            restoringbm = ['']
                        else:
                            restoringbm = ['{:.1f}arcsec'.format(restoringbms[s])]
                        spwran = [s_.zfill(2) for s_ in sp.split('~')]
                        if len(spwran) == 2:
                            spstr = spwran[0] + '~' + spwran[1]
                        else:
                            spstr = spwran[0]
                        imagename = os.path.join(workdir, visname + '_s' + spstr + '.outim')
                        junks = ['.flux', '.model', '.psf', '.residual', '.mask', '.pb', '.sumwt', '.image',
                                 '.image.pbcor']
                        for junk in junks:
                            if os.path.exists(imagename + junk):
                                os.system('rm -rf ' + imagename + junk + '*')
                        if verbose:
                            print('use beamsize {}'.format(restoringbm))
                        tclean(vis=vis,
                               imagename=imagename,
                               selectdata=True,
                               spw=sp,
                               timerange=timerange,
                               stokes=sto,
                               niter=niter, gain=gain,
                               antenna=antenna,
                               interactive=interactive,
                               mask=mask,
                               uvrange=uvrange,
                               pbcor=True,
                               imsize=imsize,
                               cell=cell,
                               datacolumn=datacolumn,
                               restoringbeam=restoringbm,
                               weighting=weighting,
                               robust=robust,
                               phasecenter=phasecenter)

                        if pbcor:
                            junks = ['.flux', '.model', '.psf', '.residual', '.mask', '.image', '.pb', '.sumwt']
                            imagefile = imagename + '.image.pbcor'
                        else:
                            junks = ['.flux', '.model', '.psf', '.residual', '.mask', '.image.pbcor', '.pb', '.sumwt']
                            imagefile = imagename + '.image'
                        for junk in junks:
                            if os.path.exists(imagename + junk):
                                os.system('rm -rf ' + imagename + junk)

                        ofits = imagefile + '.fits'
                        imagefiles.append(imagefile)
                        fitsfiles.append(ofits)
                    hf.imreg(vis=vis, imagefile=imagefiles, timerange=[timerange] * len(imagefiles),
                             fitsfile=fitsfiles, verbose=verbose, overwrite=True, sclfactor=sclfactor, toTb=toTb,
                             docompress=False)
                    # print('fits file ' + ','.join(fitsfiles) + ' selected')
                    if not outfits:
                        outfits = mstools.time2filename(vis, timerange=timerange) + '.image.fits'

                    ndfits.wrap(fitsfiles, outfitsfile=outfits, docompress=docompress)
                    if cleartmpfits:
                        for junk in imagefiles + fitsfiles:
                            os.system('rm -rf {}'.format(junk))
                    warnings.warn(
                        "If the provided spw is not equally spaced, the frequency information of the fits file {} that combining {} could be a wrong. Use it with caution!".format(
                            outfits, ','.join(fitsfiles)))
                else:
                    # single image
                    if restoringbeam == ['']:
                        if observatory == 'EOVSA':
                            # Don't use CASA's default. Trying my best to get a good estimate of the restoring beam
                            restoringbms = mstools.get_bmsize(cfreqs, refbmsize=refbmsize, reffreq=reffreq, minbmsize=minbmsize)
                            restoringbeam = str(np.mean(restoringbms[0])) + 'arcsec'
                    else:
                        restoringbeam = restoringbeam[0]
                        restoringbeam = validate_and_reset_restoringbeam(restoringbeam)

                    imagename = os.path.join(workdir, visname + '.outim')
                    junks = ['.flux', '.model', '.psf', '.residual', '.mask', '.pb', '.sumwt', '.image', '.image.pbcor']
                    for junk in junks:
                        if os.path.exists(imagename + junk):
                            os.system('rm -rf ' + imagename + junk + '*')
                    sto = stokes.replace(',', '')
                    print('do clean for ' + timerange + ' in spw ' + ';'.join(spw) + ' stokes ' + sto)
                    print('Original phasecenter: ' + str(ra0) + str(dec0))
                    print('use phasecenter: ' + phasecenter)
                    print('use restoringbeam {}'.format(restoringbeam))

                    tclean(vis=vis,
                           imagename=imagename,
                           selectdata=True,
                           spw=';'.join(spw),
                           timerange=timerange,
                           stokes=sto,
                           antenna=antenna,
                           niter=niter, gain=gain,
                           interactive=interactive,
                           mask=mask,
                           uvrange=uvrange,
                           pbcor=True,
                           imsize=imsize,
                           cell=cell,
                           datacolumn=datacolumn,
                           restoringbeam=restoringbeam,
                           weighting=weighting,
                           robust=robust,
                           phasecenter=phasecenter)

                    if pbcor:
                        junks = ['.flux', '.model', '.psf', '.residual', '.mask', '.image', '.pb', '.sumwt']
                        imagefile = imagename + '.image.pbcor'
                    else:
                        junks = ['.flux', '.model', '.psf', '.residual', '.mask', '.image.pbcor', '.pb', '.sumwt']
                        imagefile = imagename + '.image'
                    for junk in junks:
                        if os.path.exists(imagename + junk):
                            os.system('rm -rf ' + imagename + junk)
                    if not outfits:
                        outfits = mstools.time2filename(vis, timerange=timerange) + '.image.fits'
                    hf.imreg(vis=vis, imagefile=imagefile, timerange=timerange, reftime=reftime,
                             fitsfile=outfits, verbose=verbose, overwrite=True, sclfactor=sclfactor, toTb=toTb,
                             docompress=docompress)
                    print('fits file ' + outfits + ' selected')
            else:
                if not outfits:
                    outfits = mstools.time2filename(vis, timerange=timerange) + '.image.fits'
                hf.imreg(vis=vis, imagefile=imagefile, timerange=timerange, reftime=reftime,
                         fitsfile=outfits, verbose=verbose, overwrite=True, sclfactor=sclfactor, toTb=toTb,
                         docompress=docompress)
                print('fits file ' + outfits + ' selected')
        if verbose:
            print('vis', vis, 'imagefile', imagefile, 'timerange', timerange, 'reftime', reftime, 'fitsfile', outfits,
                  'verbose', verbose, 'overwrite', True, 'sclfactor', sclfactor, 'toTb', toTb, 'docompress', docompress)

        if not quiet:
            ax4.cla()
            ax5.cla()
            ax6.cla()
            ax7.cla()

            rfits = outfits
            # if nspws>1:
            #     pass
            # else:
            if isinstance(rfits, list):
                rfits = rfits[0]

            meta, rdata = ndfits.read(rfits)
            rmap = smap.Map(np.squeeze(rdata), meta['header'])
            if rmap is None:
                print('radio fits file not recognized by sunpy.map. Aborting...')
                return -1

            cmaps, datas = parse_rdata(rdata, meta, icmap=icmap,
                                       stokes=stokes)

            if not xyrange:
                if xycen:
                    x0 = xycen[0] * u.arcsec
                    y0 = xycen[1] * u.arcsec
                if not xycen:
                    row, col = rmap.data.shape
                    positon = np.nanargmax(rmap.data)
                    m, n = divmod(positon, col)
                    if sunpy1:
                        x0 = rmap.bottom_left_coord.Tx + rmap.scale[1] * (n + 0.5) * u.pix
                        y0 = rmap.bottom_left_coord.Ty + rmap.scale[0] * (m + 0.5) * u.pix
                    else:
                        x0 = rmap.xrange[0] + rmap.scale[1] * (n + 0.5) * u.pix
                        y0 = rmap.yrange[0] + rmap.scale[0] * (m + 0.5) * u.pix
                if len(fov) == 1:
                    fov = [fov] * 2
                sz_x = fov[0] * u.arcsec
                sz_y = fov[1] * u.arcsec
                x1 = x0 - sz_x / 2.
                x2 = x0 + sz_x / 2.
                y1 = y0 - sz_y / 2.
                y2 = y0 + sz_y / 2.
                xyrange = [[x1.to(u.arcsec).value, x2.to(u.arcsec).value],
                           [y1.to(u.arcsec).value, y2.to(u.arcsec).value]]
            else:
                sz_x = (xyrange[0][1] - xyrange[0][0]) * u.arcsec
                sz_y = (xyrange[1][1] - xyrange[1][0]) * u.arcsec

            clvls = {}
            if nspws < 2:
                for pol in pols:
                    if pol == 'V':
                        clvls[pol] = np.array([0.8, -0.6, -0.4, -0.2, 0.2, 0.4, 0.6, 0.8])
                    else:
                        if clevels is None:
                            clvls[pol] = np.linspace(0.2, 0.9, 5)
                        else:
                            clvls[pol] = np.array(clevels)
            else:
                for pol in pols:
                    if pol == 'V':
                        clvls[pol] = np.array([0.8, -0.6, -0.4, -0.2, 0.2, 0.4, 0.6, 0.8])
                    else:
                        if clevels is None:
                            clvls[pol] = np.linspace(0.3, 1, 2)
                        else:
                            clvls[pol] = np.array(clevels)

            if 'aiamap' in vars():
                if anorm is None:
                    if amax is None:
                        amax = np.nanmax(aiamap.data)
                    if amin is None:
                        amin = 1.0
                    anorm = colors.LogNorm(vmin=amin, vmax=amax)

                title0 = 'AIA {0:.0f} Å'.format(aiamap.wavelength.value)
                aiamap_ = pmX.Sunmap(aiamap)

                axs = [ax4, ax6]
                aiamap_.draw_limb(axes=axs)
                aiamap_.draw_grid(axes=axs)
                aiamap_.imshow(axes=axs, cmap=cmap_aia, norm=anorm, interpolation='nearest')
                for axidx, ax in enumerate(axs):
                    ax.set_title(title0, fontsize=9)
                    rect = mpl.patches.Rectangle((xyrange[0][0], xyrange[1][0]), sz_x.value, sz_y.value, edgecolor='w',
                                                 facecolor='none')
                    ax.add_patch(rect)

                axs = [ax5, ax7]
                aiamap_.draw_limb(axes=axs)
                aiamap_.draw_grid(axes=axs)
                aiamap_.imshow(axes=axs, cmap=cmap_aia, norm=anorm, interpolation='nearest')

                axs = [[ax4, ax5], [ax6, ax7]]
                draw_limb_grid_flag = True
                for s, sp in enumerate(spw):
                    if spwplt is not None:
                        if sp not in spwplt:
                            continue

                    for pidx, pol in enumerate(pols):
                        rcmap = [icmap(freq_dist(cfreqs[s]))] * len(clvls[pol])
                        if meta['naxis'] > 2:
                            rmap_plt = smap.Map(np.squeeze(datas[pol][s, :, :]), meta['header'])
                        else:
                            rmap_plt = smap.Map(np.squeeze(datas[pol]), meta['header'])
                        rmap_plt_ = pmX.Sunmap(rmap_plt)
                        rmap_data_max = np.nanmax(rmap_plt.data)
                        if rmap_data_max <=0.0 or rmap_data_max is np.nan:
                            print(f'Warning: the max value of the map is {rmap_data_max}. Skip plotting this map.')
                            continue
                        if nspws > 1:
                            if opencontour:
                                rmap_plt_.contour(axes=[axs[pidx][0], axs[pidx][1]], colors=rcmap,
                                                  levels=clvls[pol][:1] * np.nanmax(rmap_plt.data), alpha=calpha)
                            else:
                                rmap_plt_.contourf(axes=[axs[pidx][0], axs[pidx][1]], colors=rcmap,
                                                   levels=clvls[pol] * np.nanmax(rmap_plt.data), alpha=calpha)
                        else:
                            rmap_plt_.contour(axes=[axs[pidx][0], axs[pidx][1]], cmap=cmaps[pol],
                                              levels=clvls[pol] * np.nanmax(rmap_plt.data), alpha=calpha)
                        if draw_limb_grid_flag:
                            rmap_plt_.draw_limb(axes=[axs[pidx][0], axs[pidx][1]])
                            rmap_plt_.draw_grid(axes=[axs[pidx][0], axs[pidx][1]])
                            draw_limb_grid_flag = False
                            if nspws < 2:
                                title = title0 + ' + {0} {1:6.3f} GHz'.format(observatory, (bfreqghz + efreqghz) / 2.0)
                            else:
                                title = title0 + ' + {0} multi spws'.format(observatory)
                            axs[pidx][0].set_title(title + ' ' + pols[pidx], fontsize=9)
                            rect = mpl.patches.Rectangle((xyrange[0][0], xyrange[1][0]), sz_x.value, sz_y.value,
                                                         edgecolor='w',
                                                         facecolor='none')
                            axs[pidx][0].add_patch(rect)

                ax4.text(0.02, 0.02, 'AIA {0:.0f} '.format(aiamap.wavelength.value) + aiamap.date.strftime('%H:%M:%S'),
                         verticalalignment='bottom',
                         horizontalalignment='left', transform=ax4.transAxes, color='w', fontsize=9)
                ax6.text(0.02, 0.02, 'AIA {0:.0f} '.format(aiamap.wavelength.value) + aiamap.date.strftime('%H:%M:%S'),
                         verticalalignment='bottom',
                         horizontalalignment='left', transform=ax6.transAxes, color='w', fontsize=9)
            else:
                axs = [[ax4, ax5], [ax6, ax7]]
                if nspws < 2:
                    title = '{0} {1:6.3f} GHz'.format(observatory, (bfreqghz + efreqghz) / 2.0)
                    for pidx, pol in enumerate(pols):
                        if meta['naxis'] > 2:
                            rmap_plt = smap.Map(datas[pol][0, :, :], meta['header'])
                        else:
                            rmap_plt = smap.Map(datas[pol], meta['header'])
                        rmap_plt_ = pmX.Sunmap(rmap_plt)
                        rmap_plt_.imshow(axes=[axs[pidx][0], axs[pidx][1]], cmap=cmaps[pol], interpolation='nearest')
                        axs[pidx][0].set_title(title + ' ' + pols[pidx], fontsize=9)
                        rmap_plt_.draw_limb(axes=[axs[pidx][0], axs[pidx][1]])
                        rmap_plt_.draw_grid(axes=[axs[pidx][0], axs[pidx][1]])
                        rect = mpl.patches.Rectangle((xyrange[0][0], xyrange[1][0]), sz_x.value, sz_y.value,
                                                     edgecolor='w',
                                                     facecolor='none')
                        axs[pidx][0].add_patch(rect)
                        # rmap_plt_.imshow(axes=axs[pidx][1], cmap=cmaps[pol],interpolation = 'nearest')
                        # rmap_plt_.draw_limb(axes=axs[pidx][1])
                        # rmap_plt_.draw_grid(axes=axs[pidx][1])
                else:
                    title = '{0} multi spw'.format(observatory, (bfreqghz + efreqghz) / 2.0)
                    for s, sp in enumerate(spw):
                        if spwplt is not None:
                            if sp not in spwplt:
                                continue
                        for pidx, pol in enumerate(pols):
                            rcmap = [cmaps[pol](freq_dist(cfreqs[s]))] * len(clvls[pol])
                            rmap_plt = smap.Map(np.squeeze(datas[pol][s, :, :]), meta['header'])
                            rmap_plt_ = pmX.Sunmap(rmap_plt)
                            if opencontour:
                                rmap_plt_.contour(axes=[axs[pidx][0], axs[pidx][1]], colors=rcmap,
                                                  levels=clvls[pol][:1] * np.nanmax(rmap_plt.data), alpha=calpha)
                            else:
                                rmap_plt_.contourf(axes=[axs[pidx][0], axs[pidx][1]], colors=rcmap,
                                                   levels=clvls[pol] * np.nanmax(rmap_plt.data), alpha=calpha)
                            axs[pidx][0].set_title(title + ' ' + pols[pidx], fontsize=9)
                            rmap_plt_.draw_limb(axes=[axs[pidx][0], axs[pidx][1]])
                            rmap_plt_.draw_grid(axes=[axs[pidx][0], axs[pidx][1]])
                            if s == 0:
                                rect = mpl.patches.Rectangle((xyrange[0][0], xyrange[1][0]), sz_x.value, sz_y.value,
                                                             edgecolor='w',
                                                             facecolor='none')
                                axs[pidx][0].add_patch(rect)
                            # rmap_plt_.contourf(axes=axs[pidx][1], colors=rcmap,
                            #                    levels=clvls[pol] * np.nanmax(rmap_plt.data), alpha=calpha)
                            # rmap_plt_.draw_limb(axes=axs[pidx][1])
                            # rmap_plt_.draw_grid(axes=axs[pidx][1])

            ax6.set_xlim(-1220, 1220)
            ax6.set_ylim(-1220, 1220)
            ax7.set_xlim(xyrange[0])
            ax7.set_ylim(xyrange[1])
            ax4.set_ylabel('')
            # ax6.set_yticklabels([])
            ax5.set_ylabel('')
            # ax7.set_yticklabels([])
            ax5.text(0.02, 0.02, observatory + ' ' + rmap.date.strftime('%H:%M:%S.%f'), verticalalignment='bottom',
                     horizontalalignment='left',
                     transform=ax5.transAxes, color='k', fontsize=9)
            ax7.text(0.02, 0.02, observatory + ' ' + rmap.date.strftime('%H:%M:%S.%f'), verticalalignment='bottom',
                     horizontalalignment='left',
                     transform=ax7.transAxes, color='k', fontsize=9)

            axs = [ax1, ax2, ax3, ax4, ax5, ax6, ax7]
            try:
                axs = axs + [ax3_2]
            except:
                pass
            for ax in axs:
                for tick in ax.get_xticklabels():
                    tick.set_fontsize(8)
                for tick in ax.get_yticklabels():
                    tick.set_fontsize(8)
                ax.set_xlabel(ax.get_xlabel(), fontsize=9)
                ax.set_ylabel(ax.get_ylabel(), fontsize=9)

            fig.subplots_adjust(top=0.94, bottom=0.07, left=0.06, right=0.93, hspace=0.80, wspace=0.88)

            if nspws >= 2:
                # try:
                import matplotlib.colorbar as colorbar
                axs = [ax4, ax7]
                ax1_pos = axs[0].get_position().extents
                ax2_pos = axs[1].get_position().extents
                caxcenter = (ax1_pos[2] + ax2_pos[0]) / 2.0 - ax1_pos[2] + ax2_pos[2]
                caxwidth = (ax2_pos[0] - ax1_pos[2]) / 2.0
                cayheight = ax1_pos[3] - 0.05 - ax2_pos[1]
                cax = plt.axes((caxcenter - caxwidth / 2.0, ax2_pos[1], caxwidth, cayheight))

                ticks, bounds, vmax, vmin, freqmask = get_colorbar_params(bdinfo)

                cb = colorbar.ColorbarBase(cax, norm=colors.Normalize(vmin=vmin, vmax=vmax), cmap=icmap,
                                           orientation='vertical', boundaries=bounds, spacing='proportional',
                                           ticks=ticks, format='%4.1f', alpha=calpha)

                for fbd_lo, fbd_hi in freqmask:
                    if fbd_hi is not None:
                        cax.axhspan(fbd_lo, fbd_hi, hatch='//', edgecolor='k', facecolor='#BBBBBB')

                ax.text(0.5, 1.04, 'MW', ha='center', va='bottom', transform=cax.transAxes, color='k',
                        fontweight='normal')
                ax.text(0.5, 1.01, '[GHz]', ha='center', va='bottom', transform=cax.transAxes, color='k',
                        fontweight='normal')
                cax.xaxis.set_visible(False)
                cax.tick_params(axis="y", pad=-20., length=0, colors='k', labelsize=8)
                cax.axhline(vmin, xmin=1.0, xmax=1.2, color='k', clip_on=False)
                cax.axhline(vmax, xmin=1.0, xmax=1.2, color='k', clip_on=False)
                cax.text(1.25, 0.0, '{:.1f}'.format(vmin), fontsize=9, transform=cax.transAxes, va='center', ha='left')
                cax.text(1.25, 1.0, '{:.1f}'.format(vmax), fontsize=9, transform=cax.transAxes, va='center', ha='left')
                # cax2 = cax.twiny()
                # cax2.set_visible(False)
                # cax2.tick_params(axis="y", pad=0., length=10, colors='k', labelsize=8)
                # cax2.set_yticks([vmin,vmax])
                # except:
                #     print('Failed to plot SPW colorbar')

            fig.canvas.draw_idle()
            fig.show()
    if clearmshistory:
        ms_restorehistory(vis)
    return outfits, outfits_list, outmovie<|MERGE_RESOLUTION|>--- conflicted
+++ resolved
@@ -305,21 +305,16 @@
 
 
 def download_jp2(tstart, tend, wavelengths, outdir):
-<<<<<<< HEAD
+    import os
     try:
         from hvpy import HelioviewerClient
     except:
         from sunpy.net.helioviewer import HelioviewerClient
-    from astropy import time as time_module
-=======
-    import os
-    from sunpy.net.helioviewer import HelioviewerClient
     from astropy.time import Time, TimeDelta
->>>>>>> fb4b5885
     from sunpy import map as smap
     hv = HelioviewerClient()
     data_sources = hv.data_sources
-    
+
     for wave in wavelengths:
         if wave != 1600 and wave != 1700:
             tdt = TimeDelta(12, format='sec')
@@ -327,7 +322,7 @@
         else:
             tdt = TimeDelta(24, format='sec')
             product = 'aia.lev1_uv_24s'
-        
+
         st = tstart
         while st <= tend:
             st.format = 'iso'
