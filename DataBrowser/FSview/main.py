import json
import os, sys
import pickle
import time
from collections import OrderedDict
import astropy.units as u
from astropy.coordinates import SkyCoord
from astropy.io import fits
from scipy.misc import bytescale
import matplotlib.cm as cm
import matplotlib.colors as colors
import numpy as np
import pandas as pd
import scipy.ndimage as sn
import sunpy.map
from math import radians, cos, sin
from bokeh.layouts import row, column, widgetbox, gridplot
from bokeh.models import (ColumnDataSource, CustomJS, Slider, Button, TextInput, RadioButtonGroup, CheckboxGroup,
                          BoxSelectTool, LassoSelectTool, HoverTool, Spacer, LabelSet, Div)
from bokeh.models.mappers import LinearColorMapper
from bokeh.models.widgets import Select
from bokeh.palettes import Spectral11
from bokeh.plotting import figure, curdoc
import glob
from astropy.time import Time
from QLook_util import get_contour_data
from puffin import PuffinMap

__author__ = ["Sijie Yu"]
__email__ = "sijie.yu@njit.edu"

'''load config file'''
suncasa_dir = os.path.expandvars("${SUNCASA}") + '/'
'''load config file'''
with open(suncasa_dir + 'DataBrowser/config.json', 'r') as fp:
    config_plot = json.load(fp)
database_dir = config_plot['datadir']['database']
database_dir = os.path.expandvars(database_dir) + '/'
spec_square_rs_tmax = config_plot['plot_config']['tab_FSview_base']['spec_square_rs_tmax']
spec_square_rs_fmax = config_plot['plot_config']['tab_FSview_base']['spec_square_rs_fmax']
spec_image_rs_ratio = config_plot['plot_config']['tab_FSview_base']['spec_image_rs_ratio']
# dspec_fs_tmax = config_plot['plot_config']['tab_FSview_base']['dspec_fs_tmax']
# dspec_fs_fmax = config_plot['plot_config']['tab_FSview_base']['dspec_fs_fmax']
with open('{}config_EvtID_curr.json'.format(database_dir), 'r') as fp:
    config_EvtID = json.load(fp)

# do_spec_regrid = False

'''define the colormaps'''
colormap_jet = cm.get_cmap("jet")  # choose any matplotlib colormap here
bokehpalette_jet = [colors.rgb2hex(m) for m in colormap_jet(np.arange(colormap_jet.N))]
colormap = cm.get_cmap("cubehelix")  # choose any matplotlib colormap here
bokehpalette_SynthesisImg = [colors.rgb2hex(m) for m in colormap(np.arange(colormap.N))]
colormap_viridis = cm.get_cmap("viridis")  # choose any matplotlib colormap here
bokehpalette_viridis = [colors.rgb2hex(m) for m in colormap_viridis(np.arange(colormap_viridis.N))]
'''
-------------------------- panel 2,3   --------------------------
'''


def read_fits(fname):
    hdulist = fits.open(fname)
    hdu = hdulist[0]
    return hdu


def goodchan(hdu):
    ndx = hdu.header["NAXIS1"]
    ndy = hdu.header["NAXIS2"]
    xc = ndx / 2
    yc = ndy / 2
    hdu_goodchan = \
<<<<<<< HEAD
    np.where(np.nanmean(hdu.data[0, :, yc - ndy / 16:yc + ndy / 16, xc - ndx / 16:xc + ndx / 16], axis=(-1, -2)))[0]
=======
        np.where(np.nanmean(hdu.data[0, :, yc - ndy / 16:yc + ndy / 16, xc - ndx / 16:xc + ndx / 16], axis=(-1, -2)))[0]
>>>>>>> 9b3b85c3
    return hdu_goodchan


def sdo_aia_scale(image=None, wavelength=None):
    if wavelength == '94':
        image[image > 30] = 30
        image[image < 0.5] = 0.5
        image = np.log10(image)
    elif wavelength == '131':
        image[image > 200] = 200
        image[image < 2] = 2
        image = np.log10(image)
    elif wavelength == '171':
        image[image > 2000] = 2000
        image[image < 50] = 50
        image = np.log10(image)
    return bytescale(image)


def sdomapfromlocalfile(wavelength=None, jdtime=None):
    aiafitspath = glob.glob(database_dir + event_id + '/AIA/aia_lev1_{}a*.fits'.format(wavelength))
    aiafits = [ll.split('/')[-1] for ll in aiafitspath]
    aiatimeline = [ll.replace('aia_lev1_{}a_'.format(wavelength), '').replace('.fits', '').replace('z_image_lev1', '')
                   for
                   ll in aiafits]
    aiatimeline = [ll.split('t')[0].replace('_', '-') + ' ' + ll.split('t')[1].replace('_', ':') for ll in
                   aiatimeline]
    aiatimeline = [ll[0:ll.rindex(':')] + '.' + ll[(ll.rindex(':') + 1):] for ll in aiatimeline]
    aiatimeline = Time(aiatimeline, format='iso', scale='utc')
    idxaia = np.argmin(np.abs(aiatimeline.jd - jdtime))
    filepath = aiafitspath[idxaia]
    aiamap = sunpy.map.Map(filepath)
    aiamap.data = sdo_aia_scale(image=aiamap.data / aiamap.exposure_time.value, wavelength=wavelength)
    return aiamap


def rebin_specdata(tab2_spec, spec_square_rs_tmax=None, spec_square_rs_fmax=None):
    # global tab2_spec_rs, tab2_tim_image_rs, tab2_freq_image_rs, tab2_ntim_image_rs, tab2_nfreq_image_rs
    tab2_spec_sz = tab2_spec.shape
    if tab2_spec_sz[3] > spec_square_rs_tmax * spec_image_rs_ratio:
        spec_sz2 = float(spec_square_rs_tmax * spec_image_rs_ratio)/float(tab2_spec_sz[3])
    if tab2_spec_sz[2] > spec_square_rs_fmax * spec_image_rs_ratio:
        spec_sz1 = float(spec_square_rs_fmax * spec_image_rs_ratio)/float(tab2_spec_sz[2])
    tab2_spec_rs = sn.interpolation.zoom(tab2_spec, [1, 1, spec_sz1, spec_sz2], order=1)
    tab2_tim_image_rs = sn.interpolation.zoom(tab2_tim, spec_sz2, order=1)
    tab2_freq_image_rs = sn.interpolation.zoom(tab2_freq, spec_sz1, order=1)
    tab2_ntim_image_rs = len(tab2_tim_image_rs)
    tab2_nfreq_image_rs = len(tab2_freq_image_rs)


def downsample_dspecDF(spec_square_rs_tmax=None, spec_square_rs_fmax=None):
    global dspecDF0_rs, dspecDF0, spec_rs_step
    spec_sz = len(dspecDF0.index)
    spec_sz_max = spec_square_rs_tmax * spec_square_rs_fmax
    if spec_sz > spec_sz_max:
        spec_rs_step = next(i for i in xrange(1, 1000) if spec_sz / i < spec_sz_max)
    else:
        spec_rs_step = 1
    dspecDF0_rs = dspecDF0.loc[::spec_rs_step, :]


def make_spec_plt(spec_plt_R, spec_plt_L):
    spec_I = (spec_plt_R + spec_plt_L) / 2
    spec_V = (spec_plt_R - spec_plt_L) / 2
    spec_max_IRL = int(
        max(spec_plt_R.max(), spec_plt_L.max(), spec_I.max())) * 1.2
    spec_min_IRL = (int(min(spec_plt_R.min(), spec_plt_L.min(), spec_I.min())) / 10) * 10
    spec_max_V = max(abs(int(spec_V.max())), abs(int(spec_V.min()))) * 1.2
    spec_min_V = -spec_max_V
    spec_max_pol = {'RR': spec_max_IRL, 'LL': spec_max_IRL, 'I': spec_max_IRL, 'V': spec_max_V}
    spec_min_pol = {'RR': spec_min_IRL, 'LL': spec_min_IRL, 'I': spec_min_IRL, 'V': spec_min_V}
    spec_pol = {'RR': spec_plt_R, 'LL': spec_plt_L}
    spec_pol['I'] = (spec_pol['RR'] + spec_pol['LL']) / 2
    spec_pol['V'] = (spec_pol['RR'] - spec_pol['LL']) / 2
    return {'spec': spec_pol, 'max': spec_max_pol, 'min': spec_min_pol}



def tab2_vdspec_update():
    global tab2_Select_pol_opt, spec_pol_dict
    select_pol = tab2_Select_pol.value
    tab2_vla_square_selected = tab2_SRC_vla_square.selected['1d']['indices']
    if tab2_BUT_vdspec.label == "VEC Dyn Spec":
        if tab2_vla_square_selected:
            tab2_Div_LinkImg_plot.text = '<p><b>Vector dynamic spectrum in calculating...</b></p>'
            tab2_Select_pol_opt = tab2_Select_pol.options
            tab2_Select_pol.options = pols
            tab2_BUT_vdspec.label = "Dyn Spec"
            idxmax = max(tab2_vla_square_selected)
            idxmin = min(tab2_vla_square_selected)
            x0pix, x1pix = idxmin % mapvlasize[0], idxmax % mapvlasize[0]
            y0pix, y1pix = idxmin / mapvlasize[0], idxmax / mapvlasize[0]
            spec_plt_R = np.zeros((tab2_nfreq, tab2_ntim))
            spec_plt_L = np.zeros((tab2_nfreq, tab2_ntim))
            if len(pols) > 1:
                for ll in xrange(tab2_ntim):
                    hdufile = fits_LOCL_dir + dspecDF0.loc[ll, :]['fits_local']
                    if os.path.exists(hdufile):
                        hdu = read_fits(hdufile)
                        hdu_goodchan = goodchan(hdu)
                        nfreq_hdu = hdu_goodchan[-1] - hdu_goodchan[0] + 1
                        freq_ref = '{:.3f}'.format(hdu.header['CRVAL3'] / 1e9)
                        freq = ['{:.3f}'.format(fq) for fq in tab2_freq]
                        idxfreq = freq.index(freq_ref)
                        vla_l = hdu.data[0, :, y0pix:y1pix + 1, x0pix:x1pix + 1]
                        vla_r = hdu.data[1, :, y0pix:y1pix + 1, x0pix:x1pix + 1]
                        spec_plt_R[idxfreq:idxfreq + nfreq_hdu, ll] = \
                            np.nanmean(vla_l, axis=(-1, -2))[hdu_goodchan[0]:hdu_goodchan[-1] + 1]
                        spec_plt_L[idxfreq:idxfreq + nfreq_hdu, ll] = \
                            np.nanmean(vla_r, axis=(-1, -2))[hdu_goodchan[0]:hdu_goodchan[-1] + 1]
                spec_plt_R[spec_plt_R < 0] = 0
                spec_plt_L[spec_plt_L < 0] = 0
            elif len(pols) == 1:
                for ll in xrange(tab2_ntim):
                    hdufile = fits_LOCL_dir + dspecDF0.loc[ll, :]['fits_local']
                    if os.path.exists(hdufile):
                        hdu = read_fits(hdufile)
                        hdu_goodchan = goodchan(hdu)
                        nfreq_hdu = hdu_goodchan[-1] - hdu_goodchan[0] + 1
                        freq_ref = '{:.3f}'.format(hdu.header['CRVAL3'] / 1e9)
                        freq = ['{:.3f}'.format(fq) for fq in tab2_freq]
                        idxfreq = freq.index(freq_ref)
                        vladata = hdu.data[0, :, y0pix:y1pix + 1, x0pix:x1pix + 1]
                        vlaflux = np.nanmean(vladata, axis=(-1, -2))[hdu_goodchan[0]:hdu_goodchan[-1] + 1]
                        spec_plt_R[idxfreq:idxfreq + nfreq_hdu, ll] = vlaflux
                spec_plt_R[spec_plt_R < 0] = 0
                spec_plt_L = spec_plt_R
            tab2_Div_LinkImg_plot.text = '<p><b>Vector dynamic spectrum calculated.</b></p>'
            spec_pol_dict = make_spec_plt(spec_plt_R, spec_plt_L)
            tab2_bl_pol_cls_change(None, select_pol)
            tab2_p_dspec.title.text = "Vector Dynamic spectrum"
        else:
            tab2_Div_LinkImg_plot.text = '<p><b>Warning:</b> select a region first.</p>'
    else:
        tab2_Select_pol.options = tab2_Select_pol_opt
        select_bl = tab2_Select_bl.value
        tab2_BUT_vdspec.label = "VEC Dyn Spec"
        bl_index = tab2_bl.index(select_bl)
        spec_plt_R = tab2_spec[0, bl_index, :, :]
        spec_plt_L = tab2_spec[1, bl_index, :, :]
        spec_pol_dict = make_spec_plt(spec_plt_R, spec_plt_L)
        # spec_plt_pol = spec_pol_dict['spec']
        tab2_bl_pol_cls_change(bl_index, select_pol)
        tab2_p_dspec.title.text = "Dynamic spectrum"
        tab2_Div_LinkImg_plot.text = ''


def tab2_update_dspec_image(attrname, old, new):
    global tab2_spec, tab2_dtim, tab2_freq, tab2_bl
    select_pol = tab2_Select_pol.value
    select_bl = tab2_Select_bl.value
    bl_index = tab2_bl.index(select_bl)
    if tab2_BUT_vdspec.label == "VEC Dyn Spec":
        tab2_bl_pol_cls_change(bl_index, select_pol)


def tab2_bl_pol_cls_change(bl_index, select_pol):
    global spec_pol_dict, dspecDF0_rs
    global tab2_SRC_dspec_square, tab2_p_dspec
    global tab2_spec, tab2_dtim, tab2_freq, tab2_bl
    if tab2_BUT_vdspec.label == "VEC Dyn Spec":
        spec_plt_R = tab2_spec[0, bl_index, :, :]
        spec_plt_L = tab2_spec[1, bl_index, :, :]
    else:
        spec_plt_R = spec_pol_dict['spec'][select_pol]
        spec_plt_L = spec_pol_dict['spec'][select_pol]

    spec_pol_dict = make_spec_plt(spec_plt_R, spec_plt_L)
    if select_pol == 'V':
        tab2_Select_colorspace.value = 'linear'
    if tab2_Select_colorspace.value == 'log' and select_pol != 'V':
        tab2_r_dspec.data_source.data['image'] = [np.log(spec_pol_dict['spec'][select_pol])]
    else:
        tab2_r_dspec.data_source.data['image'] = [spec_pol_dict['spec'][select_pol]]
    tab2_SRC_dspec_square.data['dspec'] = spec_pol_dict['spec'][select_pol].flatten()
    tab2_p_dspec_xPro.y_range.start = spec_pol_dict['min'][select_pol]
    tab2_p_dspec_xPro.y_range.end = spec_pol_dict['max'][select_pol]
    tab2_p_dspec_yPro.x_range.start = spec_pol_dict['min'][select_pol]
    tab2_p_dspec_yPro.x_range.end = spec_pol_dict['max'][select_pol]


# initial the source of maxfit centroid
def tab2_SRC_maxfit_centroid_init(dspecDFsel):
    start_timestamp = time.time()
    global SRC_maxfit_centroid
    SRC_maxfit_centroid = {}
    for ll in np.unique(dspecDFsel['time']):
        df_tmp = pd.DataFrame(
            {'freq': [], 'shape_longitude': [], 'shape_latitude': [], 'shape_majoraxis': [],
             'shape_minoraxis': [], 'peak': [],
             'shape_positionangle': []})
        SRC_maxfit_centroid[np.where(abs(tab2_dtim - ll) < 0.02)[0].tolist()[0]] = ColumnDataSource(df_tmp)
    print("---tab2_SRC_maxfit_centroid_init -- %s seconds ---" % (time.time() - start_timestamp))


def aia_submap_wavelength_selection(attrname, old, new):
    global tab3_r_aia_submap
    select_wave = tab2_Select_aia_wave.value
    print 'wavelength {} selected'.format(select_wave)
    aiamap = sdomapfromlocalfile(wavelength=select_wave, jdtime=xx[0] / 3600. / 24.)
    lengthx = vla_local_pfmap.dw[0] * u.arcsec
    lengthy = vla_local_pfmap.dh[0] * u.arcsec
    x0 = vla_local_pfmap.smap.center.x
    y0 = vla_local_pfmap.smap.center.y
    aiamap_submap = aiamap.submap(u.Quantity([x0 - lengthx / 2, x0 + lengthx / 2]),
                                  u.Quantity([y0 - lengthy / 2, y0 + lengthy / 2]))
    aia_submap_pfmap = PuffinMap(smap=aiamap_submap,
                                 plot_height=config_plot['plot_config']['tab_FSview_FitANLYS'][
                                     'aia_submap_hght'],
                                 plot_width=config_plot['plot_config']['tab_FSview_FitANLYS'][
                                     'aia_submap_wdth'],
                                 webgl=config_plot['plot_config']['WebGL'])
    tab3_r_aia_submap.data_source.data['image'] = aia_submap_pfmap.ImageSource()['data']


def tab3_slider_LinkImg_update(attrname, old, new):
    global hdu
    select_vla_pol = tab2_Select_vla_pol.value
    tab2_Slider_time_LinkImg.start = next(
        i for i in xrange(tab2_ntim) if tab2_dtim[i] >= tab2_p_dspec.x_range.start)
    tab2_Slider_time_LinkImg.end = next(
        i for i in xrange(tab2_ntim - 1, -1, -1) if tab2_dtim[i] <= tab2_p_dspec.x_range.end) + 1
    tab2_Slider_freq_LinkImg.start = next(
        i for i in xrange(tab2_nfreq) if tab2_freq[i] >= tab2_p_dspec.y_range.start)
    tab2_Slider_freq_LinkImg.end = next(
        i for i in xrange(tab2_nfreq - 1, -1, -1) if tab2_freq[i] <= tab2_p_dspec.y_range.end) + 1
    tidx = int(tab2_Slider_time_LinkImg.value)
    fidx = int(tab2_Slider_freq_LinkImg.value)
    tab2_r_dspec_line_x.data_source.data = ColumnDataSource(
        pd.DataFrame({'time': [tab2_dtim[tidx], tab2_dtim[tidx]],
                      'freq': [tab2_freq[0], tab2_freq[-1]]})).data
    tab2_r_dspec_line_y.data_source.data = ColumnDataSource(
        pd.DataFrame({'time': [tab2_dtim[0], tab2_dtim[-1]],
                      'freq': [tab2_freq[fidx], tab2_freq[fidx]]})).data
    hdufile = fits_LOCL_dir + dspecDF0.loc[DFidx_selected, :]['fits_local']
    if os.path.exists(hdufile):
        hdu = read_fits(hdufile)
        hdu_goodchan = goodchan(hdu)
        freq_ref = '{:.3f}'.format(hdu.header['CRVAL3'] / 1e9)
        freq = ['{:.3f}'.format(fq) for fq in tab2_freq]
        idxfreq = freq.index(freq_ref)
        fidx_hdu = fidx - idxfreq
        if hdu_goodchan[0] <= fidx_hdu <= hdu_goodchan[-1]:
            if select_vla_pol == 'RR':
                vladata = hdu.data[pols.index('RR'), fidx_hdu, :, :]
            elif select_vla_pol == 'LL':
                vladata = hdu.data[pols.index('LL'), fidx_hdu, :, :]
            elif select_vla_pol == 'I':
                vladata = hdu.data[pols.index('RR'), fidx_hdu, :, :] + hdu.data[pols.index('1'), fidx_hdu, :, :]
            elif select_vla_pol == 'V':
                vladata = hdu.data[pols.index('RR'), fidx_hdu, :, :] - hdu.data[pols.index('1'), fidx_hdu, :, :]
            pfmap = PuffinMap(vladata, hdu.header, plot_height=tab2_LinkImg_HGHT,
                              plot_width=tab2_LinkImg_WDTH, webgl=config_plot['plot_config']['WebGL'])
            tab2_r_vla.data_source.data['image'] = pfmap.ImageSource()['data']
            mapx, mapy = pfmap.meshgrid()
            mapx, mapy = mapx.value, mapy.value
            SRC_contour = get_contour_data(mapx, mapy, pfmap.smap.data)
            tab2_r_vla_multi_line.data_source.data = SRC_contour.data
            tab2_Div_LinkImg_plot.text = '<p><b>{}</b> loaded.</p>'.format(
                dspecDF0.loc[DFidx_selected, :]['fits_local'])
        else:
            tab2_Div_LinkImg_plot.text = '<p><b>freq idx</b> out of range.</p>'
    else:
        tab2_Div_LinkImg_plot.text = '<p><b>{}</b> not found.</p>'.format(
            dspecDF0.loc[DFidx_selected, :]['fits_local'])


def tab2_SRC_maxfit_centroid_update(dspecDFsel):
    start_timestamp = time.time()
    global SRC_maxfit_centroid, timebin
    subset_label = ['freq', 'shape_longitude', 'shape_latitude', 'shape_majoraxis', 'shape_minoraxis', 'peak',
                    'shape_positionangle']
    if tab3_BUT_animate_ONOFF.label == 'Animate ON & Go':
        SRC_maxfit_centroid = {}
        for ll in np.unique(dspecDFsel['time']):
            dftmp = dspecDFsel[dspecDFsel.time == ll]
            dftmp = dftmp.dropna(how='any', subset=subset_label)
            df_tmp = pd.concat(
                [dftmp.loc[:, 'freq'], dftmp.loc[:, 'shape_longitude'], dftmp.loc[:, 'shape_latitude'],
                 dftmp.loc[:, 'shape_majoraxis'],
                 dftmp.loc[:, 'shape_minoraxis'], dftmp.loc[:, 'peak'],
                 dftmp.loc[:, 'shape_positionangle'] - np.pi / 2], axis=1)
            SRC_maxfit_centroid[np.where(abs(tab2_dtim - ll) < 0.02)[0].tolist()[0]] = ColumnDataSource(df_tmp)
    else:
        time_dspec = np.unique(dspecDFsel['time'])
        ntime_dspec = len(time_dspec)
        if timebin != 1:
            tidx = np.arange(0, ntime_dspec + 1, timebin)
            time_seq = time_dspec[0:0 + timebin]
            dftmp = dspecDFsel[dspecDFsel['time'].isin(time_seq)]
            dftmp = dftmp.dropna(how='any', subset=subset_label)
            dftmp_concat = pd.DataFrame(dict(dftmp.mean()), index=[0, ])
            for ll in tidx[1:]:
                time_seq = time_dspec[ll:ll + timebin]
                dftmp = dspecDFsel[dspecDFsel['time'].isin(time_seq)]
                dftmp = dftmp.dropna(how='any', subset=subset_label)
                dftmp_concat = dftmp_concat.append(pd.DataFrame(dict(dftmp.mean()), index=[0, ]),
                                                   ignore_index=True)
            SRC_maxfit_centroid = ColumnDataSource(
                dftmp_concat[subset_label].dropna(
                    how='any'))
        else:
            dftmp = dspecDFsel.copy()
            dftmp = dftmp.dropna(how='any', subset=subset_label)
            df_tmp = pd.concat(
                [dftmp.loc[:, 'freq'], dftmp.loc[:, 'shape_longitude'], dftmp.loc[:, 'shape_latitude'],
                 dftmp.loc[:, 'shape_majoraxis'],
                 dftmp.loc[:, 'shape_minoraxis'], dftmp.loc[:, 'peak'],
                 dftmp.loc[:, 'shape_positionangle'] - np.pi / 2], axis=1)
            SRC_maxfit_centroid = ColumnDataSource(df_tmp)
    print("--- tab2_SRC_maxfit_centroid_update -- %s seconds ---" % (time.time() - start_timestamp))


def tab3_aia_submap_cross_selection_change(attrname, old, new):
    global tab3_dspec_vectorx_img, tab3_dspec_vectory_img
    global vmax_vx, vmax_vy, vmin_vx, vmin_vy, mean_vx, mean_vy
    global VdspecDF
    tab3_aia_submap_cross_selected = tab3_r_aia_submap_cross.data_source.selected['1d']['indices']
    if tab3_aia_submap_cross_selected:
        tmpDF = tab3_r_aia_submap_cross.data_source.to_df().iloc[tab3_aia_submap_cross_selected, :]
        xa0, xa1 = tmpDF['shape_longitude'].min(), tmpDF['shape_longitude'].max()
        ya0, ya1 = tmpDF['shape_latitude'].min(), tmpDF['shape_latitude'].max()
        print xa0, xa1, ya0, ya1
        mean_vx = (xa0 + xa1) / 2
        mean_vy = (ya0 + ya1) / 2
        tab3_r_aia_submap_rect.data_source.data['x'] = [mean_vx]
        tab3_r_aia_submap_rect.data_source.data['y'] = [mean_vy]
        tab3_r_aia_submap_rect.data_source.data['width'] = [(xa1 - xa0)]
        tab3_r_aia_submap_rect.data_source.data['height'] = [(ya1 - ya0)]
        vx = (VdspecDF['shape_longitude'].copy()).reshape(tab2_nfreq, tab2_ntim)
        vmax_vx, vmin_vx = xa1, xa0
        vx[vx > vmax_vx] = vmax_vx
        vx[vx < vmin_vx] = vmin_vx
        tab3_r_dspec_vectorx.data_source.data['image'] = [vx]
        vy = (VdspecDF['shape_latitude'].copy()).reshape(tab2_nfreq, tab2_ntim)
        vmax_vy, vmin_vy = ya1, ya0
        vy[vy > vmax_vy] = vmax_vy
        vy[vy < vmin_vy] = vmin_vy
        tab3_r_dspec_vectory.data_source.data['image'] = [vy]
        tab3_dspec_small_CTRLs_OPT['vmax_values_last'][1] = xa1
        tab3_dspec_small_CTRLs_OPT['vmax_values_last'][2] = ya1
        tab3_dspec_small_CTRLs_OPT['vmin_values_last'][1] = xa0
        tab3_dspec_small_CTRLs_OPT['vmin_values_last'][2] = ya0
    else:
        tab3_r_aia_submap_rect.data_source.data['x'] = [(vmax_vx + vmin_vx) / 2]
        tab3_r_aia_submap_rect.data_source.data['y'] = [(vmax_vy + vmin_vy) / 2]
        tab3_r_aia_submap_rect.data_source.data['width'] = [(vmax_vx - vmin_vx)]
        tab3_r_aia_submap_rect.data_source.data['height'] = [(vmax_vy - vmin_vy)]


def VdspecDF_init():
    global VdspecDF, dspecDF0
    VdspecDF = pd.DataFrame()
    nrows_dspecDF = len(dspecDF0.index)
    VdspecDF['peak'] = pd.Series([np.nan] * nrows_dspecDF, index=dspecDF0.index)
    VdspecDF['shape_longitude'] = pd.Series([np.nan] * nrows_dspecDF, index=dspecDF0.index)
    VdspecDF['shape_latitude'] = pd.Series([np.nan] * nrows_dspecDF, index=dspecDF0.index)


def VdspecDF_update(selected=None):
    global VdspecDF
    if selected:
        VdspecDF.loc[selected, 'shape_longitude'] = dspecDF0.loc[selected, 'shape_longitude']
        VdspecDF.loc[selected, 'shape_latitude'] = dspecDF0.loc[selected, 'shape_latitude']
        VdspecDF.loc[selected, 'peak'] = dspecDF0.loc[selected, 'peak']
    else:
        VdspecDF.loc[:, 'shape_longitude'] = dspecDF0.loc[:, 'shape_longitude']
        VdspecDF.loc[:, 'shape_latitude'] = dspecDF0.loc[:, 'shape_latitude']
        VdspecDF.loc[:, 'peak'] = dspecDF0.loc[:, 'peak']


def tab3_SRC_dspec_vector_init():
    global tab3_dspec_vector_img, tab3_dspec_vectorx_img, tab3_dspec_vectory_img
    global mean_amp_g, mean_vx, mean_vy, drange_amp_g, drange_vx, drange_vy
    global vmax_amp_g, vmax_vx, vmax_vy, vmin_amp_g, vmin_vx, vmin_vy
    start_timestamp = time.time()
    amp_g = (dspecDF0['peak'].copy()).reshape(tab2_nfreq, tab2_ntim)
    mean_amp_g = np.nanmean(amp_g)
    drange_amp_g = 40.
    vmax_amp_g, vmin_amp_g = mean_amp_g + drange_amp_g * np.asarray([1., -1.])
    amp_g[amp_g > vmax_amp_g] = vmax_amp_g
    amp_g[amp_g < vmin_amp_g] = vmin_amp_g
    tab3_dspec_vector_img = [amp_g]
    vx = (dspecDF0['shape_longitude'].copy()).reshape(tab2_nfreq, tab2_ntim)
    mean_vx = np.nanmean(vx)
    drange_vx = 40.
    vmax_vx, vmin_vx = mean_vx + drange_vx * np.asarray([1., -1.])
    vx[vx > vmax_vx] = vmax_vx
    vx[vx < vmin_vx] = vmin_vx
    tab3_dspec_vectorx_img = [vx]
    vy = (dspecDF0['shape_latitude'].copy()).reshape(tab2_nfreq, tab2_ntim)
    mean_vy = np.nanmean(vy)
    drange_vy = 40.
    vmax_vy, vmin_vy = mean_vy + drange_vy * np.asarray([1., -1.])
    vy[vy > vmax_vy] = vmax_vy
    vy[vy < vmin_vy] = vmin_vy
    tab3_dspec_vectory_img = [vy]
    tab3_r_aia_submap_rect.data_source.data['x'] = [(vmax_vx + vmin_vx) / 2]
    tab3_r_aia_submap_rect.data_source.data['y'] = [(vmax_vy + vmin_vy) / 2]
    tab3_r_aia_submap_rect.data_source.data['width'] = [(vmax_vx - vmin_vx)]
    tab3_r_aia_submap_rect.data_source.data['height'] = [(vmax_vy - vmin_vy)]
    print("--- tab3_SRC_dspec_small_init -- %s seconds ---" % (time.time() - start_timestamp))


def tab3_SRC_dspec_vector_update():
    global tab3_r_dspec_vector, tab3_r_dspec_vectorx, tab3_r_dspec_vectory
    global mean_amp_g, mean_vx, mean_vy, drange_amp_g, drange_vx, drange_vy
    global vmax_amp_g, vmax_vx, vmax_vy, vmin_amp_g, vmin_vx, vmin_vy
    global VdspecDF
    start_timestamp = time.time()
    amp_g = (VdspecDF['peak'].copy()).reshape(tab2_nfreq, tab2_ntim)
    mean_amp_g = np.nanmean(amp_g)
    drange_amp_g = 40.
    vmax_amp_g, vmin_amp_g = mean_amp_g + drange_amp_g * np.asarray([1., -1.])
    amp_g[amp_g > vmax_amp_g] = vmax_amp_g
    amp_g[amp_g < vmin_amp_g] = vmin_amp_g
    tab3_r_dspec_vector.data_source.data['image'] = [amp_g]
    # todo add threshold selection to the vector dynamic spectrum
    vx = (VdspecDF['shape_longitude'].copy()).reshape(tab2_nfreq, tab2_ntim)
    mean_vx = np.nanmean(vx)
    drange_vx = 40.
    vmax_vx, vmin_vx = mean_vx + drange_vx * np.asarray([1., -1.])
    vx[vx > vmax_vx] = vmax_vx
    vx[vx < vmin_vx] = vmin_vx
    tab3_r_dspec_vectorx.data_source.data['image'] = [vx]
    vy = (VdspecDF['shape_latitude'].copy()).reshape(tab2_nfreq, tab2_ntim)
    mean_vy = np.nanmean(vy)
    drange_vy = 40.
    vmax_vy, vmin_vy = mean_vy + drange_vy * np.asarray([1., -1.])
    vy[vy > vmax_vy] = vmax_vy
    vy[vy < vmin_vy] = vmin_vy
    tab3_r_dspec_vectory.data_source.data['image'] = [vy]
    print("--- tab3_SRC_dspec_small_update -- %s seconds ---" % (time.time() - start_timestamp))


def tab2_dspec_selection_change(attrname, old, new):
    global tab2_dspec_selected
    tab2_dspec_selected = tab2_SRC_dspec_square.selected['1d']['indices']
    if tab2_dspec_selected:
        global dspecDF_select, DFidx_selected
        dspecDF_select = dspecDF0_rs.iloc[tab2_dspec_selected, :]
        # print len(dspecDF0_rs.index)
        DFidx_selected = dspecDF_select.index[len(dspecDF_select) / 2]
        # DFidx_selected = dspecDF_select.index[0]
        tidx = int(['{:.3f}'.format(ll) for ll in tab2_dtim].index(
            '{:.3f}'.format(dspecDF0.loc[DFidx_selected, :]['time'])))
        fidx = int(['{:.3f}'.format(ll) for ll in tab2_freq].index(
            '{:.3f}'.format(dspecDF0.loc[DFidx_selected, :]['freq'])))
        tab2_Slider_time_LinkImg.value = tidx
        tab2_Slider_freq_LinkImg.value = fidx


def tab2_vla_square_selection_change(attrname, old, new):
    global x0, x1, y0, y1
    tab2_vla_square_selected = tab2_SRC_vla_square.selected['1d']['indices']
    if tab2_vla_square_selected:
        ImgDF = ImgDF0.iloc[tab2_vla_square_selected, :]
        x0, x1 = ImgDF['xx'].min(), ImgDF['xx'].max()
        y0, y1 = ImgDF['yy'].min(), ImgDF['yy'].max()
        tab2_r_vla_ImgRgn_patch.data_source.data = ColumnDataSource(
            pd.DataFrame({'xx': [x0, x1, x1, x0], 'yy': [y0, y0, y1, y1]})).data
    else:
        tab2_r_vla_ImgRgn_patch.data_source.data = ColumnDataSource(
            pd.DataFrame({'xx': [], 'yy': []})).data


def tab2_update_MapRES(attrname, old, new):
    start_timestamp = time.time()
    select_MapRES = int(tab2_Select_MapRES.value.split('x')[0])
    dimensions = u.Quantity([select_MapRES, select_MapRES], u.pixel)
    aia_resampled_map = aiamap.resample(dimensions)
    aia_resampled_pfmap = PuffinMap(smap=aia_resampled_map,
                                    plot_height=config_plot['plot_config']['tab_FSview_base']['aia_hght'],
                                    plot_width=config_plot['plot_config']['tab_FSview_base']['aia_wdth'],
                                    webgl=config_plot['plot_config']['WebGL'])
    tab2_r_aia.data_source.data['image'] = aia_resampled_pfmap.ImageSource()['data']
    hmi_resampled_map = hmimap.resample(dimensions)
    hmi_resampled_pfmap = PuffinMap(smap=hmi_resampled_map,
                                    plot_height=config_plot['plot_config']['tab_FSview_base']['vla_hght'],
                                    plot_width=config_plot['plot_config']['tab_FSview_base']['vla_wdth'],
                                    webgl=config_plot['plot_config']['WebGL'])
    # SRC_HMI = hmi_resampled_pfmap.ImageSource()
    tab2_r_hmi.data_source.data['image'] = hmi_resampled_pfmap.ImageSource()['data']
    print("---tab2_update_MapRES -- %s seconds ---" % (time.time() - start_timestamp))


def tab2_save_region():
    tab2_vla_square_selected = tab2_SRC_vla_square.selected['1d']['indices']
    if tab2_vla_square_selected:
        pangle = hdu.header['p_angle']
        x0Deg, x1Deg, y0Deg, y1Deg = (x0 - hdu.header['CRVAL1']) / 3600., (
            x1 - hdu.header['CRVAL1']) / 3600., (
                                         y0 - hdu.header['CRVAL2']) / 3600., (
                                         y1 - hdu.header['CRVAL2']) / 3600.
        p0 = -pangle
        prad = radians(p0)
        dx0 = (x0Deg) * cos(prad) - y0Deg * sin(prad)
        dy0 = (x0Deg) * sin(prad) + y0Deg * cos(prad)
        dx1 = (x1Deg) * cos(prad) - y1Deg * sin(prad)
        dy1 = (x1Deg) * sin(prad) + y1Deg * cos(prad)
        x0Deg, x1Deg, y0Deg, y1Deg = (dx0 + hdu.header['CRVAL1'] / 3600.), (
            dx1 + hdu.header['CRVAL1'] / 3600.), (dy0 + hdu.header['CRVAL2'] / 3600.), (
                                         dy1 + hdu.header['CRVAL2'] / 3600.)
        c0fits = SkyCoord(ra=(x0Deg) * u.degree, dec=(y0Deg) * u.degree)
        c1fits = SkyCoord(ra=(x1Deg) * u.degree, dec=(y1Deg) * u.degree)
        rgnfits = '#CRTFv0 CASA Region Text Format version 0\n\
        box [[{}], [{}]] coord=J2000, linewidth=1, \
        linestyle=-, symsize=1, symthick=1, color=magenta, \
        font="DejaVu Sans", fontsize=11, fontstyle=normal, \
        usetex=false'.format(', '.join(c0fits.to_string('hmsdms').split(' ')),
                             ', '.join(c1fits.to_string('hmsdms').split(' ')))
        with open(rgnfitsfile, "w") as fp:
            fp.write(rgnfits)
        tab2_Div_LinkImg_plot.text = '<p>region saved to <b>{}</b>.</p>'.format(rgnfitsfile)
    else:
        tab2_Div_LinkImg_plot.text = '<p><b>Warning:</b> select a region first.</p>'


def tab2_dspec_vector_selection_change(attrname, old, new):
    global tab2_dspec_vector_selected
    tab2_dspec_vector_selected = tab2_SRC_dspec_vector_square.selected['1d']['indices']
    if tab2_dspec_vector_selected:
        global dspecDF_select
        dspecDF_select = dspecDF0.iloc[tab2_dspec_vector_selected, :]
        VdspecDF_init()
        VdspecDF_update(selected=tab2_dspec_vector_selected)
        # tab3_SRC_dspec_vector_update(VdspecDF)
        tab2_SRC_maxfit_centroid_update(dspecDF_select)
        if tab3_BUT_animate_ONOFF.label == 'Animate OFF & Go':
            tab3_r_aia_submap_cross.visible = True
            tab3_r_dspec_vector_line.visible = False
            tab3_r_dspec_vectorx_line.visible = False
            tab3_r_dspec_vectory_line.visible = False
            tab3_r_aia_submap_cross.data_source.data = SRC_maxfit_centroid.data


def tab3_RBG_dspec_small_update(attrname, old, new):
    idx_p_dspec_small = tab3_RBG_dspec_small.active
    global tab3_dspec_small_CTRLs_OPT
    tab3_dspec_small_CTRLs_OPT['idx_p_dspec_small'] = idx_p_dspec_small
    tab3_dspec_small_CTRLs_OPT['radio_button_group_dspec_small_update_flag'] = True
    mean_values = tab3_dspec_small_CTRLs_OPT['mean_values']
    drange_values = tab3_dspec_small_CTRLs_OPT['drange_values']
    vmax_values_last = tab3_dspec_small_CTRLs_OPT['vmax_values_last']
    vmin_values_last = tab3_dspec_small_CTRLs_OPT['vmin_values_last']
    tab3_Slider_dspec_small_dmax.start = mean_values[idx_p_dspec_small] - drange_values[idx_p_dspec_small]
    tab3_Slider_dspec_small_dmax.end = mean_values[idx_p_dspec_small] + 2 * drange_values[idx_p_dspec_small]
    tab3_Slider_dspec_small_dmax.value = vmax_values_last[idx_p_dspec_small]
    tab3_Slider_dspec_small_dmin.start = mean_values[idx_p_dspec_small] - 2 * drange_values[
        idx_p_dspec_small]
    tab3_Slider_dspec_small_dmin.end = mean_values[idx_p_dspec_small] + drange_values[idx_p_dspec_small]
    tab3_Slider_dspec_small_dmin.value = vmin_values_last[idx_p_dspec_small]
    tab3_dspec_small_CTRLs_OPT['radio_button_group_dspec_small_update_flag'] = False


def tab3_BUT_dspec_small_reset_update():
    global VdspecDF, tab2_nfreq, tab2_ntim, tab3_dspec_small_CTRLs_OPT
    items_dspec_small = tab3_dspec_small_CTRLs_OPT['items_dspec_small']
    mean_values = tab3_dspec_small_CTRLs_OPT['mean_values']
    drange_values = tab3_dspec_small_CTRLs_OPT['drange_values']
    vmax_values = tab3_dspec_small_CTRLs_OPT['vmax_values']
    vmin_values = tab3_dspec_small_CTRLs_OPT['vmin_values']
    source_list = [tab3_r_dspec_vector, tab3_r_dspec_vectorx, tab3_r_dspec_vectory]
    for ll, item in enumerate(items_dspec_small):
        TmpData = (VdspecDF[item].copy()).reshape(tab2_nfreq, tab2_ntim)
        TmpData[TmpData > vmax_values[ll]] = vmax_values[ll]
        TmpData[TmpData < vmin_values[ll]] = vmin_values[ll]
        source_list[ll].data_source.data['image'] = [TmpData]
    idx_p_dspec_small = 0
    tab3_dspec_small_CTRLs_OPT['idx_p_dspec_small'] = idx_p_dspec_small
    tab3_RBG_dspec_small.active = idx_p_dspec_small
    tab3_Slider_dspec_small_dmax.start = mean_values[idx_p_dspec_small] - drange_values[idx_p_dspec_small]
    tab3_Slider_dspec_small_dmax.end = mean_values[idx_p_dspec_small] + 2 * drange_values[idx_p_dspec_small]
    tab3_Slider_dspec_small_dmax.value = vmax_values[idx_p_dspec_small]
    tab3_Slider_dspec_small_dmin.start = mean_values[idx_p_dspec_small] - 2 * drange_values[
        idx_p_dspec_small]
    tab3_Slider_dspec_small_dmin.end = mean_values[idx_p_dspec_small] + drange_values[idx_p_dspec_small]
    tab3_Slider_dspec_small_dmin.value = vmin_values[idx_p_dspec_small]
    tab3_dspec_small_CTRLs_OPT['vmax_values_last'] = [ll for ll in vmax_values]
    tab3_dspec_small_CTRLs_OPT['vmin_values_last'] = [ll for ll in vmin_values]
    vmax_vx, vmax_vy = tab3_dspec_small_CTRLs_OPT['vmax_values_last'][1:]
    vmin_vx, vmin_vy = tab3_dspec_small_CTRLs_OPT['vmin_values_last'][1:]
    tab3_r_aia_submap_rect.data_source.data['x'] = [(vmax_vx + vmin_vx) / 2]
    tab3_r_aia_submap_rect.data_source.data['y'] = [(vmax_vy + vmin_vy) / 2]
    tab3_r_aia_submap_rect.data_source.data['width'] = [(vmax_vx - vmin_vx)]
    tab3_r_aia_submap_rect.data_source.data['height'] = [(vmax_vy - vmin_vy)]


def tab3_BUT_dspec_small_resetall_update():
    VdspecDF_update()
    tab3_BUT_dspec_small_reset_update()
    print 'reset all'


def tab3_slider_dspec_small_update(attrname, old, new):
    global VdspecDF, tab2_nfreq, tab2_ntim, tab3_dspec_small_CTRLs_OPT
    items_dspec_small = tab3_dspec_small_CTRLs_OPT['items_dspec_small']
    idx_p_dspec_small = tab3_dspec_small_CTRLs_OPT['idx_p_dspec_small']
    dmax = tab3_Slider_dspec_small_dmax.value
    dmin = tab3_Slider_dspec_small_dmin.value
    if not tab3_dspec_small_CTRLs_OPT['radio_button_group_dspec_small_update_flag']:
        tab3_dspec_small_CTRLs_OPT['vmax_values_last'][idx_p_dspec_small] = dmax
        tab3_dspec_small_CTRLs_OPT['vmin_values_last'][idx_p_dspec_small] = dmin
    TmpData = (VdspecDF[items_dspec_small[idx_p_dspec_small]].copy()).reshape(tab2_nfreq, tab2_ntim)
    TmpData[TmpData > dmax] = dmax
    TmpData[TmpData < dmin] = dmin
    if idx_p_dspec_small == 0:
        tab3_r_dspec_vector.data_source.data['image'] = [TmpData]
    elif idx_p_dspec_small == 1:
        tab3_r_dspec_vectorx.data_source.data['image'] = [TmpData]
    elif idx_p_dspec_small == 2:
        tab3_r_dspec_vectory.data_source.data['image'] = [TmpData]
    vmax_vx, vmax_vy = tab3_dspec_small_CTRLs_OPT['vmax_values_last'][1:]
    vmin_vx, vmin_vy = tab3_dspec_small_CTRLs_OPT['vmin_values_last'][1:]
    tab3_r_aia_submap_rect.data_source.data['x'] = [(vmax_vx + vmin_vx) / 2]
    tab3_r_aia_submap_rect.data_source.data['y'] = [(vmax_vy + vmin_vy) / 2]
    tab3_r_aia_submap_rect.data_source.data['width'] = [(vmax_vx - vmin_vx)]
    tab3_r_aia_submap_rect.data_source.data['height'] = [(vmax_vy - vmin_vy)]


def tab3_slider_ANLYS_idx_update(attrname, old, new):
    global tab2_dtim, tab2_freq, tab2_ntim, SRC_maxfit_centroid
    if tab3_BUT_animate_ONOFF.label == 'Animate ON & Go':
        tab3_Slider_ANLYS_idx.start = next(
            i for i in xrange(tab2_ntim) if tab2_dtim[i] >= tab3_p_dspec_vector.x_range.start)
        tab3_Slider_ANLYS_idx.end = next(
            i for i in xrange(tab2_ntim - 1, -1, -1) if tab2_dtim[i] <= tab3_p_dspec_vector.x_range.end) + 1
        indices_time = tab3_Slider_ANLYS_idx.value
        tab3_r_dspec_vector_line.visible = True
        tab3_r_dspec_vector_line.data_source.data = ColumnDataSource(
            pd.DataFrame({'time': [tab2_dtim[indices_time], tab2_dtim[indices_time]],
                          'freq': [tab2_freq[0], tab2_freq[-1]]})).data
        try:
            tab3_r_aia_submap_cross.visible = True
            tab3_r_aia_submap_cross.data_source.data = SRC_maxfit_centroid[indices_time].data
        except:
            tab3_r_aia_submap_cross.visible = False
    else:
        tab3_Div_Tb.text = """<p><b>Warning: Animate is OFF!!!</b></p>"""


def tab3_BUT_plot_xargs_default():
    global tab3_plot_xargs_dict
    tab3_plot_xargs_dict = OrderedDict()
    tab3_plot_xargs_dict['timebin'] = "1"
    tab3_plot_xargs_dict['timeline'] = "False"
    tab3_Div_plot_xargs_text = '<p>' + ';'.join(
        "<b>{}</b> = {}".format(key, val) for (key, val) in tab3_plot_xargs_dict.items()) + '</p>'
    tab3_Div_plot_xargs.text = tab3_Div_plot_xargs_text
    tab3_Div_Tb.text = '<p><b>Default xargs Restored.</b></p>'


def tab3_animate_update():
    global tab3_animate_step, tab2_dspec_vector_selected
    if tab3_BUT_animate_ONOFF.label == 'Animate ON & Go':
        if tab2_dspec_vector_selected:
            indices_time = tab3_Slider_ANLYS_idx.value + tab3_animate_step
            if (tab3_animate_step == timebin) and (indices_time > tab3_Slider_ANLYS_idx.end):
                indices_time = tab3_Slider_ANLYS_idx.start
            if (tab3_animate_step == -timebin) and (indices_time < tab3_Slider_ANLYS_idx.start):
                indices_time = tab3_Slider_ANLYS_idx.end
            tab3_Slider_ANLYS_idx.value = indices_time
            tab3_Div_Tb.text = """ """
        else:
            tab3_Div_Tb.text = """<p><b>Warning: Select time and frequency from the Dynamic Spectrum first!!!</b></p>"""
    else:
        tab3_Div_Tb.text = """<p><b>Warning: Animate is OFF!!!</b></p>"""


def tab3_animate():
    global tab2_dspec_vector_selected
    if tab3_BUT_animate_ONOFF.label == 'Animate ON & Go':
        if tab3_BUT_PlayCTRL.label == 'Play':
            if tab2_dspec_vector_selected:
                tab3_BUT_PlayCTRL.label = 'Pause'
                tab3_BUT_PlayCTRL.button_type = 'danger'
                curdoc().add_periodic_callback(tab3_animate_update, 125)
                tab3_Div_Tb.text = """ """
            else:
                tab3_Div_Tb.text = """<p><b>Warning: Select time and frequency from the Dynamic Spectrum first!!!</b></p>"""
        else:
            tab3_BUT_PlayCTRL.label = 'Play'
            tab3_BUT_PlayCTRL.button_type = 'success'
            curdoc().remove_periodic_callback(tab3_animate_update)
    else:
        tab3_Div_Tb.text = """<p><b>Warning: Animate is OFF!!!</b></p>"""


def tab3_animate_step_CTRL():
    global tab3_animate_step, tab2_dspec_vector_selected
    if tab3_BUT_animate_ONOFF.label == 'Animate ON & Go':
        if tab2_dspec_vector_selected:
            if tab3_BUT_PlayCTRL.label == 'Pause':
                tab3_BUT_PlayCTRL.label = 'Play'
                tab3_BUT_PlayCTRL.button_type = 'success'
                curdoc().remove_periodic_callback(tab3_animate_update)
            idx = tab3_Slider_ANLYS_idx.value + tab3_animate_step
            if (tab3_animate_step == timebin) and (idx > tab3_Slider_ANLYS_idx.end):
                idx = tab3_Slider_ANLYS_idx.start
            elif (tab3_animate_step == -timebin) and (idx < tab3_Slider_ANLYS_idx.start):
                idx = tab3_Slider_ANLYS_idx.end
            tab3_Slider_ANLYS_idx.value = idx
            tab3_Div_Tb.text = """ """
        else:
            tab3_Div_Tb.text = """<p><b>Warning: Select time and frequency from the Dynamic Spectrum first!!!</b></p>"""
    else:
        tab3_Div_Tb.text = """<p><b>Warning: Animate is OFF!!!</b></p>"""


def tab3_animate_FRWD_REVS():
    global tab3_animate_step
    if tab3_BUT_animate_ONOFF.label == 'Animate ON & Go':
        if tab2_dspec_vector_selected:
            if tab3_animate_step == timebin:
                tab3_BUT_FRWD_REVS_CTRL.label = 'Reverse'
                tab3_animate_step = -timebin
            else:
                tab3_BUT_FRWD_REVS_CTRL.label = 'Forward'
                tab3_animate_step = timebin
            tab3_Div_Tb.text = """ """
        else:
            tab3_Div_Tb.text = """<p><b>Warning: Select time and frequency from the Dynamic Spectrum first!!!</b></p>"""
    else:
        tab3_Div_Tb.text = """<p><b>Warning: Animate is OFF!!!</b></p>"""


def tab3_animate_onoff():
    if tab2_dspec_vector_selected:
        global tab3_plot_xargs_dict, timebin, timeline
        if not 'timebin' in tab3_plot_xargs_dict.keys():
            tab3_plot_xargs_dict['timebin'] = '1'
        if not 'timeline' in tab3_plot_xargs_dict.keys():
            tab3_plot_xargs_dict['timeline'] = 'False'
        txts = tab3_input_plot_xargs.value.strip()
        txts = txts.split(';')
        for txt in txts:
            txt = txt.strip()
            txt = txt.split('=')
            if len(txt) == 2:
                key, val = txt
                key, val = key.strip(), val.strip()
                if key == 'timebin':
                    if not (0 <= int(val) <= tab2_ntim - 1):
                        val = '1'
                    timebin = int(val)
                if key == 'timeline':
                    if val not in ['True', 'False']:
                        val = 'False'
                    timeline = json.loads(val.lower())
                tab3_plot_xargs_dict[key.strip()] = val.strip()
                if key not in ['timebin', 'timeline']:
                    tab3_plot_xargs_dict.pop(key, None)
            else:
                tab3_Div_plot_xargs.text = '<p>Input syntax: <b>timebin</b>=1; <b>linesytle</b>=False;' \
                                           'Any spaces will be ignored.</p>'

        tab3_Div_plot_xargs_text = '<p>' + ';'.join(
            "<b>{}</b> = {}".format(key, val) for (key, val) in tab3_plot_xargs_dict.items()) + '</p>'
        tab3_Div_plot_xargs.text = tab3_Div_plot_xargs_text
        tab3_animate_step = timebin
        tab3_Slider_ANLYS_idx.step = timebin
        if tab3_BUT_animate_ONOFF.label == 'Animate ON & Go':
            tab3_BUT_animate_ONOFF.label = 'Animate OFF & Go'
            tab3_r_aia_submap_cross.visible = True
            tab3_r_aia_submap_line.visible = timeline
            tab3_r_dspec_vector_line.visible = False
            tab3_r_dspec_vectorx_line.visible = False
            tab3_r_dspec_vectory_line.visible = False
            tab2_SRC_maxfit_centroid_update(dspecDF_select)
            tab3_r_aia_submap_cross.data_source.data = SRC_maxfit_centroid.data
        else:
            tab3_BUT_animate_ONOFF.label = 'Animate ON & Go'
            tab3_r_aia_submap_cross.visible = True
            tab3_r_aia_submap_line.visible = False
            tab3_r_dspec_vector_line.visible = True
            tab3_r_dspec_vectorx_line.visible = True
            tab3_r_dspec_vectory_line.visible = True
            tab2_SRC_maxfit_centroid_update(dspecDF_select)
            indices_time = tab3_Slider_ANLYS_idx.value
            tab3_r_aia_submap_cross.data_source.data = SRC_maxfit_centroid[indices_time].data
            tab3_Div_Tb.text = """ """
    else:
        tab3_Div_Tb.text = """<p><b>Warning: Select time and frequency from the Dynamic Spectrum first!!!</b></p>"""


def tab2_panel_exit():
    tab2_panel2_Div_exit.text = """<p><b>You may close the tab anytime you like.</b></p>"""
    raise SystemExit


def tab2_prep_vla_square_selection_change(attrname, old, new):
    global x0, x1, y0, y1
    tab2_vla_square_selected = tab2_SRC_vla_square.selected['1d']['indices']
    if tab2_vla_square_selected:
        ImgDF = ImgDF0.iloc[tab2_vla_square_selected, :]
        x0, x1 = ImgDF['xx'].min(), ImgDF['xx'].max()
        y0, y1 = ImgDF['yy'].min(), ImgDF['yy'].max()
        tab2_r_vla_ImgRgn_patch.data_source.data = ColumnDataSource(
            pd.DataFrame({'xx': [x0, x1, x1, x0], 'yy': [y0, y0, y1, y1]})).data
        idxmax = max(tab2_vla_square_selected)
        idxmin = min(tab2_vla_square_selected)
        x0pix, x1pix = idxmin % mapvlasize[0], idxmax % mapvlasize[0]
        y0pix, y1pix = idxmin / mapvlasize[0], idxmax / mapvlasize[0]
        tab2_tImfit_Param_dict['box'] = "'{},{},{},{}'".format(x0pix, y0pix, x1pix, y1pix)
        tab2_Div_tImfit_text = '<p><b>#  pimfit :: Fit one or more elliptical Gaussian components \
        on an image region(s)</b></p>' + ' '.join(
            "<p><b>{}</b> = {}</p>".format(key, val) for (key, val) in tab2_tImfit_Param_dict.items())
        tab2_Div_tImfit.text = tab2_Div_tImfit_text
    else:
        tab2_r_vla_ImgRgn_patch.data_source.data = ColumnDataSource(
            pd.DataFrame({'xx': [], 'yy': []})).data



def tab2_BUT_tImfit_param_add():
    tab2_Div_tImfit2.text = ' '
    txts = tab2_input_tImfit.value.strip()
    txts = txts.split(';')
    for txt in txts:
        txt = txt.strip()
        txt = txt.split('=')
        if len(txt) == 2:
            key, val = txt
            tab2_tImfit_Param_dict[key.strip()] = val.strip()
        else:
            tab2_Div_tImfit2.text = '<p>Input syntax: <b>stokes</b>="LL"; \
            <b>ncpu</b>=10; Any spaces will be ignored.</p>'
    tab2_Div_tImfit_text = '<p><b>#  pimfit :: Fit one or more elliptical Gaussian components \
    on an image region(s)</b></p>' + ' '.join(
        "<p><b>{}</b> = {}</p>".format(key, val) for (key, val) in tab2_tImfit_Param_dict.items())
    tab2_Div_tImfit.text = tab2_Div_tImfit_text


def tab2_BUT_tImfit_param_delete():
    global tab2_tImfit_Param_dict
    tab2_Div_tImfit2.text = ' '
    txts = tab2_input_tImfit.value.strip()
    txts = txts.split(';')
    for key in txts:
        try:
            tab2_tImfit_Param_dict.pop(key)
        except:
            tab2_Div_tImfit2.text = '<p>Input syntax: <b>stokes</b>; <b>ncpu</b>; ' \
                                    '<b>region</b>. Any spaces will be ignored.</p>'
    tab2_Div_tImfit_text = '<p><b>#  pimfit :: Fit one or more elliptical Gaussian components \
    on an image region(s)</b></p>' + ' '.join(
        "<p><b>{}</b> = {}</p>".format(key, val) for (key, val) in tab2_tImfit_Param_dict.items())
    tab2_Div_tImfit.text = tab2_Div_tImfit_text


def tab2_BUT_tImfit_param_default():
    global tab2_tImfit_Param_dict
    tab2_tImfit_Param_dict = OrderedDict()
    vlafileliststr = "'" + "','".join(vlafile) + "'"
    tab2_tImfit_Param_dict['event_id'] = "'{}'".format(event_id.replace("/", ""))
    tab2_tImfit_Param_dict['struct_id'] = "'{}'".format(struct_id.replace("/", ""))
    tab2_tImfit_Param_dict['ncpu'] = "10"
    tab2_tImfit_Param_dict['box'] = "''"
    tab2_tImfit_Param_dict['stokes'] = "'{}'".format(tab2_Select_vla_pol.value)
    tab2_tImfit_Param_dict['mask'] = "''"
    tab2_tImfit_Param_dict['imagefiles'] = "[{}]".format(vlafileliststr)
    tab2_Div_tImfit_text = '<p><b>#  pimfit :: Fit one or more elliptical Gaussian components \
    on an image region(s)</b></p>' + ' '.join(
        "<p><b>{}</b> = {}</p>".format(key, val) for (key, val) in tab2_tImfit_Param_dict.items())
    tab2_Div_tImfit.text = tab2_Div_tImfit_text
    tab2_Div_tImfit2.text = '<p><b>Default parameter Restored.</b></p>'


def tab2_BUT_timfit_param_reload():
    global tab2_tImfit_Param_dict
    try:
        with open(database_dir + event_id + struct_id + 'CASA_imfit_args.json', 'r') as fp:
            tab2_timfit_Param_dict = json.load(fp)
        tab2_Div_timfit_text = '<p><b>#  pimfit :: Fit one or more elliptical Gaussian components \
        on an image region(s)</b></p>' + ' '.join(
            "<p><b>{}</b> = {}</p>".format(key, val) for (key, val) in tab2_timfit_Param_dict.items())
        tab2_Div_tImfit.text = tab2_Div_timfit_text
        tab2_Div_tImfit2.text = '<p>CASA pimfit arguments reload from config file in <b>{}</b>.</p>'.format(
            database_dir + event_id + struct_id)
    except:
        tab2_Div_tImfit2.text = '<p>' + database_dir + event_id + struct_id + \
                                '{}CASA_imfit_args.json not found!!!</p>'.format(
                                    database_dir + event_id + struct_id)


def tab2_BUT_tImfit_update():
    with open(database_dir + event_id + struct_id + 'CASA_imfit_args.json', 'w') as fp:
        json.dump(tab2_tImfit_Param_dict, fp)
    os.system('cp {}/DataBrowser/FSview/script_imfit.py {}'.format(suncasa_dir,
                                                                   database_dir + event_id + struct_id))
    tab2_Div_tImfit2.text = '<p>CASA pimfit script and arguments config\
     file saved to <b>{}</b>.</p>'.format(database_dir + event_id + struct_id)
    cwd = os.getcwd()
    try:
        tab2_Div_tImfit2.text = '<p>CASA imfit script and arguments config file saved to <b>{}.</b></p>\
        <p>CASA imfit is in processing.</p>'.format(
            database_dir + event_id + struct_id)
        os.chdir(database_dir + event_id + struct_id)
        suncasapy47 = config_plot['core']['casapy47']
        suncasapy47 = os.path.expandvars(suncasapy47)
        os.system('{} -c script_imfit.py'.format(suncasapy47))
        tab2_Div_tImfit2.text = '<p>imfit finished, go back to <b>QLook</b> \
        window, select StrID <b>{}</b> and click <b>FSview</b> button again.</p>'.format(
            struct_id[0:-1])
    except:
        tab2_Div_tImfit2.text = '<p>CASA imfit script and arguments config file \
        saved to <b>{}.</b></p><p>Do imfit with CASA manually.</p>'.format(
            database_dir + event_id + struct_id) + '<p>When finished, go back to <b>QLook</b> window, \
            select StrID <b>{}</b> and click <b>FSview</b> button again.</p>'.format(struct_id[0:-1])
    os.chdir(cwd)


event_id = config_EvtID['datadir']['event_id']
try:
    with open(database_dir + event_id + 'CurrFS.json', 'r') as fp:
        FS_config = json.load(fp)
except:
    print 'Error: No CurrFS.json found!!!'
    raise SystemExit
struct_id = FS_config['datadir']['struct_id']
FS_specfile = FS_config['datadir']['FS_specfile']
tab2_specdata = np.load(FS_specfile)
tab2_spec = tab2_specdata['spec']
tab2_npol = tab2_specdata['npol']
tab2_nbl = tab2_specdata['nbl']
tab2_tim = tab2_specdata['tim']
tab2_dt = np.median(np.diff(tab2_tim))
tab2_freq = tab2_specdata['freq'] / 1e9
tab2_freq = [float('{:.03f}'.format(ll)) for ll in tab2_freq]
tab2_df = np.median(np.diff(tab2_freq))
tab2_ntim = len(tab2_tim)
tab2_nfreq = len(tab2_freq)

tab2_bl = tab2_specdata['bl'].item().split(';')
bl_index = 0
tab2_pol = 'I'
sz_spec = tab2_spec.shape
tab2_spec_plt_R = tab2_spec[0, bl_index, :, :]
tab2_spec_plt_L = tab2_spec[1, bl_index, :, :]
spec_pol_dict = make_spec_plt(tab2_spec_plt_R, tab2_spec_plt_L)
tab2_spec_plt_pol = spec_pol_dict['spec']
spec_plt_max_pol = spec_pol_dict['max']
spec_plt_min_pol = spec_pol_dict['min']
tab2_spec_plt = tab2_spec_plt_pol[tab2_pol]
spec_plt_max = spec_plt_max_pol[tab2_pol]
spec_plt_min = spec_plt_min_pol[tab2_pol]

tab2_dtim = tab2_tim - tab2_tim[0]
tim_map = ((np.tile(tab2_tim, tab2_nfreq).reshape(tab2_nfreq, tab2_ntim) / 3600. / 24. + 2400000.5)) * 86400.
freq_map = np.tile(tab2_freq, tab2_ntim).reshape(tab2_ntim, tab2_nfreq).swapaxes(0, 1)
xx = tim_map.flatten()
yy = freq_map.flatten()
fits_LOCL = config_EvtID['datadir']['fits_LOCL']
fits_GLOB = config_EvtID['datadir']['fits_GLOB']
fits_LOCL_dir = database_dir + event_id + struct_id + fits_LOCL
fits_GLOB_dir = database_dir + event_id + struct_id + fits_GLOB

FS_dspecDF = database_dir + event_id + struct_id + config_EvtID['datadir']['dspecDF']
if os.path.exists(FS_dspecDF):
    with open(FS_dspecDF, 'rb') as f:
        dspecDF0 = pickle.load(f)
    dspecDF_select = dspecDF0.copy()
    itemset1 = set(['shape_longitude', 'shape_latitude'])
    itemset2 = set(dspecDF0.columns.tolist())
    if len(itemset2.intersection(itemset1)) == 2:
        '''
        ########################################################################################
        ########################################################################################
        ########################################################################################
        ########################################################################################
        ########################################################################################
        ########################################################################################
        ########################################################################################
        ########################################################################################
        ########################################################################################
        ########################################################################################
        ########################################################################################
        ########################################################################################
        ########################################################################################
        ########################################################################################
        #################################### FS_view base ######################################
        #######################┏━━━┓┏━━━┓╋╋╋╋╋╋╋╋╋╋╋╋╋╋╋╋┏┓#####################################
        #######################┃┏━━┛┃┏━┓┃╋╋╋╋╋╋╋╋╋╋╋╋╋╋╋╋┃┃#####################################
        #######################┃┗━━┓┃┗━━┓┏┓┏┓┏┓┏━━┓┏┓┏┓┏┓┃┗━┓┏━━┓┏━━┓┏━━┓#######################
        #######################┃┏━━┛┗━━┓┃┃┗┛┃┣┫┃┃━┫┃┗┛┗┛┃┃┏┓┃┃┏┓┃┃━━┫┃┃━┫#######################
        #######################┃┃╋╋╋┃┗━┛┃┗┓┏┛┃┃┃┃━┫┗┓┏┓┏┛┃┗┛┃┃┏┓┃┣━━┃┃┃━┫#######################
        #######################┗┛╋╋╋┗━━━┛╋┗┛╋┗┛┗━━┛╋┗┛┗┛╋┗━━┛┗┛┗┛┗━━┛┗━━┛#######################
        ########################################################################################
        ########################################################################################
        ########################################################################################
        ########################################################################################
        ########################################################################################
        ########################################################################################
        ########################################################################################
        ########################################################################################
        ########################################################################################
        ########################################################################################
        ########################################################################################
        ########################################################################################
        ########################################################################################
        '''
        vlafile = glob.glob(fits_LOCL_dir + '*.fits')
        tab2_panel2_Div_exit = Div(text="""<p><b>Warning</b>: Click the <b>Exit FSview</b>
                                first before closing the tab</p></b>""",
                                   width=config_plot['plot_config']['tab_FSview_base']['widgetbox_wdth'])
        # tab2_panel3_Div_exit = Div(text="""<p><b>Warning</b>: Click the <b>Exit FSview</b>
        #                         first before closing the tab</p></b>""",
        #                            width=config_plot['plot_config']['tab_FSview_base']['widgetbox_wdth'])
        rmax, rmin = tab2_spec_plt.max(), tab2_spec_plt.min()

        '''create the dynamic spectrum plot'''
        TOOLS = "crosshair,pan,wheel_zoom,tap,box_zoom,reset,save"
        downsample_dspecDF(spec_square_rs_tmax=spec_square_rs_tmax, spec_square_rs_fmax=spec_square_rs_fmax)
        tab2_SRC_dspec_square = ColumnDataSource(dspecDF0_rs)
        tab2_p_dspec = figure(tools=TOOLS, webgl=config_plot['plot_config']['WebGL'],
                              plot_width=config_plot['plot_config']['tab_FSview_base']['dspec_wdth'],
                              plot_height=config_plot['plot_config']['tab_FSview_base']['dspec_hght'],
                              x_range=(tab2_dtim[0], tab2_dtim[-1]), y_range=(tab2_freq[0], tab2_freq[-1]),
                              toolbar_location="above")
        tim0_char = Time(xx[0] / 3600. / 24., format='jd', scale='utc', precision=3, out_subfmt='date_hms').iso
        tab2_p_dspec.axis.visible = True
        tab2_p_dspec.title.text = "Dynamic spectrum"
        tab2_p_dspec.xaxis.axis_label = 'Seconds since ' + tim0_char
        tab2_p_dspec.yaxis.axis_label = 'Frequency [GHz]'
        # tab2_SRC_dspec_image = ColumnDataSource(
        #     data={'data': [tab2_spec_plt], 'xx': [tab2_dtim], 'yy': [tab2_freq]})
        tab2_r_dspec = tab2_p_dspec.image(image=[tab2_spec_plt], x=tab2_dtim[0], y=tab2_freq[0],
                                          dw=tab2_dtim[-1] - tab2_dtim[0],
                                          dh=tab2_freq[-1] - tab2_freq[0], palette=bokehpalette_jet)

        # make the dspec data source selectable
        tab2_r_square = tab2_p_dspec.square('time', 'freq', source=tab2_SRC_dspec_square, fill_color=None,
                                            fill_alpha=0.0,
                                            line_color=None, line_alpha=0.0, selection_fill_alpha=0.0,
                                            selection_fill_color=None,
                                            nonselection_fill_alpha=0.0,
                                            selection_line_alpha=0.0, selection_line_color=None,
                                            nonselection_line_alpha=0.0,
                                            size=max(
                                                config_plot['plot_config']['tab_FSview_base'][
                                                    'dspec_wdth'] / tab2_ntim * spec_rs_step,
                                                config_plot['plot_config']['tab_FSview_base'][
                                                    'dspec_hght'] / tab2_nfreq * spec_rs_step))

        # tab2_p_dspec.border_fill_color = "silver"
        tab2_p_dspec.border_fill_alpha = 0.4
        tab2_p_dspec.axis.major_tick_out = 0
        tab2_p_dspec.axis.major_tick_in = 5
        tab2_p_dspec.axis.minor_tick_out = 0
        tab2_p_dspec.axis.minor_tick_in = 3
        tab2_p_dspec.axis.major_tick_line_color = "white"
        tab2_p_dspec.axis.minor_tick_line_color = "white"

        tab2_Select_pol = Select(title="Polarization:", value='I', options=['RR', 'LL', 'I', 'V'],
                                 width=config_plot['plot_config']['tab_FSview_base']['widgetbox_wdth'])
        tab2_Select_bl = Select(title="Baseline:", value=tab2_bl[0], options=tab2_bl,
                                width=config_plot['plot_config']['tab_FSview_base']['widgetbox_wdth'])
        tab2_Select_colorspace = Select(title="ColorSpace:", value="linear", options=["linear", "log"],
                                        width=config_plot['plot_config']['tab_FSview_base']['widgetbox_wdth'])

        tab2_p_dspec_xPro = figure(tools='', webgl=config_plot['plot_config']['WebGL'],
                                   plot_width=config_plot['plot_config']['tab_FSview_base']['dspec_xPro_wdth'],
                                   plot_height=config_plot['plot_config']['tab_FSview_base']['dspec_xPro_hght'],
                                   x_range=tab2_p_dspec.x_range, y_range=(spec_plt_min, spec_plt_max),
                                   title="Time profile", toolbar_location=None)
        tab2_SRC_dspec_xPro = ColumnDataSource({'x': [], 'y': []})
        tab2_SRC_dspec_xPro_hover = ColumnDataSource({'x': [], 'y': [], 'tooltips': []})
        r_dspec_xPro = tab2_p_dspec_xPro.line(x='x', y='y', alpha=1.0, line_width=1, source=tab2_SRC_dspec_xPro)
        r_dspec_xPro_c = tab2_p_dspec_xPro.circle(x='x', y='y', size=5, fill_alpha=0.2, fill_color='grey',
                                                  line_color=None,
                                                  source=tab2_SRC_dspec_xPro)
        r_dspec_xPro_hover = tab2_p_dspec_xPro.circle(x='x', y='y', size=5, fill_alpha=0.5, fill_color='firebrick',
                                                      line_color='firebrick', source=tab2_SRC_dspec_xPro_hover)
        tab2_l_dspec_xPro_hover = LabelSet(x='x', y='y', text='tooltips', level='glyph',
                                           source=tab2_SRC_dspec_xPro_hover,
                                           render_mode='canvas')
        tab2_l_dspec_xPro_hover.text_font_size = '5pt'
        tab2_p_dspec_xPro.add_layout(tab2_l_dspec_xPro_hover)
        tab2_p_dspec_xPro.title.text_font_size = '6pt'
        tab2_p_dspec_xPro.background_fill_color = "beige"
        tab2_p_dspec_xPro.background_fill_alpha = 0.4
        tab2_p_dspec_xPro.xaxis.axis_label = 'Seconds since ' + tim0_char
        tab2_p_dspec_xPro.yaxis.axis_label_text_font_size = '5px'
        tab2_p_dspec_xPro.yaxis.axis_label = 'Intensity [sfu]'
        # tab2_p_dspec_xPro.border_fill_color = "silver"
        tab2_p_dspec_xPro.border_fill_alpha = 0.4
        tab2_p_dspec_xPro.axis.major_tick_out = 0
        tab2_p_dspec_xPro.axis.major_tick_in = 5
        tab2_p_dspec_xPro.axis.minor_tick_out = 0
        tab2_p_dspec_xPro.axis.minor_tick_in = 3
        tab2_p_dspec_xPro.axis.major_tick_line_color = "black"
        tab2_p_dspec_xPro.axis.minor_tick_line_color = "black"

        tab2_p_dspec_yPro = figure(tools='', webgl=config_plot['plot_config']['WebGL'],
                                   plot_width=config_plot['plot_config']['tab_FSview_base']['dspec_yPro_wdth'],
                                   plot_height=config_plot['plot_config']['tab_FSview_base']['dspec_yPro_hght'],
                                   x_range=(spec_plt_min, spec_plt_max), y_range=tab2_p_dspec.y_range,
                                   title="Frequency profile", toolbar_location=None)
        tab2_SRC_dspec_yPro = ColumnDataSource({'x': [], 'y': []})
        tab2_SRC_dspec_yPro_hover = ColumnDataSource({'x': [], 'y': [], 'tooltips': []})
        r_dspec_yPro = tab2_p_dspec_yPro.line(x='x', y='y', alpha=1.0, line_width=1, source=tab2_SRC_dspec_yPro)
        r_dspec_yPro_c = tab2_p_dspec_yPro.circle(x='x', y='y', size=5, fill_alpha=0.2, fill_color='grey',
                                                  line_color=None,
                                                  source=tab2_SRC_dspec_yPro)
        r_dspec_yPro_hover = tab2_p_dspec_yPro.circle(x='x', y='y', size=5, fill_alpha=0.5, fill_color='firebrick',
                                                      line_color='firebrick', source=tab2_SRC_dspec_yPro_hover)
        l_dspec_yPro_hover = LabelSet(x='x', y='y', text='tooltips', level='glyph',
                                      source=tab2_SRC_dspec_yPro_hover,
                                      render_mode='canvas')
        l_dspec_yPro_hover.text_font_size = '5pt'
        tab2_p_dspec_yPro.add_layout(l_dspec_yPro_hover)
        tab2_p_dspec_yPro.title.text_font_size = '6pt'
        tab2_p_dspec_yPro.yaxis.visible = False
        tab2_p_dspec_yPro.background_fill_color = "beige"
        tab2_p_dspec_yPro.background_fill_alpha = 0.4
        tab2_p_dspec_yPro.xaxis.axis_label = 'Intensity [sfu]'
        tab2_p_dspec_yPro.yaxis.axis_label_text_font_size = '5px'
        # tab2_p_dspec_yPro.border_fill_color = "silver"
        tab2_p_dspec_yPro.border_fill_alpha = 0.4
        tab2_p_dspec_yPro.min_border_bottom = 0
        tab2_p_dspec_yPro.min_border_left = 0
        tab2_p_dspec_yPro.axis.major_tick_out = 0
        tab2_p_dspec_yPro.axis.major_tick_in = 5
        tab2_p_dspec_yPro.axis.minor_tick_out = 0
        tab2_p_dspec_yPro.axis.minor_tick_in = 3
        tab2_p_dspec_yPro.axis.major_tick_line_color = "black"
        tab2_p_dspec_yPro.axis.minor_tick_line_color = "black"

        tab2_BUT_vdspec = Button(label="VEC Dyn Spec",
                                 width=config_plot['plot_config']['tab_FSview_base']['widgetbox_wdth'],
                                 button_type="success")

        tab2_Select_pol_opt = ['RR', 'LL', 'I', 'V']

<<<<<<< HEAD

        def tab2_vdspec_update():
            global spec_plt_R, spec_plt_L, spec_plt_I, spec_plt_V, tab2_Select_pol_opt
            select_pol = tab2_Select_pol.value
            tab2_vla_square_selected = tab2_SRC_vla_square.selected['1d']['indices']
            if tab2_BUT_vdspec.label == "VEC Dyn Spec":
                if tab2_vla_square_selected:
                    tab2_Div_LinkImg_plot.text = '<p><b>Vector dynamic spectrum in calculating...</b></p>'
                    tab2_Select_pol_opt = tab2_Select_pol.options
                    tab2_Select_pol.options = pols
                    tab2_BUT_vdspec.label = "Dyn Spec"
                    idxmax = max(tab2_vla_square_selected)
                    idxmin = min(tab2_vla_square_selected)
                    x0pix, x1pix = idxmin % mapvlasize[0], idxmax % mapvlasize[0]
                    y0pix, y1pix = idxmin / mapvlasize[0], idxmax / mapvlasize[0]
                    print x0pix, x1pix, y0pix, y1pix
                    spec_plt_R = np.zeros((tab2_nfreq, tab2_ntim))
                    spec_plt_L = np.zeros((tab2_nfreq, tab2_ntim))
                    spec_plt_I = np.zeros((tab2_nfreq, tab2_ntim))
                    spec_plt_V = np.zeros((tab2_nfreq, tab2_ntim))
                    if len(pols) > 1:
                        for ll in xrange(tab2_ntim):
                            hdufile = fits_LOCL_dir + dspecDF0.loc[ll, :]['fits_local']
                            if os.path.exists(hdufile):
                                hdu = read_fits(hdufile)
                                hdu_goodchan = goodchan(hdu)
                                nfreq_hdu = hdu_goodchan[-1] - hdu_goodchan[0] + 1
                                freq_ref = '{:.3f}'.format(hdu.header['CRVAL3'] / 1e9)
                                freq = ['{:.3f}'.format(fq) for fq in tab2_freq]
                                idxfreq = freq.index(freq_ref)
                                vla_l = hdu.data[0, :, y0pix:y1pix + 1, x0pix:x1pix + 1]
                                vla_r = hdu.data[1, :, y0pix:y1pix + 1, x0pix:x1pix + 1]
                                spec_plt_R[idxfreq:idxfreq + nfreq_hdu, ll] = \
                                    np.nanmean(vla_l, axis=(-1, -2))[hdu_goodchan[0]:hdu_goodchan[-1]+1]
                                spec_plt_R[spec_plt_R < 0] = 0
                                spec_plt_L[idxfreq:idxfreq + nfreq_hdu, ll] = \
                                    np.nanmean(vla_r, axis=(-1, -2))[hdu_goodchan[0]:hdu_goodchan[-1]+1]
                                spec_plt_L[spec_plt_L < 0] = 0
                                spec_plt_I[idxfreq:idxfreq + nfreq_hdu, ll] = \
                                    np.nanmean(vla_l + vla_r, axis=(-1, -2))[hdu_goodchan[0]:hdu_goodchan[-1]+1]
                                spec_plt_I[spec_plt_I < 0] = 0
                                spec_plt_V[idxfreq:idxfreq + nfreq_hdu, ll] = \
                                    np.nanmean(vla_l - vla_r, axis=(-1, -2))[hdu_goodchan[0]:hdu_goodchan[-1]+1]
                                spec_plt_V[spec_plt_V < 0] = 0
                    elif len(pols) == 1:
                        for ll in xrange(tab2_ntim):
                            hdufile = fits_LOCL_dir + dspecDF0.loc[ll, :]['fits_local']
                            if os.path.exists(hdufile):
                                hdu = read_fits(hdufile)
                                hdu_goodchan = goodchan(hdu)
                                nfreq_hdu = hdu_goodchan[-1] - hdu_goodchan[0] + 1
                                freq_ref = '{:.3f}'.format(hdu.header['CRVAL3'] / 1e9)
                                freq = ['{:.3f}'.format(fq) for fq in tab2_freq]
                                idxfreq = freq.index(freq_ref)
                                vladata = hdu.data[0, :, y0pix:y1pix + 1, x0pix:x1pix + 1]
                                vlaflux = np.nanmean(vladata, axis=(-1, -2))[hdu_goodchan[0]:hdu_goodchan[-1]+1]
                                spec_plt_R[idxfreq:idxfreq + nfreq_hdu, ll] = vlaflux
                                spec_plt_R[spec_plt_R < 0] = 0
                        spec_plt_L = spec_plt_R
                        spec_plt_I = spec_plt_R
                        spec_plt_V = spec_plt_R
                        # print spec_plt_L
                    tab2_Div_LinkImg_plot.text = '<p><b>Vector dynamic spectrum calculated.</b></p>'

                    tab2_dspec_image_plt(select_pol)
                    tab2_p_dspec.title.text = "Vector Dynamic spectrum"
                else:
                    tab2_Div_LinkImg_plot.text = '<p><b>Warning:</b> select a region first.</p>'
            else:
                tab2_Select_pol.options = tab2_Select_pol_opt
                select_bl = tab2_Select_bl.value
                tab2_BUT_vdspec.label = "VEC Dyn Spec"
                bl_index = tab2_bl.index(select_bl)
                spec_plt_R = tab2_spec[0, bl_index, :, :]
                spec_plt_L = tab2_spec[1, bl_index, :, :]
                spec_plt_I = (tab2_spec[0, bl_index, :, :] + tab2_spec[1, bl_index, :, :]) / 2.
                spec_plt_V = (tab2_spec[0, bl_index, :, :] - tab2_spec[1, bl_index, :, :]) / 2.
                tab2_dspec_image_plt(select_pol)
                tab2_p_dspec.title.text = "Dynamic spectrum"
                tab2_Div_LinkImg_plot.text = ''


=======
>>>>>>> 9b3b85c3
        tab2_BUT_vdspec.on_click(tab2_vdspec_update)

        tab2_ctrls = [tab2_Select_bl, tab2_Select_pol, tab2_Select_colorspace]
        for ctrl in tab2_ctrls:
            ctrl.on_change('value', tab2_update_dspec_image)

        # # Add a hover tool
        tooltips = None

        hover_JScode = """
            var nx = %d;
            var ny = %d;
            var data = {'x': [], 'y': []};
            var cdata = rs.get('data');
            var rsstep = spec_rs_step.get('data').data[0]
            var indices = cb_data.index['1d'].indices;
            var idx_offset = indices[0] - (indices[0] %% nx);
            for (i=0; i < nx; i++) {
                data['x'].push(cdata.time[i+idx_offset]);
                data['y'].push(cdata.dspec[i+idx_offset]);
            }
            rdx.set('data', data);
            idx_offset = indices[0] %% nx;
            data = {'x': [], 'y': []};
            for (i=0; i < ny; i++) {
                data['x'].push(cdata.dspec[i*nx+idx_offset]);
                data['y'].push(cdata.freq[i*nx+idx_offset]);
            }
            rdy.set('data', data);
            var time = cdata.timestr[indices[0]]+' '
            var freq = cdata.freq[indices[0]].toFixed(3)+'[GHz] '
            var dspec = cdata.dspec[indices[0]].toFixed(3)+ '[sfu]'
            var tooltips = freq + time + dspec
            data = {'x': [], 'y': [], 'tooltips': []};
            data['x'].push(cdata.time[indices[0]]);
            data['y'].push(cdata.dspec[indices[0]]);
            data['tooltips'].push(tooltips);
            rdx_hover.set('data', data);
            tooltips = time + freq + dspec
            data = {'x': [], 'y': [], 'tooltips': []};
            data['x'].push(cdata.dspec[indices[0]]);
            data['y'].push(cdata.freq[indices[0]]);
            data['tooltips'].push(tooltips);
            rdy_hover.set('data', data);
            """ % (tab2_ntim / spec_rs_step, tab2_nfreq - 1)

        tab2_p_dspec_hover_callback = CustomJS(
            args={'rs': ColumnDataSource(dspecDF0_rs), 'rdx': r_dspec_xPro.data_source,
                  'rdy': r_dspec_yPro.data_source,
                  'rdx_hover': r_dspec_xPro_hover.data_source,
                  'rdy_hover': r_dspec_yPro_hover.data_source,
                  'spec_rs_step': ColumnDataSource({'data': [spec_rs_step]})}, code=hover_JScode)
        tab2_p_dspec_hover = HoverTool(tooltips=tooltips, callback=tab2_p_dspec_hover_callback,
                                       renderers=[tab2_r_square])
        tab2_p_dspec.add_tools(tab2_p_dspec_hover)

        # initial the VLA map contour source
        tab2_SRC_vlamap_contour = ColumnDataSource(
            data={'xs': [], 'ys': [], 'line_color': [], 'xt': [], 'yt': [], 'text': []})
        tab2_SRC_vlamap_peak = ColumnDataSource(
            data={'dspec': [], 'shape_longitude': [], 'shape_latitude': [], 'peak': []})
        tab2_SRC_maxfit_centroid_init(dspecDF_select)

        # initial the VLA map contour source
        tab2_SRC_vlamap_contour = ColumnDataSource(
            data={'xs': [], 'ys': [], 'line_color': [], 'xt': [], 'yt': [], 'text': []})
        tab2_SRC_vlamap_peak = ColumnDataSource(
            data={'dspec': [], 'shape_longitude': [], 'shape_latitude': [], 'peak': []})

        # import the vla image
        hdu = read_fits(vlafile[0])
        hdu_goodchan = goodchan(hdu)
        vla_local_pfmap = PuffinMap(hdu.data[0, hdu_goodchan[0], :, :], hdu.header,
                                    plot_height=config_plot['plot_config']['tab_FSview_base']['vla_hght'],
                                    plot_width=config_plot['plot_config']['tab_FSview_base']['vla_wdth'],
                                    webgl=config_plot['plot_config']['WebGL'])
        # plot the contour of vla image
        mapx, mapy = vla_local_pfmap.meshgrid()
        mapx, mapy = mapx.value, mapy.value
        mapvlasize = mapy.shape
        tab2_SRC_vlamap_contour = get_contour_data(mapx, mapy, vla_local_pfmap.smap.data)
        # mapx2, mapy2 = vla_local_pfmap.meshgrid(rescale=0.5)
        # mapx2, mapy2 = mapx2.value, mapy2.value
        ImgDF0 = pd.DataFrame({'xx': mapx.ravel(), 'yy': mapy.ravel()})
        tab2_SRC_vla_square = ColumnDataSource(ImgDF0)
        colormap = cm.get_cmap("cubehelix")  # choose any matplotlib colormap here
        bokehpalette_SynthesisImg = [colors.rgb2hex(m) for m in colormap(np.arange(colormap.N))]
        tab2_SRC_ImgRgn_Patch = ColumnDataSource(pd.DataFrame({'xx': [], 'yy': []}))

<<<<<<< HEAD
        # import the aia image
        # from sunpy.net.helioviewer import HelioviewerClient
        #
        # hv = HelioviewerClient()
        # filepath = hv.download_jp2(jdutil.jd_to_datetime(xx[0] / 3600. / 24.), observatory='SDO', instrument='AIA',
        #                            detector='AIA', measurement='171',
        #                            directory=database_dir + event_id + struct_id + config_EvtID['datadir']['J2000'],
        #                            overwrite=True)





        aiamap = sdomapfromlocalfile(wavelength='171', jdtime=xx[0] / 3600. / 24.)
        # filepath = database_dir + event_id + struct_id + config_EvtID['datadir'][
        #     'J2000'] + '2014_11_01__16_45_59_34__SDO_AIA_AIA_171.jp2'
        # aiamap = sunpy.map.Map(filepath)
=======
        aiamap = sdomapfromlocalfile(wavelength='171', jdtime=xx[0] / 3600. / 24.)
>>>>>>> 9b3b85c3
        colormap = cm.get_cmap("sdoaia171")  # choose any matplotlib colormap here
        bokehpalette_sdoaia171 = [colors.rgb2hex(m) for m in colormap(np.arange(colormap.N))]
        colormap = cm.get_cmap("sdoaia94")  # choose any matplotlib colormap here
        bokehpalette_sdoaia94 = [colors.rgb2hex(m) for m in colormap(np.arange(colormap.N))]
        colormap = cm.get_cmap("sdoaia131")  # choose any matplotlib colormap here
        bokehpalette_sdoaia131 = [colors.rgb2hex(m) for m in colormap(np.arange(colormap.N))]
        colormap = cm.get_cmap("gray")  # choose any matplotlib colormap here
        bokehpalette_gray = [colors.rgb2hex(m) for m in colormap(np.arange(colormap.N))]
        lengthx = vla_local_pfmap.dw[0] * u.arcsec
        lengthy = vla_local_pfmap.dh[0] * u.arcsec
        x0 = vla_local_pfmap.smap.center.x
        y0 = vla_local_pfmap.smap.center.y
        aiamap_submap = aiamap.submap(u.Quantity([x0 - lengthx / 2, x0 + lengthx / 2]),
                                      u.Quantity([y0 - lengthy / 2, y0 + lengthy / 2]))
        MapRES = 256
        dimensions = u.Quantity([MapRES, MapRES], u.pixel)
        aia_resampled_map = aiamap.resample(dimensions)

        # plot the global AIA image

        aia_resampled_pfmap = PuffinMap(smap=aia_resampled_map,
                                        plot_height=config_plot['plot_config']['tab_FSview_base']['aia_hght'],
                                        plot_width=config_plot['plot_config']['tab_FSview_base']['aia_wdth'],
                                        webgl=config_plot['plot_config']['WebGL'])

        tab2_p_aia, tab2_r_aia = aia_resampled_pfmap.PlotMap(DrawLimb=True, DrawGrid=True, grid_spacing=20 * u.deg,
                                                             palette=bokehpalette_sdoaia171)
        tab2_p_aia.multi_line(xs='xs', ys='ys', line_color='line_color', source=tab2_SRC_vlamap_contour, alpha=0.7,
                              line_width=2)
        tab2_p_aia.circle(x='shape_longitude', y='shape_latitude',  # size=10.*dspecDFselect.loc[76,:]['peak']/50.,
                          radius=3, radius_units='data', source=tab2_SRC_vlamap_peak, fill_alpha=0.8,
                          fill_color='#7c7e71',
                          line_color='#7c7e71')
        tab2_p_aia.title.text_font_size = '6pt'
        # tab2_p_aia.border_fill_color = "silver"
        tab2_p_aia.border_fill_alpha = 0.4
        tab2_p_aia.axis.major_tick_out = 0
        tab2_p_aia.axis.major_tick_in = 5
        tab2_p_aia.axis.minor_tick_out = 0
        tab2_p_aia.axis.minor_tick_in = 3
        tab2_p_aia.axis.major_tick_line_color = "white"
        tab2_p_aia.axis.minor_tick_line_color = "white"
        tab2_p_aia.grid.grid_line_color = None
        tab2_p_aia.background_fill_color = "black"

        # plot the detail AIA image
        aia_submap_pfmap = PuffinMap(smap=aiamap_submap,
                                     plot_height=config_plot['plot_config']['tab_FSview_FitANLYS']['aia_submap_hght'],
                                     plot_width=config_plot['plot_config']['tab_FSview_FitANLYS']['aia_submap_wdth'],
                                     webgl=config_plot['plot_config']['WebGL'])

        # tab2_SRC_aia_submap_square = ColumnDataSource(ImgDF0)
        tab3_p_aia_submap, tab3_r_aia_submap = aia_submap_pfmap.PlotMap(DrawLimb=True, DrawGrid=True,
                                                                        grid_spacing=20 * u.deg,
                                                                        title='EM sources centroid map',
                                                                        palette=bokehpalette_gray)
        # tab2_r_aia_submap_square = tab3_p_aia_submap.square('xx', 'yy', source=tab2_SRC_aia_submap_square,
        #                                                     fill_alpha=0.0, fill_color=None,
        #                                                     line_color=None, line_alpha=0.0, selection_fill_alpha=0.5,
        #                                                     selection_fill_color=None,
        #                                                     nonselection_fill_alpha=0.0,
        #                                                     selection_line_alpha=0.0, selection_line_color=None,
        #                                                     nonselection_line_alpha=0.0,
        #                                                     size=4)
        # tab3_p_aia_submap.add_tools(BoxSelectTool(renderers=[tab2_r_aia_submap_square]))

        # tab3_p_aia_submap.border_fill_color = "silver"
        tab3_p_aia_submap.border_fill_alpha = 0.4
        tab3_p_aia_submap.axis.major_tick_out = 0
        tab3_p_aia_submap.axis.major_tick_in = 5
        tab3_p_aia_submap.axis.minor_tick_out = 0
        tab3_p_aia_submap.axis.minor_tick_in = 3
        tab3_p_aia_submap.axis.major_tick_line_color = "white"
        tab3_p_aia_submap.axis.minor_tick_line_color = "white"
        color_mapper = LinearColorMapper(Spectral11)

        tab3_r_aia_submap_cross = tab3_p_aia_submap.cross(x='shape_longitude', y='shape_latitude', size=15,
                                                          color={'field': 'freq', 'transform': color_mapper},
                                                          line_width=3,
                                                          source=SRC_maxfit_centroid[tab2_dtim[0]], line_alpha=0.8)
        tab3_r_aia_submap_line = tab3_p_aia_submap.line(x='shape_longitude', y='shape_latitude', line_width=3,
                                                        line_color='black',
                                                        line_alpha=0.5,
                                                        source=SRC_maxfit_centroid[tab2_dtim[0]])
        tab3_p_aia_submap.add_tools(BoxSelectTool(renderers=[tab3_r_aia_submap_cross]))
        tab3_r_aia_submap_line.visible = False
        tab3_SRC_aia_submap_rect = ColumnDataSource({'x': [], 'y': [], 'width': [], 'height': []})
        tab3_r_aia_submap_rect = tab3_p_aia_submap.rect(x='x', y='y', width='width', height='height', fill_alpha=0.1,
                                                        line_color='black', fill_color='black',
                                                        source=tab3_SRC_aia_submap_rect)

        tab2_Select_aia_wave = Select(title="Wavelenght:", value='171', options=['94', '131', '171'],
                                      width=config_plot['plot_config']['tab_FSview_base']['widgetbox_wdth'])

<<<<<<< HEAD

        def aia_submap_wavelength_selection(attrname, old, new):
            global tab3_r_aia_submap
            select_wave = tab2_Select_aia_wave.value
            print 'wavelength {} selected'.format(select_wave)
            aiamap = sdomapfromlocalfile(wavelength=select_wave, jdtime=xx[0] / 3600. / 24.)
            lengthx = vla_local_pfmap.dw[0] * u.arcsec
            lengthy = vla_local_pfmap.dh[0] * u.arcsec
            x0 = vla_local_pfmap.smap.center.x
            y0 = vla_local_pfmap.smap.center.y
            aiamap_submap = aiamap.submap(u.Quantity([x0 - lengthx / 2, x0 + lengthx / 2]),
                                          u.Quantity([y0 - lengthy / 2, y0 + lengthy / 2]))
            aia_submap_pfmap = PuffinMap(smap=aiamap_submap,
                                         plot_height=config_plot['plot_config']['tab_FSview_FitANLYS'][
                                             'aia_submap_hght'],
                                         plot_width=config_plot['plot_config']['tab_FSview_FitANLYS'][
                                             'aia_submap_wdth'],
                                         webgl=config_plot['plot_config']['WebGL'])
            tab3_r_aia_submap.data_source.data['data'] = aia_submap_pfmap.ImageSource().data['data']


=======
>>>>>>> 9b3b85c3
        tab2_Select_aia_wave.on_change('value', aia_submap_wavelength_selection)
        colormap = cm.get_cmap("gray")  # choose any matplotlib colormap here
        bokehpalette_sdohmimag = [colors.rgb2hex(m) for m in colormap(np.arange(colormap.N))]
        hmimap = aiamap
        # todo fix this bug
        hmi_resampled_map = hmimap.resample(dimensions)
        hmi_resampled_pfmap = PuffinMap(smap=hmi_resampled_map,
                                        plot_height=config_plot['plot_config']['tab_FSview_base']['vla_hght'],
                                        plot_width=config_plot['plot_config']['tab_FSview_base']['vla_wdth'],
                                        webgl=config_plot['plot_config']['WebGL'])

        tab2_p_hmi, tab2_r_hmi = hmi_resampled_pfmap.PlotMap(DrawLimb=True, DrawGrid=True, grid_spacing=20 * u.deg,
                                                             x_range=tab2_p_aia.x_range,
                                                             y_range=tab2_p_aia.y_range,
                                                             palette=bokehpalette_sdohmimag)
        tab2_p_hmi.multi_line(xs='xs', ys='ys', line_color='line_color', source=tab2_SRC_vlamap_contour, alpha=0.7,
                              line_width=2)
        tab2_p_hmi.circle(x='shape_longitude', y='shape_latitude', radius=3, radius_units='data',
                          source=tab2_SRC_vlamap_peak,
                          fill_alpha=0.8,
                          fill_color='#7c7e71', line_color='#7c7e71')
        tab2_p_hmi.yaxis.visible = False
        # tab2_p_hmi.border_fill_color = "silver"
        tab2_p_hmi.border_fill_alpha = 0.4
        tab2_p_hmi.axis.major_tick_out = 0
        tab2_p_hmi.axis.major_tick_in = 5
        tab2_p_hmi.axis.minor_tick_out = 0
        tab2_p_hmi.axis.minor_tick_in = 3
        tab2_p_hmi.axis.major_tick_line_color = "white"
        tab2_p_hmi.axis.minor_tick_line_color = "white"
        tab2_p_hmi.grid.grid_line_color = None
        tab2_p_hmi.background_fill_color = "black"

        # plot the vla image
        tab2_p_vla, tab2_r_vla = vla_local_pfmap.PlotMap(DrawLimb=True, DrawGrid=True, grid_spacing=20 * u.deg,
                                                         palette=bokehpalette_SynthesisImg,
                                                         x_range=tab2_p_aia.x_range,
                                                         y_range=tab2_p_aia.y_range)
        tab2_p_vla.title.text_font_size = '6pt'
        tab2_p_vla.yaxis.visible = False
        # tab2_p_vla.border_fill_color = "silver"
        tab2_p_vla.border_fill_alpha = 0.4
        tab2_p_vla.axis.major_tick_out = 0
        tab2_p_vla.axis.major_tick_in = 5
        tab2_p_vla.axis.minor_tick_out = 0
        tab2_p_vla.axis.minor_tick_in = 3
        tab2_p_vla.axis.major_tick_line_color = "white"
        tab2_p_vla.axis.minor_tick_line_color = "white"
        tab2_p_vla.grid.grid_line_color = None
        tab2_p_vla.background_fill_color = "black"
        tab2_r_vla_square = tab2_p_vla.square('xx', 'yy', source=tab2_SRC_vla_square,
                                              fill_alpha=0.0, fill_color=None,
                                              line_color=None, line_alpha=0.0, selection_fill_alpha=0.0,
                                              selection_fill_color=None,
                                              nonselection_fill_alpha=0.0,
                                              selection_line_alpha=0.0, selection_line_color=None,
                                              nonselection_line_alpha=0.0,
                                              size=4)
        tab2_p_vla.add_tools(BoxSelectTool(renderers=[tab2_r_vla_square]))
        tab2_r_vla_multi_line = tab2_p_vla.multi_line(xs='xs', ys='ys', line_color='line_color',
                                                      source=tab2_SRC_vlamap_contour, alpha=0.7, line_width=2)

        tab2_r_vla_ImgRgn_patch = tab2_p_vla.patch('xx', 'yy', source=tab2_SRC_ImgRgn_Patch,
                                                   fill_color=None, fill_alpha=0.5, line_color="white",
                                                   line_alpha=1, line_width=1)

        tab2_LinkImg_HGHT = config_plot['plot_config']['tab_FSview_base']['vla_hght']
        tab2_LinkImg_WDTH = config_plot['plot_config']['tab_FSview_base']['vla_wdth']

        tab2_Div_LinkImg_plot = Div(text=""" """,
                                    width=config_plot['plot_config']['tab_FSview_base']['widgetbox_wdth'])

        tab2_Slider_time_LinkImg = Slider(start=0, end=tab2_ntim - 1, value=0, step=1, title="time idx",
                                          width=config_plot['plot_config']['tab_FSview_base']['widgetbox_wdth'],
                                          callback_policy='mouseup')
        tab2_Slider_freq_LinkImg = Slider(start=0, end=tab2_nfreq - 1, value=0, step=1, title="freq idx",
                                          width=config_plot['plot_config']['tab_FSview_base']['widgetbox_wdth'],
                                          callback_policy='mouseup')

        stokeslist = ['{}'.format(int(ll)) for ll in
                      (hdu.header["CRVAL4"] + np.arange(hdu.header["NAXIS4"]) * hdu.header["CDELT4"])]
        stokesdict = {'1': 'I', '2': 'Q', '3': 'U', '4': 'V', '-1': 'RR', '-2': 'LL', '-3': 'RL', '-4': 'LR',
                      '-5': 'XX', '-6': 'YY', '-7': 'XY', '-8': 'YX'}
        pols = map(lambda x: stokesdict[x], stokeslist)
        # pols = ['RR', 'LL', 'I', 'V']
        SRL = set(['RR', 'LL'])
        SXY = set(['XX', 'YY', 'XY', 'YX'])
        Spol = set(pols)
        if hdu.header['NAXIS4'] == 2 and len(SRL.intersection(Spol)) == 2:
            pols = pols + ['I', 'V']
        if hdu.header['NAXIS4'] == 4 and len(SXY.intersection(Spol)) == 4:
            pols = pols + ['I', 'V']

        tab2_Select_vla_pol = Select(title="Polarization:", value=pols[0], options=pols,
                                     width=config_plot['plot_config']['tab_FSview_base']['widgetbox_wdth'])

        tab2_source_idx_line_x = ColumnDataSource(pd.DataFrame({'time': [], 'freq': []}))
        tab2_r_dspec_line_x = tab2_p_dspec.line(x='time', y='freq', line_width=1.5, line_alpha=0.8,
                                                line_color='white', source=tab2_source_idx_line_x)
        tab2_source_idx_line_y = ColumnDataSource(pd.DataFrame({'time': [], 'freq': []}))
        tab2_r_dspec_line_y = tab2_p_dspec.line(x='time', y='freq', line_width=1.5, line_alpha=0.8,
                                                line_color='white', source=tab2_source_idx_line_y)

<<<<<<< HEAD

        def tab3_slider_LinkImg_update(attrname, old, new):
            global hdu
            select_vla_pol = tab2_Select_vla_pol.value
            tab2_Slider_time_LinkImg.start = next(
                i for i in xrange(tab2_ntim) if tab2_dtim[i] >= tab2_p_dspec.x_range.start)
            tab2_Slider_time_LinkImg.end = next(
                i for i in xrange(tab2_ntim - 1, -1, -1) if tab2_dtim[i] <= tab2_p_dspec.x_range.end) + 1
            tab2_Slider_freq_LinkImg.start = next(
                i for i in xrange(tab2_nfreq) if tab2_freq[i] >= tab2_p_dspec.y_range.start)
            tab2_Slider_freq_LinkImg.end = next(
                i for i in xrange(tab2_nfreq - 1, -1, -1) if tab2_freq[i] <= tab2_p_dspec.y_range.end) + 1
            tidx = int(tab2_Slider_time_LinkImg.value)
            fidx = int(tab2_Slider_freq_LinkImg.value)
            tab2_r_dspec_line_x.data_source.data = ColumnDataSource(
                pd.DataFrame({'time': [tab2_dtim[tidx], tab2_dtim[tidx]],
                              'freq': [tab2_freq[0], tab2_freq[-1]]})).data
            tab2_r_dspec_line_y.data_source.data = ColumnDataSource(
                pd.DataFrame({'time': [tab2_dtim[0], tab2_dtim[-1]],
                              'freq': [tab2_freq[fidx], tab2_freq[fidx]]})).data
            hdufile = fits_LOCL_dir + dspecDF0.loc[tidx, :]['fits_local']
            if os.path.exists(hdufile):
                hdu = read_fits(hdufile)
                hdu_goodchan = goodchan(hdu)
                freq_ref = '{:.3f}'.format(hdu.header['CRVAL3'] / 1e9)
                freq = ['{:.3f}'.format(fq) for fq in tab2_freq]
                idxfreq = freq.index(freq_ref)
                fidx_hdu = fidx - idxfreq
                if hdu_goodchan[0] <= fidx_hdu <= hdu_goodchan[-1]:
                    if select_vla_pol == 'RR':
                        vladata = hdu.data[pols.index('RR'), fidx_hdu, :, :]
                    elif select_vla_pol == 'LL':
                        vladata = hdu.data[pols.index('LL'), fidx_hdu, :, :]
                    elif select_vla_pol == 'I':
                        vladata = hdu.data[pols.index('RR'), fidx_hdu, :, :] + hdu.data[pols.index('1'), fidx_hdu, :, :]
                    elif select_vla_pol == 'V':
                        vladata = hdu.data[pols.index('RR'), fidx_hdu, :, :] - hdu.data[pols.index('1'), fidx_hdu, :, :]
                    pfmap = PuffinMap(vladata, hdu.header, plot_height=tab2_LinkImg_HGHT,
                                      plot_width=tab2_LinkImg_WDTH, webgl=config_plot['plot_config']['WebGL'])
                    SRC_Img = pfmap.ImageSource()
                    tab2_r_vla.data_source.data['data'] = SRC_Img.data['data']
                    mapx, mapy = pfmap.meshgrid()
                    mapx, mapy = mapx.value, mapy.value
                    SRC_contour = get_contour_data(mapx, mapy, pfmap.smap.data)
                    tab2_r_vla_multi_line.data_source.data = SRC_contour.data
                    tab2_Div_LinkImg_plot.text = '<p><b>{}</b> loaded.</p>'.format(
                        dspecDF0.loc[tidx, :]['fits_local'])
                else:
                    tab2_Div_LinkImg_plot.text = '<p><b>freq idx</b> out of range.</p>'
            else:
                tab2_Div_LinkImg_plot.text = '<p><b>{}</b> not found.</p>'.format(
                    dspecDF0.loc[tidx, :]['fits_local'])


=======
>>>>>>> 9b3b85c3
        tab2_CTRLs_LinkImg = [tab2_Slider_time_LinkImg, tab2_Slider_freq_LinkImg, tab2_Select_vla_pol]
        for ctrl in tab2_CTRLs_LinkImg:
            ctrl.on_change('value', tab3_slider_LinkImg_update)

        tab2_LinkImg_HGHT = config_plot['plot_config']['tab_FSview_base']['vla_hght']
        tab2_LinkImg_WDTH = config_plot['plot_config']['tab_FSview_base']['vla_wdth']

        tab2_panel2_BUT_exit = Button(label='Exit FSview',
                                      width=config_plot['plot_config']['tab_FSview_base']['widgetbox_wdth'],
                                      button_type='danger')
        tab2_panel2_BUT_exit.on_click(tab2_panel_exit)

        tab2_panel3_BUT_exit = Button(label='Exit FSview',
                                      width=config_plot['plot_config']['tab_FSview_base']['widgetbox_wdth'],
                                      button_type='danger')
        tab2_panel3_BUT_exit.on_click(tab2_panel_exit)

        tab3_p_dspec_vector = figure(tools='pan,wheel_zoom,box_zoom,save,reset',
                                     plot_width=config_plot['plot_config']['tab_FSview_FitANLYS']['dspec_small_wdth'],
                                     plot_height=config_plot['plot_config']['tab_FSview_FitANLYS']['dspec_small_hght'],
                                     x_range=(tab2_dtim[0], tab2_dtim[-1]),
                                     y_range=(tab2_freq[0], tab2_freq[-1]), toolbar_location='above')
        tab3_p_dspec_vectorx = figure(tools='pan,wheel_zoom,box_zoom,save,reset',
                                      plot_width=config_plot['plot_config']['tab_FSview_FitANLYS']['dspec_small_wdth'],
                                      plot_height=config_plot['plot_config']['tab_FSview_FitANLYS']['dspec_small_hght'],
                                      x_range=tab3_p_dspec_vector.x_range,
                                      y_range=tab3_p_dspec_vector.y_range, toolbar_location='above')
        tab3_p_dspec_vectory = figure(tools='pan,wheel_zoom,box_zoom,save,reset',
                                      plot_width=config_plot['plot_config']['tab_FSview_FitANLYS']['dspec_small_wdth'],
                                      plot_height=config_plot['plot_config']['tab_FSview_FitANLYS'][
                                                      'dspec_small_hght'] + 40,
                                      x_range=tab3_p_dspec_vector.x_range,
                                      y_range=tab3_p_dspec_vector.y_range, toolbar_location='above')
        tim0_char = Time(xx[0] / 3600. / 24., format='jd', scale='utc', precision=3, out_subfmt='date_hms').iso
        tab3_p_dspec_vector.xaxis.visible = False
        tab3_p_dspec_vectorx.xaxis.visible = False
        tab3_p_dspec_vector.title.text = "Vector Dynamic spectrum (Intensity)"
        tab3_p_dspec_vectorx.title.text = "Vector Dynamic spectrum (Vx)"
        tab3_p_dspec_vectory.title.text = "Vector Dynamic spectrum (Vy)"
        tab3_p_dspec_vectory.xaxis.axis_label = 'Seconds since ' + tim0_char
        tab3_p_dspec_vector.yaxis.axis_label = 'Frequency [GHz]'
        tab3_p_dspec_vectorx.yaxis.axis_label = 'Frequency [GHz]'
        tab3_p_dspec_vectory.yaxis.axis_label = 'Frequency [GHz]'
        # tab3_p_dspec_vector.border_fill_color = "silver"
        tab3_p_dspec_vector.border_fill_alpha = 0.4
        tab3_p_dspec_vector.axis.major_tick_out = 0
        tab3_p_dspec_vector.axis.major_tick_in = 5
        tab3_p_dspec_vector.axis.minor_tick_out = 0
        tab3_p_dspec_vector.axis.minor_tick_in = 3
        tab3_p_dspec_vector.axis.major_tick_line_color = "white"
        tab3_p_dspec_vector.axis.minor_tick_line_color = "white"
        # tab3_p_dspec_vectorx.border_fill_color = "silver"
        tab3_p_dspec_vectorx.border_fill_alpha = 0.4
        tab3_p_dspec_vectorx.axis.major_tick_out = 0
        tab3_p_dspec_vectorx.axis.major_tick_in = 5
        tab3_p_dspec_vectorx.axis.minor_tick_out = 0
        tab3_p_dspec_vectorx.axis.minor_tick_in = 3
        tab3_p_dspec_vectorx.axis.major_tick_line_color = "white"
        tab3_p_dspec_vectorx.axis.minor_tick_line_color = "white"
        # tab3_p_dspec_vectory.border_fill_color = "silver"
        tab3_p_dspec_vectory.border_fill_alpha = 0.4
        tab3_p_dspec_vectory.axis.major_tick_out = 0
        tab3_p_dspec_vectory.axis.major_tick_in = 5
        tab3_p_dspec_vectory.axis.minor_tick_out = 0
        tab3_p_dspec_vectory.axis.minor_tick_in = 3
        tab3_p_dspec_vectory.axis.major_tick_line_color = "white"
        tab3_p_dspec_vectory.axis.minor_tick_line_color = "white"
        tab3_p_dspec_vector.add_tools(BoxSelectTool())
        tab3_p_dspec_vector.add_tools(LassoSelectTool())
        tab3_p_dspec_vector.select(BoxSelectTool).select_every_mousemove = False
        tab3_p_dspec_vector.select(LassoSelectTool).select_every_mousemove = False
        tab3_r_aia_submap_cross.data_source.on_change('selected', tab3_aia_submap_cross_selection_change)

        VdspecDF_init()
        VdspecDF_update()
        tab3_SRC_dspec_vector_init()
        tab3_r_dspec_vector = tab3_p_dspec_vector.image(image=tab3_dspec_vector_img, x=tab2_dtim[0], y=tab2_freq[0],
                                                        dw=tab2_dtim[-1] - tab2_dtim[0],
                                                        dh=tab2_freq[-1] - tab2_freq[0], palette=bokehpalette_jet)
        tab3_r_dspec_vectorx = tab3_p_dspec_vectorx.image(image=tab3_dspec_vectorx_img, x=tab2_dtim[0], y=tab2_freq[0],
                                                          dw=tab2_dtim[-1] - tab2_dtim[0],
                                                          dh=tab2_freq[-1] - tab2_freq[0], palette=bokehpalette_jet)
        tab3_r_dspec_vectory = tab3_p_dspec_vectory.image(image=tab3_dspec_vectory_img, x=tab2_dtim[0], y=tab2_freq[0],
                                                          dw=tab2_dtim[-1] - tab2_dtim[0],
                                                          dh=tab2_freq[-1] - tab2_freq[0], palette=bokehpalette_jet)
        tab3_source_idx_line = ColumnDataSource(pd.DataFrame({'time': [], 'freq': []}))
        tab3_r_dspec_vector_line = tab3_p_dspec_vector.line(x='time', y='freq', line_width=1.5, line_alpha=0.8,
                                                            line_color='white', source=tab3_source_idx_line)
        tab3_r_dspec_vectorx_line = tab3_p_dspec_vectorx.line(x='time', y='freq', line_width=1.5, line_alpha=0.8,
                                                              line_color='white',
                                                              source=tab3_source_idx_line)
        tab3_r_dspec_vectory_line = tab3_p_dspec_vectory.line(x='time', y='freq', line_width=1.5, line_alpha=0.8,
                                                              line_color='white',
                                                              source=tab3_source_idx_line)
        tab2_SRC_dspec_vector_square = ColumnDataSource(dspecDF0)
        tab2_r_dspec_vector_square = tab3_p_dspec_vector.square('time', 'freq', source=tab2_SRC_dspec_vector_square,
                                                                fill_color=None,
                                                                fill_alpha=0.0,
                                                                line_color=None, line_alpha=0.0,
                                                                selection_fill_alpha=0.2,
                                                                selection_fill_color='black',
                                                                nonselection_fill_alpha=0.0,
                                                                selection_line_alpha=0.0, selection_line_color='white',
                                                                nonselection_line_alpha=0.0,
                                                                size=min(
                                                                    config_plot['plot_config']['tab_FSview_FitANLYS'][
                                                                        'dspec_small_wdth'] / tab2_ntim,
                                                                    config_plot['plot_config']['tab_FSview_FitANLYS'][
                                                                        'dspec_small_hght'] / tab2_nfreq))

        tab2_dspec_selected = None
        tab2_SRC_dspec_square.on_change('selected', tab2_dspec_selection_change)
        tab2_vla_square_selected = None
        tab2_SRC_vla_square.on_change('selected', tab2_vla_square_selection_change)
        tab2_Select_MapRES = Select(title="Img resolution:", value='{}x{}'.format(MapRES, MapRES),
                                    options=["32x32", "64x64", "128x128", "256x256", "512x512", "1024x1024",
                                             "2048x2048"],
                                    width=config_plot['plot_config']['tab_FSview_base']['widgetbox_wdth'])
        tab2_Select_MapRES.on_change('value', tab2_update_MapRES)
        rgnfitsfile = database_dir + event_id + struct_id + "CASA_imfit_region_fits.rgn"

        tab2_BUT_SavRgn = Button(label='Save Region',
                                 width=config_plot['plot_config']['tab_FSview_base']['widgetbox_wdth'],
                                 button_type='primary')
        tab2_BUT_SavRgn.on_click(tab2_save_region)
        tab2_dspec_vector_selected = None
        tab2_SRC_dspec_vector_square.on_change('selected', tab2_dspec_vector_selection_change)
        tab3_dspec_small_CTRLs_OPT = dict(mean_values=[mean_amp_g, mean_vx, mean_vy],
                                          drange_values=[drange_amp_g, drange_vx, drange_vy],
                                          vmax_values=[vmax_amp_g, vmax_vx, vmax_vy],
                                          vmin_values=[vmin_amp_g, vmin_vx, vmin_vy],
                                          vmax_values_last=[vmax_amp_g, vmax_vx, vmax_vy],
                                          vmin_values_last=[vmin_amp_g, vmin_vx, vmin_vy],
                                          items_dspec_small=['peak', 'shape_longitude', 'shape_latitude'],
                                          labels_dspec_small=["Flux", "X-pos", "Y-pos"], idx_p_dspec_small=0,
                                          radio_button_group_dspec_small_update_flag=False)

        tab3_RBG_dspec_small = RadioButtonGroup(labels=tab3_dspec_small_CTRLs_OPT['labels_dspec_small'], active=0)
        tab3_BUT_dspec_small_reset = Button(label='Reset DRange',
                                            width=config_plot['plot_config']['tab_FSview_base']['widgetbox_wdth'])
        tab3_Slider_dspec_small_dmax = Slider(start=mean_amp_g, end=mean_amp_g + 2 * drange_amp_g, value=vmax_amp_g,
                                              step=1,
                                              title='dmax', callback_throttle=250)
        tab3_Slider_dspec_small_dmin = Slider(start=mean_amp_g - 2 * drange_amp_g, end=mean_amp_g, value=vmin_amp_g,
                                              step=1,
                                              title='dmin', callback_throttle=250)
        tab3_RBG_dspec_small.on_change('active', tab3_RBG_dspec_small_update)
        tab3_BUT_dspec_small_reset.on_click(tab3_BUT_dspec_small_reset_update)
        tab3_BUT_dspec_small_resetall = Button(label='Reset All',
                                               width=config_plot['plot_config']['tab_FSview_base']['widgetbox_wdth'])
        tab3_BUT_dspec_small_resetall.on_click(tab3_BUT_dspec_small_resetall_update)
        tab3_CTRLs_dspec_small = [tab3_Slider_dspec_small_dmax, tab3_Slider_dspec_small_dmin]
        for ctrl in tab3_CTRLs_dspec_small:
            ctrl.on_change('value', tab3_slider_dspec_small_update)

        tab3_RBG_TimeFreq = RadioButtonGroup(labels=["time", "freq"], active=0)
        tab3_Slider_ANLYS_idx = Slider(start=0, end=tab2_ntim - 1, value=0, step=1, title="time idx", width=450)
        tab3_Slider_ANLYS_idx.on_change('value', tab3_slider_ANLYS_idx_update)
        tab3_Div_Tb = Div(text=""" """, width=400)
        timebin = 1
        timeline = False
        tab3_animate_step = timebin
        tab3_BUT_PlayCTRL = Button(label='Play', width=60, button_type='success')
        tab3_BUT_PlayCTRL.on_click(tab3_animate)
        tab3_BUT_StepCTRL = Button(label='Step', width=60, button_type='primary')
        tab3_BUT_StepCTRL.on_click(tab3_animate_step_CTRL)
        tab3_BUT_FRWD_REVS_CTRL = Button(label='Forward', width=60, button_type='warning')
        tab3_BUT_FRWD_REVS_CTRL.on_click(tab3_animate_FRWD_REVS)
        tab3_BUT_animate_ONOFF = Button(label='Animate ON & Go', width=80)
        tab3_BUT_animate_ONOFF.on_click(tab3_animate_onoff)
        tab3_Div_plot_xargs = Div(text='', width=300)
        tab3_BUT_plot_xargs_default()
        tab3_SPCR_LFT_BUT_Step = Spacer(width=10, height=10)
        tab3_SPCR_LFT_BUT_REVS_CTRL = Spacer(width=10, height=10)
        tab3_SPCR_LFT_BUT_animate_ONOFF = Spacer(width=20, height=10)
        tab3_input_plot_xargs = TextInput(value='Input the param here', title="Plot parameters:", width=300)
        # todo add RCP LCP check box
        tab3_CheckboxGroup_pol = CheckboxGroup(labels=["RCP", "LCP"], active=[0, 1])

        tab2_Select_MapRES = Select(title="Img resolution:", value='{}x{}'.format(MapRES, MapRES),
                                    options=["32x32", "64x64", "128x128", "256x256", "512x512", "1024x1024",
                                             "2048x2048"],
                                    width=config_plot['plot_config']['tab_FSview_base']['widgetbox_wdth'])

        tab2_Select_MapRES.on_change('value', tab2_update_MapRES)

        lout2_1 = row(gridplot([[tab2_p_aia, tab2_p_hmi, tab2_p_vla]], toolbar_location='right'),
                      widgetbox(tab2_Select_MapRES, tab2_Select_vla_pol, tab2_Slider_time_LinkImg,
                                tab2_Slider_freq_LinkImg, tab2_BUT_vdspec, tab2_BUT_SavRgn, tab2_Div_LinkImg_plot,
                                width=config_plot['plot_config']['tab_FSview_base']['widgetbox_wdth']))
        # if do_spec_regrid:
        #     # lout2_2_1 = column(tab2_p_dspec_rs, row(tab2_p_dspec, tab2_p_dspec_yPro), tab2_p_dspec_xPro)
        #     pass
        # else:
        lout2_2_1 = column(row(tab2_p_dspec, tab2_p_dspec_yPro), tab2_p_dspec_xPro)
        lout2_2_2 = widgetbox(tab2_Select_pol, tab2_Select_bl,
                              tab2_Select_colorspace,
                              tab2_panel2_BUT_exit, tab2_panel2_Div_exit,
                              width=config_plot['plot_config']['tab_FSview_base']['widgetbox_wdth'])
        lout2_2 = row(lout2_2_1, lout2_2_2)
        panel2 = column(lout2_1, lout2_2)

        lout3_1 = column(tab3_p_aia_submap, tab3_Slider_ANLYS_idx,
                         row(tab3_BUT_PlayCTRL, tab3_SPCR_LFT_BUT_Step, tab3_BUT_StepCTRL,
                             tab3_SPCR_LFT_BUT_REVS_CTRL,
                             tab3_BUT_FRWD_REVS_CTRL, tab3_SPCR_LFT_BUT_animate_ONOFF,
                             tab3_BUT_animate_ONOFF), tab3_input_plot_xargs, tab3_Div_plot_xargs)
        lout3_2 = column(gridplot([tab3_p_dspec_vector], [tab3_p_dspec_vectorx], [tab3_p_dspec_vectory],
                                  toolbar_location='right'), tab3_Div_Tb)
        lout3_3 = widgetbox(tab3_RBG_dspec_small, tab3_Slider_dspec_small_dmax, tab3_Slider_dspec_small_dmin,
                            tab3_BUT_dspec_small_reset, tab3_BUT_dspec_small_resetall, tab2_Select_aia_wave,
                            tab2_panel3_BUT_exit,
                            # tab2_panel3_Div_exit,
                            width=200)
        panel3 = row(lout3_1, lout3_2, lout3_3)
        # tab2 = Panel(child=panel2, title="FS View")
        # tab3 = Panel(child=panel3, title="FitANLYS")
        #
        # tabs_top = Tabs(tabs=[tab2, tab3])

        lout = column(panel2, panel3)

        # def timeout_callback():
        #     print 'timeout'
        #     raise SystemExit


        curdoc().add_root(lout)
        curdoc().title = "FSview"
    else:
        '''
        ########################################################################################
        ########################################################################################
        ########################################################################################
        ########################################################################################
        ########################################################################################
        ########################################################################################
        ########################################################################################
        ########################################################################################
        ########################################################################################
        ########################################################################################
        ########################################################################################
        ########################################################################################
        ########################################################################################
        ########################################################################################
        #################################### FS_view_prep ######################################
        #######################┏━━━┓┏━━━┓#######################################################
        #######################┃┏━━┛┃┏━┓┃#######################################################
        #######################┃┗━━┓┃┗━━┓┏┓┏┓┏┓┏━━┓┏┓┏┓┏┓┏━━┓┏━┓┏━━┓┏━━┓########################
        #######################┃┏━━┛┗━━┓┃┃┗┛┃┣┫┃┃━┫┃┗┛┗┛┃┃┏┓┃┃┏┛┃┃━┫┃┏┓┃########################
        #######################┃┃╋╋╋┃┗━┛┃┗┓┏┛┃┃┃┃━┫┗┓┏┓┏┛┃┗┛┃┃┃╋┃┃━┫┃┗┛┃########################
        #######################┗┛╋╋╋┗━━━┛╋┗┛╋┗┛┗━━┛╋┗┛┗┛╋┃┏━┛┗┛╋┗━━┛┃┏━┛########################
        ########################################################################################
        ########################################################################################
        ########################################################################################
        ########################################################################################
        ########################################################################################
        ########################################################################################
        ########################################################################################
        ########################################################################################
        ########################################################################################
        ########################################################################################
        ########################################################################################
        ########################################################################################
        ########################################################################################
        '''
        vlafile = glob.glob(fits_LOCL_dir + '*.fits')
        if len(vlafile) > 0:
            with open(database_dir + event_id + struct_id + 'CASA_CLN_args.json', 'rb') as fp:
                tab2_tCLN_Param_dict = json.load(fp)
            tab2_panel2_Div_exit = Div(text="""<p><b>Warning</b>: Click the <b>Exit FSview</b>\
                                    first before closing the tab</p></b>""",
                                       width=config_plot['plot_config']['tab_FSview_base']['widgetbox_wdth'])
            rmax, rmin = tab2_spec_plt.max(), tab2_spec_plt.min()

            '''create the regridded dynamic spectrum plot'''
            TOOLS = "crosshair,pan,wheel_zoom,box_zoom,reset,save"
            downsample_dspecDF(spec_square_rs_tmax=spec_square_rs_tmax, spec_square_rs_fmax=spec_square_rs_fmax)
            '''create the dynamic spectrum plot'''
            TOOLS = "crosshair,pan,wheel_zoom,tap,box_zoom,reset,save"
            tab2_SRC_dspec_square = ColumnDataSource(dspecDF0_rs)
            tab2_p_dspec = figure(tools=TOOLS, webgl=config_plot['plot_config']['WebGL'],
                                  plot_width=config_plot['plot_config']['tab_FSview_base']['dspec_wdth'],
                                  plot_height=config_plot['plot_config']['tab_FSview_base']['dspec_hght'],
                                  x_range=(tab2_dtim[0], tab2_dtim[-1]), y_range=(tab2_freq[0], tab2_freq[-1]),
                                  toolbar_location="above")
            tim0_char = Time(xx[0] / 3600. / 24., format='jd', scale='utc', precision=3, out_subfmt='date_hms').iso
            tab2_p_dspec.axis.visible = True
            tab2_p_dspec.title.text = "Dynamic spectrum"
            tab2_p_dspec.xaxis.axis_label = 'Seconds since ' + tim0_char
            tab2_p_dspec.yaxis.axis_label = 'Frequency [GHz]'
            tab2_r_dspec = tab2_p_dspec.image(image=[tab2_spec_plt], x=tab2_dtim[0], y=tab2_freq[0],
                                              dw=tab2_dtim[-1] - tab2_dtim[0],
                                              dh=tab2_freq[-1] - tab2_freq[0], palette=bokehpalette_jet)

            # make the dspec data source selectable
            tab2_r_square = tab2_p_dspec.square('time', 'freq', source=tab2_SRC_dspec_square, fill_color=None,
                                                fill_alpha=0.0,
                                                line_color=None, line_alpha=0.0, selection_fill_alpha=0.0,
                                                selection_fill_color='black',
                                                nonselection_fill_alpha=0.0,
                                                selection_line_alpha=0.0, selection_line_color=None,
                                                nonselection_line_alpha=0.0,
                                                size=max(
                                                    config_plot['plot_config']['tab_FSview_base'][
                                                        'dspec_wdth'] / float(tab2_ntim) * spec_rs_step,
                                                    config_plot['plot_config']['tab_FSview_base'][
                                                        'dspec_hght'] / float(tab2_nfreq) * spec_rs_step))
            tab2_p_dspec.add_tools(BoxSelectTool(renderers=[tab2_r_square]))

            # tab2_p_dspec.border_fill_color = "silver"
            tab2_p_dspec.border_fill_alpha = 0.4
            tab2_p_dspec.axis.major_tick_out = 0
            tab2_p_dspec.axis.major_tick_in = 5
            tab2_p_dspec.axis.minor_tick_out = 0
            tab2_p_dspec.axis.minor_tick_in = 3
            tab2_p_dspec.axis.major_tick_line_color = "white"
            tab2_p_dspec.axis.minor_tick_line_color = "white"

            tab2_Select_pol = Select(title="Polarization:", value='I', options=['RR', 'LL', 'I', 'V'],
                                     width=config_plot['plot_config']['tab_FSview_base']['widgetbox_wdth'])
            tab2_Select_bl = Select(title="Baseline:", value=tab2_bl[0], options=tab2_bl,
                                    width=config_plot['plot_config']['tab_FSview_base']['widgetbox_wdth'])
            tab2_Select_colorspace = Select(title="ColorSpace:", value="linear", options=["linear", "log"],
                                            width=config_plot['plot_config']['tab_FSview_base']['widgetbox_wdth'])

            tab2_p_dspec_xPro = figure(tools='', webgl=config_plot['plot_config']['WebGL'],
                                       plot_width=config_plot['plot_config']['tab_FSview_base']['dspec_xPro_wdth'],
                                       plot_height=config_plot['plot_config']['tab_FSview_base']['dspec_xPro_hght'],
                                       x_range=tab2_p_dspec.x_range, y_range=(spec_plt_min, spec_plt_max),
                                       title="Time profile", toolbar_location=None)
            tab2_SRC_dspec_xPro = ColumnDataSource({'x': [], 'y': []})
            tab2_SRC_dspec_xPro_hover = ColumnDataSource({'x': [], 'y': [], 'tooltips': []})
            r_dspec_xPro = tab2_p_dspec_xPro.line(x='x', y='y', alpha=1.0, line_width=1, source=tab2_SRC_dspec_xPro)
            r_dspec_xPro_c = tab2_p_dspec_xPro.circle(x='x', y='y', size=5, fill_alpha=0.2, fill_color='grey',
                                                      line_color=None,
                                                      source=tab2_SRC_dspec_xPro)
            r_dspec_xPro_hover = tab2_p_dspec_xPro.circle(x='x', y='y', size=5, fill_alpha=0.5, fill_color='firebrick',
                                                          line_color='firebrick', source=tab2_SRC_dspec_xPro_hover)
            tab2_l_dspec_xPro_hover = LabelSet(x='x', y='y', text='tooltips', level='glyph',
                                               source=tab2_SRC_dspec_xPro_hover,
                                               render_mode='canvas')
            tab2_l_dspec_xPro_hover.text_font_size = '5pt'
            tab2_p_dspec_xPro.add_layout(tab2_l_dspec_xPro_hover)
            tab2_p_dspec_xPro.title.text_font_size = '6pt'
            tab2_p_dspec_xPro.background_fill_color = "beige"
            tab2_p_dspec_xPro.background_fill_alpha = 0.4
            tab2_p_dspec_xPro.xaxis.axis_label = 'Seconds since ' + tim0_char
            tab2_p_dspec_xPro.yaxis.axis_label_text_font_size = '5px'
            tab2_p_dspec_xPro.yaxis.axis_label = 'Intensity [sfu]'
            # tab2_p_dspec_xPro.border_fill_color = "silver"
            tab2_p_dspec_xPro.border_fill_alpha = 0.4
            tab2_p_dspec_xPro.axis.major_tick_out = 0
            tab2_p_dspec_xPro.axis.major_tick_in = 5
            tab2_p_dspec_xPro.axis.minor_tick_out = 0
            tab2_p_dspec_xPro.axis.minor_tick_in = 3
            tab2_p_dspec_xPro.axis.major_tick_line_color = "black"
            tab2_p_dspec_xPro.axis.minor_tick_line_color = "black"

            tab2_p_dspec_yPro = figure(tools='', webgl=config_plot['plot_config']['WebGL'],
                                       plot_width=config_plot['plot_config']['tab_FSview_base']['dspec_yPro_wdth'],
                                       plot_height=config_plot['plot_config']['tab_FSview_base']['dspec_yPro_hght'],
                                       x_range=(spec_plt_min, spec_plt_max), y_range=tab2_p_dspec.y_range,
                                       title="Frequency profile", toolbar_location=None)
            tab2_SRC_dspec_yPro = ColumnDataSource({'x': [], 'y': []})
            tab2_SRC_dspec_yPro_hover = ColumnDataSource({'x': [], 'y': [], 'tooltips': []})
            r_dspec_yPro = tab2_p_dspec_yPro.line(x='x', y='y', alpha=1.0, line_width=1, source=tab2_SRC_dspec_yPro)
            r_dspec_yPro_c = tab2_p_dspec_yPro.circle(x='x', y='y', size=5, fill_alpha=0.2, fill_color='grey',
                                                      line_color=None,
                                                      source=tab2_SRC_dspec_yPro)
            r_dspec_yPro_hover = tab2_p_dspec_yPro.circle(x='x', y='y', size=5, fill_alpha=0.5, fill_color='firebrick',
                                                          line_color='firebrick', source=tab2_SRC_dspec_yPro_hover)
            l_dspec_yPro_hover = LabelSet(x='x', y='y', text='tooltips', level='glyph',
                                          source=tab2_SRC_dspec_yPro_hover,
                                          render_mode='canvas')
            l_dspec_yPro_hover.text_font_size = '5pt'
            tab2_p_dspec_yPro.add_layout(l_dspec_yPro_hover)
            tab2_p_dspec_yPro.title.text_font_size = '6pt'
            tab2_p_dspec_yPro.yaxis.visible = False
            tab2_p_dspec_yPro.background_fill_color = "beige"
            tab2_p_dspec_yPro.background_fill_alpha = 0.4
            tab2_p_dspec_yPro.xaxis.axis_label = 'Intensity [sfu]'
            tab2_p_dspec_yPro.yaxis.axis_label_text_font_size = '5px'
            # tab2_p_dspec_yPro.border_fill_color = "silver"
            tab2_p_dspec_yPro.border_fill_alpha = 0.4
            tab2_p_dspec_yPro.min_border_bottom = 0
            tab2_p_dspec_yPro.min_border_left = 0
            tab2_p_dspec_yPro.axis.major_tick_out = 0
            tab2_p_dspec_yPro.axis.major_tick_in = 5
            tab2_p_dspec_yPro.axis.minor_tick_out = 0
            tab2_p_dspec_yPro.axis.minor_tick_in = 3
            tab2_p_dspec_yPro.axis.major_tick_line_color = "black"
            tab2_p_dspec_yPro.axis.minor_tick_line_color = "black"

            tab2_BUT_vdspec = Button(label="VEC Dyn Spec",
                                     width=config_plot['plot_config']['tab_FSview_base']['widgetbox_wdth'],
                                     button_type="success")
            tab2_Select_pol_opt = ['RR', 'LL', 'I', 'V']
<<<<<<< HEAD


            def tab2_vdspec_update():
                global spec_plt_R, spec_plt_L, spec_plt_I, spec_plt_V, tab2_Select_pol_opt
                select_pol = tab2_Select_pol.value
                tab2_vla_square_selected = tab2_SRC_vla_square.selected['1d']['indices']
                if tab2_BUT_vdspec.label == "VEC Dyn Spec":
                    if tab2_vla_square_selected:
                        tab2_Div_LinkImg_plot.text = '<p><b>Vector dynamic spectrum in calculating...</b></p>'
                        tab2_Select_pol_opt = tab2_Select_pol.options
                        tab2_Select_pol.options = pols
                        tab2_BUT_vdspec.label = "Dyn Spec"
                        idxmax = max(tab2_vla_square_selected)
                        idxmin = min(tab2_vla_square_selected)
                        x0pix, x1pix = idxmin % mapvlasize[0], idxmax % mapvlasize[0]
                        y0pix, y1pix = idxmin / mapvlasize[0], idxmax / mapvlasize[0]
                        print x0pix, x1pix, y0pix, y1pix
                        spec_plt_R = np.zeros((tab2_nfreq, tab2_ntim))
                        spec_plt_L = np.zeros((tab2_nfreq, tab2_ntim))
                        spec_plt_I = np.zeros((tab2_nfreq, tab2_ntim))
                        spec_plt_V = np.zeros((tab2_nfreq, tab2_ntim))
                        if len(pols) > 1:
                            for ll in xrange(tab2_ntim):
                                hdufile = fits_LOCL_dir + dspecDF0.loc[ll, :]['fits_local']
                                if os.path.exists(hdufile):
                                    hdu = read_fits(hdufile)
                                    hdu_goodchan = goodchan(hdu)
                                    nfreq_hdu = hdu_goodchan[-1] - hdu_goodchan[0] + 1
                                    freq_ref = '{:.3f}'.format(hdu.header['CRVAL3'] / 1e9)
                                    freq = ['{:.3f}'.format(fq) for fq in tab2_freq]
                                    idxfreq = freq.index(freq_ref)
                                    vla_l = hdu.data[0, :, y0pix:y1pix + 1, x0pix:x1pix + 1]
                                    vla_r = hdu.data[1, :, y0pix:y1pix + 1, x0pix:x1pix + 1]
                                    spec_plt_R[idxfreq:idxfreq + nfreq_hdu, ll] = \
                                        np.nanmean(vla_l, axis=(-1, -2))[hdu_goodchan[0]:hdu_goodchan[-1]+1]
                                    spec_plt_R[spec_plt_R < 0] = 0
                                    spec_plt_L[idxfreq:idxfreq + nfreq_hdu, ll] = \
                                        np.nanmean(vla_r, axis=(-1, -2))[hdu_goodchan[0]:hdu_goodchan[-1]+1]
                                    spec_plt_L[spec_plt_L < 0] = 0
                                    spec_plt_I[idxfreq:idxfreq + nfreq_hdu, ll] = \
                                        np.nanmean(vla_l + vla_r, axis=(-1, -2))[hdu_goodchan[0]:hdu_goodchan[-1]+1]
                                    spec_plt_I[spec_plt_I < 0] = 0
                                    spec_plt_V[idxfreq:idxfreq + nfreq_hdu, ll] = \
                                        np.nanmean(vla_l - vla_r, axis=(-1, -2))[hdu_goodchan[0]:hdu_goodchan[-1]+1]
                                    spec_plt_V[spec_plt_V < 0] = 0
                        elif len(pols) == 1:
                            for ll in xrange(tab2_ntim):
                                hdufile = fits_LOCL_dir + dspecDF0.loc[ll, :]['fits_local']
                                if os.path.exists(hdufile):
                                    hdu = read_fits(hdufile)
                                    hdu_goodchan = goodchan(hdu)
                                    nfreq_hdu = hdu_goodchan[-1] - hdu_goodchan[0] + 1
                                    freq_ref = '{:.3f}'.format(hdu.header['CRVAL3'] / 1e9)
                                    freq = ['{:.3f}'.format(fq) for fq in tab2_freq]
                                    idxfreq = freq.index(freq_ref)
                                    vladata = hdu.data[0, :, y0pix:y1pix + 1, x0pix:x1pix + 1]
                                    vlaflux = np.nanmean(vladata, axis=(-1, -2))[hdu_goodchan[0]:hdu_goodchan[-1]+1]
                                    spec_plt_R[idxfreq:idxfreq + nfreq_hdu, ll] = vlaflux
                                    spec_plt_R[spec_plt_R < 0] = 0
                            spec_plt_L = spec_plt_R
                            spec_plt_I = spec_plt_R
                            spec_plt_V = spec_plt_R
                        tab2_Div_LinkImg_plot.text = '<p><b>Vector dynamic spectrum calculated.</b></p>'

                        tab2_dspec_image_plt(select_pol)
                        tab2_p_dspec.title.text = "Vector Dynamic spectrum"
                    else:
                        tab2_Div_LinkImg_plot.text = '<p><b>Warning:</b> select a region first.</p>'
                else:
                    tab2_Select_pol.options = tab2_Select_pol_opt
                    select_bl = tab2_Select_bl.value
                    tab2_BUT_vdspec.label = "VEC Dyn Spec"
                    bl_index = tab2_bl.index(select_bl)
                    spec_plt_R = tab2_spec[0, bl_index, :, :]
                    spec_plt_L = tab2_spec[1, bl_index, :, :]
                    spec_plt_I = (tab2_spec[0, bl_index, :, :] + tab2_spec[1, bl_index, :, :]) / 2.
                    spec_plt_V = (tab2_spec[0, bl_index, :, :] - tab2_spec[1, bl_index, :, :]) / 2.
                    tab2_dspec_image_plt(select_pol)
                    tab2_p_dspec.title.text = "Dynamic spectrum"
                    tab2_Div_LinkImg_plot.text = ''


=======
>>>>>>> 9b3b85c3
            tab2_BUT_vdspec.on_click(tab2_vdspec_update)
            tab2_ctrls = [tab2_Select_bl, tab2_Select_pol, tab2_Select_colorspace]
            for ctrl in tab2_ctrls:
                ctrl.on_change('value', tab2_update_dspec_image)

            # # Add a hover tool
            tooltips = None

            hover_JScode = """
                var nx = %d;
                var ny = %d;
                var data = {'x': [], 'y': []};
                var cdata = rs.get('data');
                var rsstep = spec_rs_step.get('data').data[0]
                var indices = cb_data.index['1d'].indices;
                var idx_offset = indices[0] - (indices[0] %% nx);
                for (i=0; i < nx; i++) {
                    data['x'].push(cdata.time[i+idx_offset]);
                    data['y'].push(cdata.dspec[i+idx_offset]);
                }
                rdx.set('data', data);
                idx_offset = indices[0] %% nx;
                data = {'x': [], 'y': []};
                for (i=0; i < ny; i++) {
                    data['x'].push(cdata.dspec[i*nx+idx_offset]);
                    data['y'].push(cdata.freq[i*nx+idx_offset]);
                }
                rdy.set('data', data);
                var time = cdata.timestr[indices[0]]+' '
                var freq = cdata.freq[indices[0]].toFixed(3)+'[GHz] '
                var dspec = cdata.dspec[indices[0]].toFixed(3)+ '[sfu]'
                var tooltips = freq + time + dspec
                data = {'x': [], 'y': [], 'tooltips': []};
                data['x'].push(cdata.time[indices[0]]);
                data['y'].push(cdata.dspec[indices[0]]);
                data['tooltips'].push(tooltips);
                rdx_hover.set('data', data);
                tooltips = time + freq + dspec
                data = {'x': [], 'y': [], 'tooltips': []};
                data['x'].push(cdata.dspec[indices[0]]);
                data['y'].push(cdata.freq[indices[0]]);
                data['tooltips'].push(tooltips);
                rdy_hover.set('data', data);
                """ % (tab2_ntim / spec_rs_step, tab2_nfreq - 1)

            tab2_p_dspec_hover_callback = CustomJS(
                args={'rs': ColumnDataSource(dspecDF0_rs), 'rdx': r_dspec_xPro.data_source,
                      'rdy': r_dspec_yPro.data_source,
                      'rdx_hover': r_dspec_xPro_hover.data_source,
                      'rdy_hover': r_dspec_yPro_hover.data_source,
                      'spec_rs_step': ColumnDataSource({'data': [spec_rs_step]})}, code=hover_JScode)
            tab2_p_dspec_hover = HoverTool(tooltips=tooltips, callback=tab2_p_dspec_hover_callback,
                                           renderers=[tab2_r_square])
            tab2_p_dspec.add_tools(tab2_p_dspec_hover)

            # initial the VLA map contour source
            tab2_SRC_vlamap_contour = ColumnDataSource(
                data={'xs': [], 'ys': [], 'line_color': [], 'xt': [], 'yt': [], 'text': []})
            tab2_SRC_vlamap_peak = ColumnDataSource(
                data={'dspec': [], 'shape_longitude': [], 'shape_latitude': [], 'peak': []})

            # import the vla image
            hdu = read_fits(vlafile[0])
            hdu_goodchan = goodchan(hdu)
            vla_local_pfmap = PuffinMap(hdu.data[0, hdu_goodchan[0], :, :], hdu.header,
                                        plot_height=config_plot['plot_config']['tab_FSview_base']['vla_hght'],
                                        plot_width=config_plot['plot_config']['tab_FSview_base']['vla_wdth'],
                                        webgl=config_plot['plot_config']['WebGL'])
            # plot the contour of vla image
            mapx, mapy = vla_local_pfmap.meshgrid()
            mapx, mapy = mapx.value, mapy.value
            mapvlasize = mapy.shape
            tab2_SRC_vlamap_contour = get_contour_data(mapx, mapy, vla_local_pfmap.smap.data)
            # mapx2, mapy2 = vla_local_pfmap.meshgrid(rescale=0.5)
            # mapx2, mapy2 = mapx2.value, mapy2.value
            ImgDF0 = pd.DataFrame({'xx': mapx.ravel(), 'yy': mapy.ravel()})
            tab2_SRC_vla_square = ColumnDataSource(ImgDF0)
            colormap = cm.get_cmap("cubehelix")  # choose any matplotlib colormap here
            bokehpalette_SynthesisImg = [colors.rgb2hex(m) for m in colormap(np.arange(colormap.N))]
            tab2_SRC_ImgRgn_Patch = ColumnDataSource(pd.DataFrame({'xx': [], 'yy': []}))

            colormap = cm.get_cmap("sdoaia171")  # choose any matplotlib colormap here
            bokehpalette_sdoaia171 = [colors.rgb2hex(m) for m in colormap(np.arange(colormap.N))]
            # aiamap = sunpy.map.Map(filepath)
            aiamap = sdomapfromlocalfile(wavelength='171', jdtime=xx[0] / 3600. / 24.)
            MapRES = 256
            dimensions = u.Quantity([MapRES, MapRES], u.pixel)
            aia_resampled_map = aiamap.resample(dimensions)

            # plot the global AIA image
            aia_resampled_pfmap = PuffinMap(smap=aia_resampled_map,
                                            plot_height=config_plot['plot_config']['tab_FSview_base']['aia_hght'],
                                            plot_width=config_plot['plot_config']['tab_FSview_base']['aia_wdth'],
                                            webgl=config_plot['plot_config']['WebGL'])

            tab2_p_aia, tab2_r_aia = aia_resampled_pfmap.PlotMap(DrawLimb=True, DrawGrid=True, grid_spacing=20 * u.deg,
                                                                 palette=bokehpalette_sdoaia171)
            tab2_p_aia.multi_line(xs='xs', ys='ys', line_color='line_color', source=tab2_SRC_vlamap_contour, alpha=0.7,
                                  line_width=2)
            tab2_p_aia.title.text_font_size = '6pt'
            # tab2_p_aia.border_fill_color = "silver"
            tab2_p_aia.border_fill_alpha = 0.4
            tab2_p_aia.axis.major_tick_out = 0
            tab2_p_aia.axis.major_tick_in = 5
            tab2_p_aia.axis.minor_tick_out = 0
            tab2_p_aia.axis.minor_tick_in = 3
            tab2_p_aia.axis.major_tick_line_color = "white"
            tab2_p_aia.axis.minor_tick_line_color = "white"
            tab2_p_aia.grid.grid_line_color = None
            tab2_p_aia.background_fill_color = "black"
            tab2_r_aia_ImgRgn_patch = tab2_p_aia.patch('xx', 'yy', source=tab2_SRC_ImgRgn_Patch,
                                                       fill_color=None, fill_alpha=0.5, line_color="white",
                                                       line_alpha=1, line_width=1)

            colormap = cm.get_cmap("gray")  # choose any matplotlib colormap here
            bokehpalette_sdohmimag = [colors.rgb2hex(m) for m in colormap(np.arange(colormap.N))]
            # hmimap = sunpy.map.Map(filepath)
            # todo fix this bug
            hmimap = aiamap
            # plot the global HMI image
            hmi_resampled_map = hmimap.resample(dimensions)
            hmi_resampled_pfmap = PuffinMap(smap=hmi_resampled_map,
                                            plot_height=config_plot['plot_config']['tab_FSview_base']['vla_hght'],
                                            plot_width=config_plot['plot_config']['tab_FSview_base']['vla_wdth'],
                                            webgl=config_plot['plot_config']['WebGL'])

            tab2_p_hmi, tab2_r_hmi = hmi_resampled_pfmap.PlotMap(DrawLimb=True, DrawGrid=True, grid_spacing=20 * u.deg,
                                                                 x_range=tab2_p_aia.x_range,
                                                                 y_range=tab2_p_aia.y_range,
                                                                 palette=bokehpalette_sdohmimag)
            tab2_p_hmi.multi_line(xs='xs', ys='ys', line_color='line_color', source=tab2_SRC_vlamap_contour, alpha=0.7,
                                  line_width=2)
            tab2_p_hmi.yaxis.visible = False
            # tab2_p_hmi.border_fill_color = "silver"
            tab2_p_hmi.border_fill_alpha = 0.4
            tab2_p_hmi.axis.major_tick_out = 0
            tab2_p_hmi.axis.major_tick_in = 5
            tab2_p_hmi.axis.minor_tick_out = 0
            tab2_p_hmi.axis.minor_tick_in = 3
            tab2_p_hmi.axis.major_tick_line_color = "white"
            tab2_p_hmi.axis.minor_tick_line_color = "white"
            tab2_p_hmi.grid.grid_line_color = None
            tab2_p_hmi.background_fill_color = "black"
            tab2_r_hmi_ImgRgn_patch = tab2_p_hmi.patch('xx', 'yy', source=tab2_SRC_ImgRgn_Patch,
                                                       fill_color=None, fill_alpha=0.5, line_color="white",
                                                       line_alpha=1, line_width=1)
            # plot the vla image
            tab2_p_vla, tab2_r_vla = vla_local_pfmap.PlotMap(DrawLimb=True, DrawGrid=True, grid_spacing=20 * u.deg,
                                                             palette=bokehpalette_SynthesisImg,
                                                             x_range=tab2_p_aia.x_range,
                                                             y_range=tab2_p_aia.y_range)
            tab2_p_vla.title.text_font_size = '6pt'
            tab2_p_vla.yaxis.visible = False
            # tab2_p_vla.border_fill_color = "silver"
            tab2_p_vla.border_fill_alpha = 0.4
            tab2_p_vla.axis.major_tick_out = 0
            tab2_p_vla.axis.major_tick_in = 5
            tab2_p_vla.axis.minor_tick_out = 0
            tab2_p_vla.axis.minor_tick_in = 3
            tab2_p_vla.axis.major_tick_line_color = "white"
            tab2_p_vla.axis.minor_tick_line_color = "white"
            tab2_p_vla.grid.grid_line_color = None
            tab2_p_vla.background_fill_color = "black"
            tab2_r_vla_square = tab2_p_vla.square('xx', 'yy', source=tab2_SRC_vla_square,
                                                  fill_alpha=0.0, fill_color=None,
                                                  line_color=None, line_alpha=0.0, selection_fill_alpha=0.0,
                                                  selection_fill_color=None,
                                                  nonselection_fill_alpha=0.0,
                                                  selection_line_alpha=0.0, selection_line_color=None,
                                                  nonselection_line_alpha=0.0,
                                                  size=4)
            tab2_p_vla.add_tools(BoxSelectTool(renderers=[tab2_r_vla_square]))
            tab2_r_vla_multi_line = tab2_p_vla.multi_line(xs='xs', ys='ys', line_color='line_color',
                                                          source=tab2_SRC_vlamap_contour, alpha=0.7, line_width=2)

            tab2_r_vla_ImgRgn_patch = tab2_p_vla.patch('xx', 'yy', source=tab2_SRC_ImgRgn_Patch,
                                                       fill_color=None, fill_alpha=0.5, line_color="white",
                                                       line_alpha=1, line_width=1)

            tab2_LinkImg_HGHT = config_plot['plot_config']['tab_FSview_base']['vla_hght']
            tab2_LinkImg_WDTH = config_plot['plot_config']['tab_FSview_base']['vla_wdth']

            tab2_Div_LinkImg_plot = Div(text=""" """,
                                        width=config_plot['plot_config']['tab_FSview_base']['widgetbox_wdth'])

            tab2_Slider_time_LinkImg = Slider(start=0, end=tab2_ntim - 1, value=0, step=1, title="time idx",
                                              width=config_plot['plot_config']['tab_FSview_base']['widgetbox_wdth'],
                                              callback_policy='mouseup')
            tab2_Slider_freq_LinkImg = Slider(start=0, end=tab2_nfreq - 1, value=0, step=1, title="freq idx",
                                              width=config_plot['plot_config']['tab_FSview_base']['widgetbox_wdth'],
                                              callback_policy='mouseup')

            stokeslist = ['{}'.format(int(ll)) for ll in
                          (hdu.header["CRVAL4"] + np.arange(hdu.header["NAXIS4"]) * hdu.header["CDELT4"])]
            stokesdict = {'1': 'I', '2': 'Q', '3': 'U', '4': 'V', '-1': 'RR', '-2': 'LL', '-3': 'RL', '-4': 'LR',
                          '-5': 'XX', '-6': 'YY', '-7': 'XY', '-8': 'YX'}
            pols = map(lambda x: stokesdict[x], stokeslist)
            # pols = ['RR', 'LL', 'I', 'V']
            SRL = set(['RR', 'LL'])
            SXY = set(['XX', 'YY', 'XY', 'YX'])
            Spol = set(pols)
            if hdu.header['NAXIS4'] == 2 and len(SRL.intersection(Spol)) == 2:
                pols = pols + ['I', 'V']
            if hdu.header['NAXIS4'] == 4 and len(SXY.intersection(Spol)) == 4:
                pols = pols + ['I', 'V']

            tab2_Select_vla_pol = Select(title="Polarization:", value=pols[0], options=pols,
                                         width=config_plot['plot_config']['tab_FSview_base']['widgetbox_wdth'])

            tab2_source_idx_line_x = ColumnDataSource(pd.DataFrame({'time': [], 'freq': []}))
            tab2_r_dspec_line_x = tab2_p_dspec.line(x='time', y='freq', line_width=1.5, line_alpha=0.8,
                                                    line_color='white', source=tab2_source_idx_line_x)
            tab2_source_idx_line_y = ColumnDataSource(pd.DataFrame({'time': [], 'freq': []}))
            tab2_r_dspec_line_y = tab2_p_dspec.line(x='time', y='freq', line_width=1.5, line_alpha=0.8,
                                                    line_color='white', source=tab2_source_idx_line_y)

<<<<<<< HEAD

            def tab3_slider_LinkImg_update(attrname, old, new):
                global hdu
                select_vla_pol = tab2_Select_vla_pol.value
                tab2_Slider_time_LinkImg.start = next(
                    i for i in xrange(tab2_ntim) if tab2_dtim[i] >= tab2_p_dspec.x_range.start)
                tab2_Slider_time_LinkImg.end = next(
                    i for i in xrange(tab2_ntim - 1, -1, -1) if tab2_dtim[i] <= tab2_p_dspec.x_range.end) + 1
                tab2_Slider_freq_LinkImg.start = next(
                    i for i in xrange(tab2_nfreq) if tab2_freq[i] >= tab2_p_dspec.y_range.start)
                tab2_Slider_freq_LinkImg.end = next(
                    i for i in xrange(tab2_nfreq - 1, -1, -1) if tab2_freq[i] <= tab2_p_dspec.y_range.end) + 1
                tidx = int(tab2_Slider_time_LinkImg.value)
                fidx = int(tab2_Slider_freq_LinkImg.value)
                tab2_r_dspec_line_x.data_source.data = ColumnDataSource(
                    pd.DataFrame({'time': [tab2_dtim[tidx], tab2_dtim[tidx]],
                                  'freq': [tab2_freq[0], tab2_freq[-1]]})).data
                tab2_r_dspec_line_y.data_source.data = ColumnDataSource(
                    pd.DataFrame({'time': [tab2_dtim[0], tab2_dtim[-1]],
                                  'freq': [tab2_freq[fidx], tab2_freq[fidx]]})).data
                hdufile = fits_LOCL_dir + dspecDF0.loc[tidx, :]['fits_local']
                if os.path.exists(hdufile):
                    hdu = read_fits(hdufile)
                    hdu_goodchan = goodchan(hdu)
                    freq_ref = '{:.3f}'.format(hdu.header['CRVAL3'] / 1e9)
                    freq = ['{:.3f}'.format(fq) for fq in tab2_freq]
                    idxfreq = freq.index(freq_ref)
                    fidx_hdu = fidx - idxfreq
                    if hdu_goodchan[0] <= fidx_hdu <= hdu_goodchan[-1]:
                        if select_vla_pol == 'RR':
                            vladata = hdu.data[pols.index('RR'), fidx_hdu, :, :]
                        elif select_vla_pol == 'LL':
                            vladata = hdu.data[pols.index('LL'), fidx_hdu, :, :]
                        elif select_vla_pol == 'I':
                            vladata = hdu.data[pols.index('RR'), fidx_hdu, :, :] + hdu.data[pols.index('1'), fidx_hdu,
                                                                                   :, :]
                        elif select_vla_pol == 'V':
                            vladata = hdu.data[pols.index('RR'), fidx_hdu, :, :] - hdu.data[pols.index('1'), fidx_hdu,
                                                                                   :, :]
                        pfmap = PuffinMap(vladata, hdu.header, plot_height=tab2_LinkImg_HGHT,
                                          plot_width=tab2_LinkImg_WDTH, webgl=config_plot['plot_config']['WebGL'])
                        SRC_Img = pfmap.ImageSource()
                        tab2_r_vla.data_source.data['data'] = SRC_Img.data['data']
                        mapx, mapy = pfmap.meshgrid()
                        mapx, mapy = mapx.value, mapy.value
                        SRC_contour = get_contour_data(mapx, mapy, pfmap.smap.data)
                        tab2_r_vla_multi_line.data_source.data = SRC_contour.data
                        tab2_Div_LinkImg_plot.text = '<p><b>{}</b> loaded.</p>'.format(
                            dspecDF0.loc[tidx, :]['fits_local'])
                    else:
                        tab2_Div_LinkImg_plot.text = '<p><b>freq idx</b> out of range.</p>'
                else:
                    tab2_Div_LinkImg_plot.text = '<p><b>{}</b> not found.</p>'.format(
                        dspecDF0.loc[tidx, :]['fits_local'])


=======
>>>>>>> 9b3b85c3
            tab2_CTRLs_LinkImg = [tab2_Slider_time_LinkImg, tab2_Slider_freq_LinkImg, tab2_Select_vla_pol]
            for ctrl in tab2_CTRLs_LinkImg:
                ctrl.on_change('value', tab3_slider_LinkImg_update)

            tab2_panel2_BUT_exit = Button(label='Exit FSview',
                                          width=config_plot['plot_config']['tab_FSview_base']['widgetbox_wdth'],
                                          button_type='danger')
            tab2_panel2_BUT_exit.on_click(tab2_panel_exit)
            tab2_dspec_selected = None

            tab2_SRC_dspec_square.on_change('selected', tab2_dspec_selection_change)
            tab2_vla_square_selected = None
            tab2_SRC_vla_square.on_change('selected', tab2_prep_vla_square_selection_change)
            tab2_Select_MapRES = Select(title="Img resolution:", value='{}x{}'.format(MapRES, MapRES),
                                        options=["32x32", "64x64", "128x128", "256x256", "512x512", "1024x1024",
                                                 "2048x2048"],
                                        width=config_plot['plot_config']['tab_FSview_base']['widgetbox_wdth'])

            tab2_Select_MapRES.on_change('value', tab2_update_MapRES)
            rgnfitsfile = database_dir + event_id + struct_id + "CASA_imfit_region_fits.rgn"
            tab2_BUT_SavRgn = Button(label='Save Region',
                                     width=config_plot['plot_config']['tab_FSview_base']['widgetbox_wdth'],
                                     button_type='primary')
            tab2_BUT_SavRgn.on_click(tab2_save_region)
            tab2_input_tImfit = TextInput(value="Input the param here", title="pimfit task parameters:",
                                          width=config_plot['plot_config']['tab_FSviewPrep']['input_tCLN_wdth'])
            tab2_Div_tImfit = Div(text='', width=config_plot['plot_config']['tab_FSviewPrep']['tab2_Div_tImfit_wdth'])
            tab2_Div_tImfit2 = Div(text='', width=config_plot['plot_config']['tab_FSviewPrep']['input_tCLN_wdth'])

            tab2_BUT_tImfit_param_default()
            tab2_BUT_tImfit_param_ADD = Button(label='Add to Param',
                                               width=config_plot['plot_config']['tab_FSviewPrep']['button_wdth'],
                                               button_type='primary')
            tab2_BUT_tImfit_param_ADD.on_click(tab2_BUT_tImfit_param_add)
            tab2_BUT_tImfit_param_DEL = Button(label='Delete Param',
                                               width=config_plot['plot_config']['tab_FSviewPrep']['button_wdth'],
                                               button_type='warning')
            tab2_BUT_tImfit_param_DEL.on_click(tab2_BUT_tImfit_param_delete)
            tab2_BUT_tImfit_param_Default = Button(label='Default Param',
                                                   width=config_plot['plot_config']['tab_FSviewPrep']['button_wdth'])
            tab2_BUT_tImfit_param_Default.on_click(tab2_BUT_tImfit_param_default)
            tab2_SPCR_LFT_BUT_tImfit_param_DEL = Spacer(
                width=config_plot['plot_config']['tab_FSviewPrep']['space_wdth10'])
            tab2_SPCR_LFT_BUT_tImfit_param_RELOAD = Spacer(
                width=config_plot['plot_config']['tab_FSviewPrep']['space_wdth10'])
            tab2_SPCR_LFT_BUT_tImfit_param_DEFAULT = Spacer(
                width=config_plot['plot_config']['tab_FSviewPrep']['space_wdth10'])

            tab2_BUT_tImfit_param_RELOAD = Button(label='reload Param',
                                                  width=config_plot['plot_config']['tab_FSviewPrep']['button_wdth'])
            tab2_BUT_tImfit_param_RELOAD.on_click(tab2_BUT_timfit_param_reload)
            tab2_SPCR_LFT_BUT_tImfit_param_reload = Spacer(
                width=config_plot['plot_config']['tab_FSviewPrep']['space_wdth20'])

            tab2_BUT_tImfit = Button(label='imfit',
                                     width=config_plot['plot_config']['tab_FSviewPrep']['button_wdth'],
                                     button_type='success')
            tab2_BUT_tImfit.on_click(tab2_BUT_tImfit_update)
            tab2_SPCR_ABV_BUT_timfit = Spacer(width=config_plot['plot_config']['tab_FSviewPrep']['space_wdth10'])

            tab2_SPCR_LFT_Div_tImfit = Spacer(width=config_plot['plot_config']['tab_FSviewPrep']['space_wdth10'])

            lout2_1_1 = row(gridplot([[tab2_p_aia, tab2_p_hmi, tab2_p_vla]], toolbar_location='right'),
                            widgetbox(tab2_Select_MapRES, tab2_Select_vla_pol, tab2_Slider_time_LinkImg,
                                      tab2_Slider_freq_LinkImg, tab2_BUT_vdspec, tab2_BUT_SavRgn, tab2_Div_LinkImg_plot,
                                      width=config_plot['plot_config']['tab_FSview_base']['widgetbox_wdth']))
            lout2_1_2 = row(column(row(tab2_p_dspec, tab2_p_dspec_yPro),
                                   tab2_p_dspec_xPro),
                            widgetbox(tab2_Select_pol, tab2_Select_bl,
                                      tab2_Select_colorspace,
                                      tab2_panel2_BUT_exit, tab2_panel2_Div_exit,
                                      width=config_plot['plot_config']['tab_FSview_base']['widgetbox_wdth']))
            lout2_1 = column(lout2_1_1, lout2_1_2)
            lout2_2 = tab2_SPCR_LFT_Div_tImfit
            lout2_3 = column(tab2_input_tImfit, tab2_Div_tImfit2,
                             row(tab2_BUT_tImfit_param_ADD, tab2_SPCR_LFT_BUT_tImfit_param_DEL,
                                 tab2_BUT_tImfit_param_DEL, tab2_SPCR_LFT_BUT_tImfit_param_DEFAULT,
                                 tab2_BUT_tImfit_param_Default, tab2_SPCR_LFT_BUT_tImfit_param_RELOAD,
                                 tab2_BUT_tImfit_param_RELOAD, tab2_SPCR_ABV_BUT_timfit, tab2_BUT_tImfit),
                             tab2_Div_tImfit)
            lout = row(lout2_1, lout2_2, lout2_3)

            curdoc().add_root(lout)
            curdoc().title = "FSview"
        else:
            tab_panel_Div_info = Div(
                text="""<p><b>Warning</b>: Synthesis images not found!!!</p>""",
                width=config_plot['plot_config']['tab_FSview_base']['dspec_wdth'])
            lout = tab_panel_Div_info
            curdoc().add_root(lout)
            curdoc().title = "FSview"
else:
    '''
    ########################################################################################
    ########################################################################################
    ########################################################################################
    ########################################################################################
    ########################################################################################
    ########################################################################################
    ########################################################################################
    ########################################################################################
    ########################################################################################
    ########################################################################################
    ########################################################################################
    ########################################################################################
    ########################################################################################
    ########################################################################################
    #################################### FSview2CASA #######################################
    ##################┏━━━┓┏━━━┓╋╋╋╋╋╋╋╋╋╋╋╋╋╋╋╋┏━━━┓┏━━━┓┏━━━┓┏━━━┓┏━━━┓###################
    ##################┃┏━━┛┃┏━┓┃╋╋╋╋╋╋╋╋╋╋╋╋╋╋╋╋┃┏━┓┃┃┏━┓┃┃┏━┓┃┃┏━┓┃┃┏━┓┃###################
    ##################┃┗━━┓┃┗━━┓┏┓┏┓┏┓┏━━┓┏┓┏┓┏┓┗┛┏┛┃┃┃╋┗┛┃┃╋┃┃┃┗━━┓┃┃╋┃┃###################
    ##################┃┏━━┛┗━━┓┃┃┗┛┃┣┫┃┃━┫┃┗┛┗┛┃┏━┛┏┛┃┃╋┏┓┃┗━┛┃┗━━┓┃┃┗━┛┃###################
    ##################┃┃╋╋╋┃┗━┛┃┗┓┏┛┃┃┃┃━┫┗┓┏┓┏┛┃┃┗━┓┃┗━┛┃┃┏━┓┃┃┗━┛┃┃┏━┓┃###################
    ##################┗┛╋╋╋┗━━━┛╋┗┛╋┗┛┗━━┛╋┗┛┗┛╋┗━━━┛┗━━━┛┗┛╋┗┛┗━━━┛┗┛╋┗┛###################
    ########################################################################################
    ########################################################################################
    ########################################################################################
    ########################################################################################
    ########################################################################################
    ########################################################################################
    ########################################################################################
    ########################################################################################
    ########################################################################################
    ########################################################################################
    ########################################################################################
    ########################################################################################
    ########################################################################################
    '''
    tab2_panel_Div_exit = Div(
        text="""<p><b>Warning</b>: Click the <b>Exit FSview2CASA</b>
                first before closing the tab</p></b>""",
        width=config_plot['plot_config']['tab_FSview2CASA']['widgetbox_wdth1'])
    timestrs = []
    for ll in tab2_tim:
        timestr = Time(ll / 3600. / 24., format='jd', scale='utc', precision=3, out_subfmt='date_hms').iso
        timestrs.append(timestr.split(' ')[1])
    timestrs = timestrs * tab2_nfreq
    dspecDF0 = pd.DataFrame({'time': xx - xx[0],
                             'freq': yy,
                             'dspec': tab2_spec_plt.flatten(),
                             'timestr': timestrs})

    rmax, rmin = tab2_spec_plt.max(), tab2_spec_plt.min()

    TOOLS = "crosshair,pan,wheel_zoom,box_zoom,reset,save"
    downsample_dspecDF(spec_square_rs_tmax=spec_square_rs_tmax, spec_square_rs_fmax=spec_square_rs_fmax)
    tab2_SRC_dspec_square = ColumnDataSource(dspecDF0_rs)

    '''create the dynamic spectrum plot'''
    tab2_p_dspec = figure(tools=TOOLS, webgl=config_plot['plot_config']['WebGL'],
                          plot_width=config_plot['plot_config']['tab_FSview2CASA']['dspec_wdth'],
                          plot_height=config_plot['plot_config']['tab_FSview2CASA']['dspec_hght'],
                          x_range=(tab2_dtim[0], tab2_dtim[-1]), y_range=(tab2_freq[0], tab2_freq[-1]),
                          toolbar_location="above")
    tim0_char = Time(xx[0] / 3600. / 24., format='jd', scale='utc', precision=3, out_subfmt='date_hms').iso
    tab2_p_dspec.axis.visible = True
    tab2_p_dspec.title.text = "Dynamic spectrum"
    tab2_p_dspec.xaxis.axis_label = 'Seconds since ' + tim0_char
    tab2_p_dspec.yaxis.axis_label = 'Frequency [GHz]'
    # tab2_SRC_dspec_image = ColumnDataSource(data={'data': [tab2_spec_plt], 'xx': [tab2_dtim], 'yy': [tab2_freq]})
    tab2_r_dspec = tab2_p_dspec.image(image=[tab2_spec_plt], x=tab2_dtim[0], y=tab2_freq[0],
                                      dw=tab2_dtim[-1] - tab2_dtim[0],
                                      dh=tab2_freq[-1] - tab2_freq[0], palette=bokehpalette_jet)

    # make the dspec data source selectable
    tab2_r_square = tab2_p_dspec.square('time', 'freq', source=tab2_SRC_dspec_square, fill_color=None, fill_alpha=0.0,
                                        line_color=None, line_alpha=0.0, selection_fill_color=None,
                                        selection_fill_alpha=0.0, nonselection_fill_alpha=0.0,
                                        selection_line_alpha=0.0, nonselection_line_alpha=0.0,
                                        size=max(
                                            config_plot['plot_config']['tab_FSview2CASA']['dspec_wdth'] / float(
                                                tab2_ntim) * spec_rs_step,
                                            config_plot['plot_config']['tab_FSview2CASA']['dspec_hght'] / float(
                                                tab2_nfreq) * spec_rs_step))
    tab2_SRC_dspec_Patch = ColumnDataSource(pd.DataFrame({'xx': [], 'yy': []}))
    tab2_r_dspec_patch = tab2_p_dspec.patch('xx', 'yy', source=tab2_SRC_dspec_Patch,
                                            fill_color=None, fill_alpha=0.5, line_color="Magenta",
                                            line_alpha=1.0, line_width=1)
    tab2_p_dspec.add_tools(BoxSelectTool())
    tab2_p_dspec.select(BoxSelectTool).select_every_mousemove = False
    # tab2_p_dspec.border_fill_color = "silver"
    tab2_p_dspec.border_fill_alpha = 0.4
    tab2_p_dspec.axis.major_tick_out = 0
    tab2_p_dspec.axis.major_tick_in = 5
    tab2_p_dspec.axis.minor_tick_out = 0
    tab2_p_dspec.axis.minor_tick_in = 3
    tab2_p_dspec.axis.major_tick_line_color = "white"
    tab2_p_dspec.axis.minor_tick_line_color = "white"

    tab2_dspec_selected = None

    timestart = xx[0]


    def tab2_dspec_selection_change(attrname, old, new):
        global tab2_dspec_selected, dspecDF0_rs
        tab2_dspec_selected = tab2_SRC_dspec_square.selected['1d']['indices']

        if tab2_dspec_selected:
            global dspecDF_select, tab2_tCLN_Param_dict
            dspecDF_select = dspecDF0_rs.copy()
            dspecDF_select = dspecDF_select.iloc[tab2_dspec_selected, :]
            x0, x1 = dspecDF_select['time'].min(), dspecDF_select['time'].max()
            y0, y1 = dspecDF_select['freq'].min(), dspecDF_select['freq'].max()
            tab2_r_dspec_patch.data_source.data = ColumnDataSource(
                pd.DataFrame({'xx': [x0, x1, x1, x0], 'yy': [y0, y0, y1, y1]})).data
            time0, time1 = dspecDF_select['time'].min() + timestart, dspecDF_select['time'].max() + timestart
            t0_char = Time(time0 / 3600. / 24., format='jd', scale='utc', precision=3, out_subfmt='date_hms').iso
            date0_char = t0_char.split(' ')[0].replace('-', '/')
            time0_char = t0_char.split(' ')[1]
            t1_char = Time(time1 / 3600. / 24., format='jd', scale='utc', precision=3, out_subfmt='date_hms').iso
            date1_char = t1_char.split(' ')[0].replace('-', '/')
            time1_char = t1_char.split(' ')[1]
            tab2_tCLN_Param_dict['timerange'] = "'{}/{}~{}/{}'".format(date0_char, time0_char, date1_char, time1_char)
            freq0, freq1 = dspecDF_select['freq'].min(), dspecDF_select['freq'].max()
            freqrange = "'{:.3f}~{:.3f} GHz'".format(freq0, freq1)
            tab2_tCLN_Param_dict['freqrange'] = freqrange
            tab2_Div_tCLN_text = ' '.join(
                "<p><b>{}</b> = {}</p>".format(key, val) for (key, val) in tab2_tCLN_Param_dict.items())
            tab2_Div_tCLN.text = tab2_Div_tCLN_text
        else:
            tab2_r_dspec_patch.data_source.data = ColumnDataSource(
                pd.DataFrame({'xx': [], 'yy': []})).data


    tab2_SRC_dspec_square.on_change('selected', tab2_dspec_selection_change)

    tab2_Select_pol = Select(title="Polarization:", value='I', options=['RR', 'LL', 'I', 'V'],
                             width=config_plot['plot_config']['tab_FSview2CASA']['widgetbox_wdth1'])
    tab2_Select_bl = Select(title="Baseline:", value=tab2_bl[0], options=tab2_bl,
                            width=config_plot['plot_config']['tab_FSview2CASA']['widgetbox_wdth1'])
    tab2_Select_colorspace = Select(title="ColorSpace:", value="linear", options=["linear", "log"],
                                    width=config_plot['plot_config']['tab_FSview2CASA']['widgetbox_wdth1'])

    tab2_p_dspec_xPro = figure(tools='', webgl=config_plot['plot_config']['WebGL'],
                               plot_width=config_plot['plot_config']['tab_FSview2CASA']['dspec_xPro_wdth'],
                               plot_height=config_plot['plot_config']['tab_FSview2CASA']['dspec_xPro_hght'],
                               x_range=tab2_p_dspec.x_range, y_range=(spec_plt_min, spec_plt_max),
                               title="Time profile", toolbar_location=None)
    tab2_SRC_dspec_xPro = ColumnDataSource({'x': [], 'y': []})
    tab2_SRC_dspec_xPro_hover = ColumnDataSource({'x': [], 'y': [], 'tooltips': []})
    r_dspec_xPro = tab2_p_dspec_xPro.line(x='x', y='y', alpha=1.0, line_width=1, source=tab2_SRC_dspec_xPro)
    r_dspec_xPro_c = tab2_p_dspec_xPro.circle(x='x', y='y', size=5, fill_alpha=0.2, fill_color='grey',
                                              line_color=None,
                                              source=tab2_SRC_dspec_xPro)
    r_dspec_xPro_hover = tab2_p_dspec_xPro.circle(x='x', y='y', size=5, fill_alpha=0.5, fill_color='firebrick',
                                                  line_color='firebrick', source=tab2_SRC_dspec_xPro_hover)
    tab2_l_dspec_xPro_hover = LabelSet(x='x', y='y', text='tooltips', level='glyph',
                                       source=tab2_SRC_dspec_xPro_hover,
                                       render_mode='canvas')
    tab2_l_dspec_xPro_hover.text_font_size = '5pt'
    tab2_p_dspec_xPro.add_layout(tab2_l_dspec_xPro_hover)
    tab2_p_dspec_xPro.title.text_font_size = '6pt'
    tab2_p_dspec_xPro.background_fill_color = "beige"
    tab2_p_dspec_xPro.background_fill_alpha = 0.4
    tab2_p_dspec_xPro.xaxis.axis_label = 'Seconds since ' + tim0_char
    tab2_p_dspec_xPro.yaxis.axis_label_text_font_size = '5px'
    tab2_p_dspec_xPro.yaxis.axis_label = 'Intensity [sfu]'
    # tab2_p_dspec_xPro.border_fill_color = "silver"
    tab2_p_dspec_xPro.border_fill_alpha = 0.4
    tab2_p_dspec_xPro.axis.major_tick_out = 0
    tab2_p_dspec_xPro.axis.major_tick_in = 5
    tab2_p_dspec_xPro.axis.minor_tick_out = 0
    tab2_p_dspec_xPro.axis.minor_tick_in = 3
    tab2_p_dspec_xPro.axis.major_tick_line_color = "black"
    tab2_p_dspec_xPro.axis.minor_tick_line_color = "black"

    tab2_p_dspec_yPro = figure(tools='', webgl=config_plot['plot_config']['WebGL'],
                               plot_width=config_plot['plot_config']['tab_FSview2CASA']['dspec_yPro_wdth'],
                               plot_height=config_plot['plot_config']['tab_FSview2CASA']['dspec_yPro_hght'],
                               x_range=(spec_plt_min, spec_plt_max), y_range=tab2_p_dspec.y_range,
                               title="Frequency profile", toolbar_location=None)
    tab2_SRC_dspec_yPro = ColumnDataSource({'x': [], 'y': []})
    tab2_SRC_dspec_yPro_hover = ColumnDataSource({'x': [], 'y': [], 'tooltips': []})
    r_dspec_yPro = tab2_p_dspec_yPro.line(x='x', y='y', alpha=1.0, line_width=1, source=tab2_SRC_dspec_yPro)
    r_dspec_yPro_c = tab2_p_dspec_yPro.circle(x='x', y='y', size=5, fill_alpha=0.2, fill_color='grey',
                                              line_color=None,
                                              source=tab2_SRC_dspec_yPro)
    r_dspec_yPro_hover = tab2_p_dspec_yPro.circle(x='x', y='y', size=5, fill_alpha=0.5, fill_color='firebrick',
                                                  line_color='firebrick', source=tab2_SRC_dspec_yPro_hover)
    l_dspec_yPro_hover = LabelSet(x='x', y='y', text='tooltips', level='glyph', source=tab2_SRC_dspec_yPro_hover,
                                  render_mode='canvas')
    l_dspec_yPro_hover.text_font_size = '5pt'
    tab2_p_dspec_yPro.add_layout(l_dspec_yPro_hover)
    tab2_p_dspec_yPro.title.text_font_size = '6pt'
    tab2_p_dspec_yPro.yaxis.visible = False
    tab2_p_dspec_yPro.background_fill_color = "beige"
    tab2_p_dspec_yPro.background_fill_alpha = 0.4
    tab2_p_dspec_yPro.xaxis.axis_label = 'Intensity [sfu]'
    tab2_p_dspec_yPro.xaxis.axis_label_text_font_size = '5px'
    tab2_p_dspec_yPro.min_border_bottom = 0
    tab2_p_dspec_yPro.min_border_left = 0
    # tab2_p_dspec_yPro.border_fill_color = "silver"
    tab2_p_dspec_yPro.border_fill_alpha = 0.4
    tab2_p_dspec_yPro.axis.major_tick_out = 0
    tab2_p_dspec_yPro.axis.major_tick_in = 5
    tab2_p_dspec_yPro.axis.minor_tick_out = 0
    tab2_p_dspec_yPro.axis.minor_tick_in = 3
    tab2_p_dspec_yPro.axis.major_tick_line_color = "black"
    tab2_p_dspec_yPro.axis.minor_tick_line_color = "black"


    def tab2_update_dspec_image(attrname, old, new):
        global tab2_spec, tab2_dtim, tab2_freq, tab2_bl
        select_pol = tab2_Select_pol.value
        select_bl = tab2_Select_bl.value
        bl_index = tab2_bl.index(select_bl)
        spec_plt_R = tab2_spec[0, bl_index, :, :]
        spec_plt_L = tab2_spec[1, bl_index, :, :]
        spec_plt_I = (tab2_spec[0, bl_index, :, :] + tab2_spec[1, bl_index, :, :]) / 2.
        spec_plt_V = (tab2_spec[0, bl_index, :, :] - tab2_spec[1, bl_index, :, :]) / 2.
        spec_plt_max_IRL = int(
            max(spec_plt_R.max(), spec_plt_L.max(), spec_plt_I.max())) * 1.2
        spec_plt_min_IRL = (int(min(spec_plt_R.min(), spec_plt_L.min(), spec_plt_I.min())) / 10) * 10
        spec_plt_max_V = max(abs(int(spec_plt_V.max())), abs(int(spec_plt_V.min()))) * 1.2
        spec_plt_min_V = -spec_plt_max_V
        spec_plt_max_pol = {'RR': spec_plt_max_IRL, 'LL': spec_plt_max_IRL, 'I': spec_plt_max_IRL, 'V': spec_plt_max_V}
        spec_plt_min_pol = {'RR': spec_plt_min_IRL, 'LL': spec_plt_min_IRL, 'I': spec_plt_min_IRL, 'V': spec_plt_min_V}
        spec_plt_pol = {'RR': spec_plt_R, 'LL': spec_plt_L}
        spec_plt_pol['I'] = (spec_plt_pol['RR'] + spec_plt_pol['LL']) / 2
        spec_plt_pol['V'] = (spec_plt_pol['RR'] - spec_plt_pol['LL']) / 2
        spec_plt_max = spec_plt_max_pol[select_pol]
        spec_plt_min = spec_plt_min_pol[select_pol]
        spec_plt = spec_plt_pol[select_pol]
        if select_pol == 'V':
            tab2_Select_colorspace.value = 'linear'
        if tab2_Select_colorspace.value == 'log' and select_pol != 'V':
            tab2_r_dspec.data_source.data['image'] = [np.log(spec_plt)]
        else:
            tab2_r_dspec.data_source.data['image'] = [spec_plt]
        tab2_SRC_dspec_square.data['dspec'] = spec_plt.flatten()
        tab2_p_dspec_xPro.y_range.start = spec_plt_min
        tab2_p_dspec_xPro.y_range.end = spec_plt_max
        tab2_p_dspec_yPro.x_range.start = spec_plt_min
        tab2_p_dspec_yPro.x_range.end = spec_plt_max


    tab2_ctrls = [tab2_Select_bl, tab2_Select_pol, tab2_Select_colorspace]
    for ctrl in tab2_ctrls:
        ctrl.on_change('value', tab2_update_dspec_image)

    # # Add a hover tool
    tooltips = None

    hover_JScode = """
        var nx = %d;
        var ny = %d;
        var data = {'x': [], 'y': []};
        var cdata = rs.get('data');
        var rsstep = spec_rs_step.get('data').data[0]
        var indices = cb_data.index['1d'].indices;
        var idx_offset = indices[0] - (indices[0] %% nx);
        for (i=0; i < nx; i++) {
            data['x'].push(cdata.time[i+idx_offset]);
            data['y'].push(cdata.dspec[i+idx_offset]);
        }
        rdx.set('data', data);
        idx_offset = indices[0] %% nx;
        data = {'x': [], 'y': []};
        for (i=0; i < ny; i++) {
            data['x'].push(cdata.dspec[i*nx+idx_offset]);
            data['y'].push(cdata.freq[i*nx+idx_offset]);
        }
        rdy.set('data', data);
        var time = cdata.timestr[indices[0]]+' '
        var freq = cdata.freq[indices[0]].toFixed(3)+'[GHz] '
        var dspec = cdata.dspec[indices[0]].toFixed(3)+ '[sfu]'
        var tooltips = freq + time + dspec
        data = {'x': [], 'y': [], 'tooltips': []};
        data['x'].push(cdata.time[indices[0]]);
        data['y'].push(cdata.dspec[indices[0]]);
        data['tooltips'].push(tooltips);
        rdx_hover.set('data', data);
        tooltips = time + freq + dspec
        data = {'x': [], 'y': [], 'tooltips': []};
        data['x'].push(cdata.dspec[indices[0]]);
        data['y'].push(cdata.freq[indices[0]]);
        data['tooltips'].push(tooltips);
        rdy_hover.set('data', data);
        """ % (tab2_ntim/spec_rs_step, tab2_nfreq-1)

    tab2_p_dspec_hover_callback = CustomJS(
        args={'rs': ColumnDataSource(dspecDF0_rs), 'rdx': r_dspec_xPro.data_source,
              'rdy': r_dspec_yPro.data_source,
              'rdx_hover': r_dspec_xPro_hover.data_source,
              'rdy_hover': r_dspec_yPro_hover.data_source,
              'spec_rs_step': ColumnDataSource({'data': [spec_rs_step]})}, code=hover_JScode)
    tab2_p_dspec_hover = HoverTool(tooltips=tooltips, callback=tab2_p_dspec_hover_callback,
                                   renderers=[tab2_r_square])
    tab2_p_dspec.add_tools(tab2_p_dspec_hover)

    tab2_input_tCLN = TextInput(value="Input the param here", title="Clean task parameters:",
                                width=config_plot['plot_config']['tab_FSview2CASA']['input_tCLN_wdth'])
    tab2_Div_tCLN = Div(text='', width=config_plot['plot_config']['tab_FSview2CASA']['tab2_Div_tCLN_wdth'])
    tab2_Div_tCLN2 = Div(text='', width=config_plot['plot_config']['tab_FSview2CASA']['input_tCLN_wdth'])


    def tab2_BUT_tCLN_param_add():
        global tab2_tCLN_Param_dict
        tab2_Div_tCLN2.text = ' '
        txts = tab2_input_tCLN.value.strip()
        txts = txts.split(';')
        for txt in txts:
            txt = txt.strip()
            txt = txt.split('=')
            if len(txt) == 2:
                key, val = txt
                tab2_tCLN_Param_dict[key.strip()] = val.strip()
            else:
                tab2_Div_tCLN2.text = '<p>Input syntax: <b>uvtaper</b>=True; <b>niter</b>=200; ' \
                                      '<b>cell</b>=["5.0arcsec", "5.0arcsec"]. Any spaces will be ignored.</p>'
        tab2_Div_tCLN_text = '<p><b>#  ptclean :: Parallelized clean in consecutive time steps</b></p>' + ' '.join(
            "<p><b>{}</b> = {}</p>".format(key, val) for (key, val) in tab2_tCLN_Param_dict.items())
        tab2_Div_tCLN.text = tab2_Div_tCLN_text


    def tab2_BUT_tCLN_param_delete():
        global tab2_tCLN_Param_dict
        tab2_Div_tCLN2.text = ' '
        txts = tab2_input_tCLN.value.strip()
        txts = txts.split(';')
        for key in txts:
            try:
                tab2_tCLN_Param_dict.pop(key)
            except:
                tab2_Div_tCLN2.text = '<p>Input syntax: <b>uvtaper</b>; <b>niter</b>; ' \
                                      '<b>cell</b>. Any spaces will be ignored.</p>'
        tab2_Div_tCLN_text = '<p><b>#  ptclean :: Parallelized clean in consecutive time steps</b></p>' + ' '.join(
            "<p><b>{}</b> = {}</p>".format(key, val) for (key, val) in tab2_tCLN_Param_dict.items())
        tab2_Div_tCLN.text = tab2_Div_tCLN_text


    def tab2_BUT_tCLN_param_default():
        global tab2_tCLN_Param_dict, dspecDF0
        tab2_tCLN_Param_dict = OrderedDict()
        time0, time1 = dspecDF0['time'].min() + timestart, dspecDF0['time'].max() + timestart
        t0_char = Time(time0 / 3600. / 24., format='jd', scale='utc', precision=3, out_subfmt='date_hms').iso
        date0_char = t0_char.split(' ')[0].replace('-', '/')
        time0_char = t0_char.split(' ')[1]
        t1_char = Time(time1 / 3600. / 24., format='jd', scale='utc', precision=3, out_subfmt='date_hms').iso
        date1_char = t1_char.split(' ')[0].replace('-', '/')
        time1_char = t1_char.split(' ')[1]
        freq0, freq1 = dspecDF0['freq'].min(), dspecDF0['freq'].max()
        freqrange = "'{:.3f}~{:.3f} GHz'".format(freq0, freq1)
        tab2_tCLN_Param_dict['freqrange'] = freqrange
        tab2_tCLN_Param_dict['workdir'] = "'./'"
        tab2_tCLN_Param_dict['vis'] = "''"
        tab2_tCLN_Param_dict['imageprefix'] = "'slfcal/{}'".format(struct_id)
        tab2_tCLN_Param_dict['ncpu'] = "10"
        tab2_tCLN_Param_dict['twidth'] = "1"
        tab2_tCLN_Param_dict['doreg'] = "False"
<<<<<<< HEAD
        tab2_tCLN_Param_dict['timerange'] = "''"
=======
        tab2_tCLN_Param_dict['timerange'] = "'{}/{}~{}/{}'".format(date0_char, time0_char, date1_char, time1_char)
>>>>>>> 9b3b85c3
        tab2_tCLN_Param_dict['uvrange'] = "''"
        tab2_tCLN_Param_dict['antenna'] = "''"
        tab2_tCLN_Param_dict['ephemfile'] = "'horizons_sun_20141101.radecp'"
        tab2_tCLN_Param_dict['msinfofile'] = "'SUN01_20141101.T163940-164700.50ms.cal.msinfo.npz'"
        tab2_tCLN_Param_dict['event_id'] = "'{}'".format(event_id.replace("/", ""))
        tab2_tCLN_Param_dict['struct_id'] = "'{}'".format(struct_id.replace("/", ""))
        tab2_tCLN_Param_dict['mode'] = "'channel'"
        tab2_tCLN_Param_dict['imagermode'] = "'csclean'"
        tab2_tCLN_Param_dict['weighting'] = "'natural'"
        tab2_tCLN_Param_dict['gain'] = '0.1'
        tab2_tCLN_Param_dict['psfmode'] = "'clark'"
        tab2_tCLN_Param_dict['imsize'] = ""'[128, 128]'""
        tab2_tCLN_Param_dict['cell'] = "['5.0arcsec', '5.0arcsec']"
        tab2_tCLN_Param_dict['phasecenter'] = "'J2000 14h26m22.7351 -14d29m29.801'"
        tab2_tCLN_Param_dict['mask'] = "''"
        tab2_tCLN_Param_dict['stokes'] = "'RRLL'"
        tab2_tCLN_Param_dict['uvtaper'] = 'True'
        tab2_tCLN_Param_dict['outertaper'] = "'15.0arcsec'"
        tab2_tCLN_Param_dict['uvrange'] = "''"
        tab2_tCLN_Param_dict['niter'] = "200"
        tab2_tCLN_Param_dict['usescratch'] = "False"
        tab2_tCLN_Param_dict['interactive'] = "False"
        tab2_Div_tCLN_text = '<p><b>#  ptclean :: Parallelized clean in consecutive time steps</b></p>' + ' '.join(
            "<p><b>{}</b> = {}</p>".format(key, val) for (key, val) in tab2_tCLN_Param_dict.items())
        tab2_Div_tCLN.text = tab2_Div_tCLN_text
        tab2_Div_tCLN2.text = '<p><b>Default parameter Restored.</b></p>'


    tab2_BUT_tCLN_param_default()

    tab2_BUT_tCLN_param_ADD = Button(label='Add to Param',
                                     width=config_plot['plot_config']['tab_FSview2CASA']['button_wdth'],
                                     button_type='primary')
    tab2_BUT_tCLN_param_ADD.on_click(tab2_BUT_tCLN_param_add)
    tab2_BUT_tCLN_param_DEL = Button(label='Delete Param',
                                     width=config_plot['plot_config']['tab_FSview2CASA']['button_wdth'],
                                     button_type='warning')
    tab2_BUT_tCLN_param_DEL.on_click(tab2_BUT_tCLN_param_delete)
    tab2_BUT_tCLN_param_Default = Button(label='Default Param',
                                         width=config_plot['plot_config']['tab_FSview2CASA']['button_wdth'])
    tab2_BUT_tCLN_param_Default.on_click(tab2_BUT_tCLN_param_default)
    tab2_SPCR_LFT_BUT_tCLN_param_DEL = Spacer(width=config_plot['plot_config']['tab_FSview2CASA']['space_wdth10'])
    tab2_SPCR_LFT_BUT_tCLN_param_RELOAD = Spacer(width=config_plot['plot_config']['tab_FSview2CASA']['space_wdth10'])
    tab2_SPCR_LFT_BUT_tCLN_param_SAVE = Spacer(width=config_plot['plot_config']['tab_FSview2CASA']['space_wdth10'])
    tab2_SPCR_LFT_BUT_tCLN_param_DEFAULT = Spacer(width=config_plot['plot_config']['tab_FSview2CASA']['space_wdth10'])
    tab2_SPCR_LFT_BUT_tCLN_param_FSVIEW = Spacer(width=config_plot['plot_config']['tab_FSview2CASA']['space_wdth10'])
    tab2_SPCR_LFT_Div_tCLN2 = Spacer(width=config_plot['plot_config']['tab_FSview2CASA']['space_wdth50'],
                                     height=config_plot['plot_config']['tab_FSview2CASA']['space_hght10'])


    def tab2_BUT_tCLN_param_reload():
        global tab2_tCLN_Param_dict
        with open(database_dir + event_id + struct_id + 'CASA_CLN_args.json', 'r') as fp:
            tab2_tCLN_Param_dict = json.load(fp)
        tab2_Div_tCLN_text = '<p><b>#  ptclean :: Parallelized clean in consecutive time steps</b></p>' + ' '.join(
            "<p><b>{}</b> = {}</p>".format(key, val) for (key, val) in tab2_tCLN_Param_dict.items())
        tab2_Div_tCLN.text = tab2_Div_tCLN_text
        tab2_Div_tCLN2.text = '<p>CASA arguments reload from config file in <b>{}</b>.</p>'.format(
            database_dir + event_id + struct_id)


    def tab2_BUT_tCLN_param_save():
        with open(database_dir + event_id + struct_id + 'CASA_CLN_args.json', 'w') as fp:
            json.dump(tab2_tCLN_Param_dict, fp)
        os.system(
            'cp {}/DataBrowser/FSview/script_clean.py {}'.format(suncasa_dir, database_dir + event_id + struct_id))
        tab2_Div_tCLN2.text = '<p>CASA script and arguments config file saved to <b>{}</b>.</p>'.format(
            database_dir + event_id + struct_id)
        timestrs = []
        fits_local = []
        fits_global = []
        if 'twidth' in tab2_tCLN_Param_dict.keys():
            val = tab2_tCLN_Param_dict['twidth']
            exec ('twidth = int({})'.format(val))
        else:
            twidth = 1
        if 'workdir' in tab2_tCLN_Param_dict.keys():
            val = tab2_tCLN_Param_dict['workdir']
            exec ('workdir = {}'.format(val))
        else:
            workdir = './'
        os.system('cp {} {}'.format(database_dir + event_id + struct_id + 'CASA_CLN_args.json', workdir))
        os.system('cp {}/DataBrowser/FSview/script_clean.py {}'.format(suncasa_dir, workdir))

        for ii in range(tab2_ntim):
            iit = int(ii) / twidth * twidth
            t0 = xx[iit] - tab2_dt / 2
            datestr = Time(t0 / 3600. / 24., format='jd', scale='utc', precision=3, out_subfmt='date').iso
            timestr0 = Time(t0 / 3600. / 24., format='jd', scale='utc', precision=3, out_subfmt='date_hms').iso
            timestr0 = timestr0.split(' ')[1]
            timestr = datestr.replace("-", "") + 'T' + timestr0.replace(":", "")
            timestrs.append(timestr0)
            fits_local.append(timestr + '.fits')
            fits_global.append(timestr + '.fits')
        timestrs = timestrs * int(tab2_nfreq)
        fits_local = fits_local * int(tab2_nfreq)
        fits_global = fits_global * int(tab2_nfreq)
        freqstrs = ['{:.3f}'.format(ll) for ll in yy]
        dspecDFout = pd.DataFrame({'time': xx - xx[0],
                                   'freq': yy,
                                   'timestr': timestrs,
                                   'freqstr': freqstrs,
                                   'dspec': tab2_spec_plt.flatten(),
                                   'fits_local': fits_local,
                                   'fits_global': fits_global})
        with open(database_dir + event_id + struct_id + 'dspecDF-save', 'wb') as fp:
            pickle.dump(dspecDFout, fp)
        tab2_Div_tCLN2.text = '<p>CASA script, arguments config file and dspecDF-save saved to <b>{}</b>. '.format(
            database_dir + event_id + struct_id) + 'Click the <b>clean</b> button to clean. When finished, \
            go back to <b>QLook</b> window, select StrID <b>{}</b> and \
            click <b>FSview</b> button again.</p>'.format(
            database_dir + event_id + struct_id, struct_id[0:-1])


    def tab2_BUT_tCLN_clean():
        cwd = os.getcwd()
        try:
            tab2_Div_tCLN2.text = '<p>CASA script, arguments config file and dspecDF-save saved to <b>{}.</b></p>\
            <p>CASA clean is in processing.</p>'.format(database_dir + event_id + struct_id)
            os.chdir(database_dir + event_id + struct_id)
            suncasapy46 = config_plot['core']['casapy46']
            suncasapy46 = os.path.expandvars(suncasapy46)
            os.system('{} -c script_clean.py'.format(suncasapy46))
            tab2_Div_tCLN2.text = '<p>Clean finished, go back to <b>QLook</b> window, select StrID <b>{}</b> and \
                click <b>FSview</b> button again.</p>'.format(
                struct_id[0:-1])
        except:
            tab2_Div_tCLN2.text = '<p>CASA script, arguments config file and dspecDF-save saved to <b>{}.</b></p>\
            <p>Do image clean with CASA manually.</p>'.format(database_dir + event_id + struct_id) + '<p>When finished,\
             go back to <b>QLook</b> window, select StrID <b>{}</b>\
              and click <b>FSview</b> button again.</p>'.format(struct_id[0:-1])
        os.chdir(cwd)


    tab2_BUT_tCLN_param_RELOAD = Button(label='reload Param',
                                        width=config_plot['plot_config']['tab_FSview2CASA']['button_wdth'])
    tab2_BUT_tCLN_param_RELOAD.on_click(tab2_BUT_tCLN_param_reload)
    tab2_BUT_tCLN_param_SAVE = Button(label='save Param',
                                      width=config_plot['plot_config']['tab_FSview2CASA']['button_wdth'],
                                      button_type='success')
    tab2_BUT_tCLN_param_SAVE.on_click(tab2_BUT_tCLN_param_save)
    tab2_BUT_tCLN_CLEAN = Button(label='clean',
                                 width=config_plot['plot_config']['tab_FSview2CASA']['button_wdth'],
                                 button_type='success')
    tab2_SPCR_ABV_BUT_tCLN = Spacer(width=config_plot['plot_config']['tab_FSview2CASA']['space_wdth10'],
                                    height=config_plot['plot_config']['tab_FSview2CASA']['space_hght18'])
    tab2_BUT_tCLN_CLEAN.on_click(tab2_BUT_tCLN_clean)
    tab2_SPCR_LFT_BUT_CLEAN = Spacer(width=config_plot['plot_config']['tab_FSview2CASA']['space_wdth10'])
    tab2_BUT_FS_view = Button(label='FS view', width=config_plot['plot_config']['tab_FSview2CASA']['button_wdth'],
                              button_type='primary')


    def tab2_panel2_exit():
        tab2_panel_Div_exit.text = """<p><b>You may close the tab anytime you like.</b></p>"""
        raise SystemExit


    tab2_panel2_BUT_exit = Button(label='Exit FSview2CASA',
                                  width=config_plot['plot_config']['tab_FSview2CASA']['widgetbox_wdth1'],
                                  button_type='danger')
    tab2_panel2_BUT_exit.on_click(tab2_panel2_exit)
    panel2 = row(column(row(tab2_p_dspec, tab2_p_dspec_yPro),
                        row(column(row(column(tab2_p_dspec_xPro,
                                              row(tab2_input_tCLN),
                                              row(tab2_BUT_tCLN_param_ADD, tab2_SPCR_LFT_BUT_tCLN_param_DEL,
                                                  tab2_BUT_tCLN_param_DEL, tab2_SPCR_LFT_BUT_tCLN_param_DEFAULT,
                                                  tab2_BUT_tCLN_param_Default, tab2_SPCR_LFT_BUT_tCLN_param_RELOAD,
                                                  tab2_BUT_tCLN_param_RELOAD, tab2_SPCR_LFT_BUT_tCLN_param_SAVE,
                                                  tab2_BUT_tCLN_param_SAVE, tab2_SPCR_LFT_BUT_CLEAN,
                                                  tab2_BUT_tCLN_CLEAN)),
                                       widgetbox(tab2_Select_pol, tab2_Select_bl, tab2_Select_colorspace,
                                                 tab2_panel2_BUT_exit,
                                                 tab2_panel_Div_exit,
                                                 width=config_plot['plot_config']['tab_FSview2CASA'][
                                                     'widgetbox_wdth2'])), tab2_Div_tCLN2))), tab2_Div_tCLN)

    curdoc().add_root(panel2)
    curdoc().title = "FSview2CASA"<|MERGE_RESOLUTION|>--- conflicted
+++ resolved
@@ -70,11 +70,7 @@
     xc = ndx / 2
     yc = ndy / 2
     hdu_goodchan = \
-<<<<<<< HEAD
     np.where(np.nanmean(hdu.data[0, :, yc - ndy / 16:yc + ndy / 16, xc - ndx / 16:xc + ndx / 16], axis=(-1, -2)))[0]
-=======
-        np.where(np.nanmean(hdu.data[0, :, yc - ndy / 16:yc + ndy / 16, xc - ndx / 16:xc + ndx / 16], axis=(-1, -2)))[0]
->>>>>>> 9b3b85c3
     return hdu_goodchan
 
 
@@ -1209,8 +1205,6 @@
 
         tab2_Select_pol_opt = ['RR', 'LL', 'I', 'V']
 
-<<<<<<< HEAD
-
         def tab2_vdspec_update():
             global spec_plt_R, spec_plt_L, spec_plt_I, spec_plt_V, tab2_Select_pol_opt
             select_pol = tab2_Select_pol.value
@@ -1292,8 +1286,6 @@
                 tab2_Div_LinkImg_plot.text = ''
 
 
-=======
->>>>>>> 9b3b85c3
         tab2_BUT_vdspec.on_click(tab2_vdspec_update)
 
         tab2_ctrls = [tab2_Select_bl, tab2_Select_pol, tab2_Select_colorspace]
@@ -1383,7 +1375,6 @@
         bokehpalette_SynthesisImg = [colors.rgb2hex(m) for m in colormap(np.arange(colormap.N))]
         tab2_SRC_ImgRgn_Patch = ColumnDataSource(pd.DataFrame({'xx': [], 'yy': []}))
 
-<<<<<<< HEAD
         # import the aia image
         # from sunpy.net.helioviewer import HelioviewerClient
         #
@@ -1401,9 +1392,6 @@
         # filepath = database_dir + event_id + struct_id + config_EvtID['datadir'][
         #     'J2000'] + '2014_11_01__16_45_59_34__SDO_AIA_AIA_171.jp2'
         # aiamap = sunpy.map.Map(filepath)
-=======
-        aiamap = sdomapfromlocalfile(wavelength='171', jdtime=xx[0] / 3600. / 24.)
->>>>>>> 9b3b85c3
         colormap = cm.get_cmap("sdoaia171")  # choose any matplotlib colormap here
         bokehpalette_sdoaia171 = [colors.rgb2hex(m) for m in colormap(np.arange(colormap.N))]
         colormap = cm.get_cmap("sdoaia94")  # choose any matplotlib colormap here
@@ -1498,8 +1486,6 @@
         tab2_Select_aia_wave = Select(title="Wavelenght:", value='171', options=['94', '131', '171'],
                                       width=config_plot['plot_config']['tab_FSview_base']['widgetbox_wdth'])
 
-<<<<<<< HEAD
-
         def aia_submap_wavelength_selection(attrname, old, new):
             global tab3_r_aia_submap
             select_wave = tab2_Select_aia_wave.value
@@ -1519,9 +1505,6 @@
                                          webgl=config_plot['plot_config']['WebGL'])
             tab3_r_aia_submap.data_source.data['data'] = aia_submap_pfmap.ImageSource().data['data']
 
-
-=======
->>>>>>> 9b3b85c3
         tab2_Select_aia_wave.on_change('value', aia_submap_wavelength_selection)
         colormap = cm.get_cmap("gray")  # choose any matplotlib colormap here
         bokehpalette_sdohmimag = [colors.rgb2hex(m) for m in colormap(np.arange(colormap.N))]
@@ -1624,8 +1607,6 @@
         tab2_source_idx_line_y = ColumnDataSource(pd.DataFrame({'time': [], 'freq': []}))
         tab2_r_dspec_line_y = tab2_p_dspec.line(x='time', y='freq', line_width=1.5, line_alpha=0.8,
                                                 line_color='white', source=tab2_source_idx_line_y)
-
-<<<<<<< HEAD
 
         def tab3_slider_LinkImg_update(attrname, old, new):
             global hdu
@@ -1680,8 +1661,6 @@
                     dspecDF0.loc[tidx, :]['fits_local'])
 
 
-=======
->>>>>>> 9b3b85c3
         tab2_CTRLs_LinkImg = [tab2_Slider_time_LinkImg, tab2_Slider_freq_LinkImg, tab2_Select_vla_pol]
         for ctrl in tab2_CTRLs_LinkImg:
             ctrl.on_change('value', tab3_slider_LinkImg_update)
@@ -2080,8 +2059,6 @@
                                      width=config_plot['plot_config']['tab_FSview_base']['widgetbox_wdth'],
                                      button_type="success")
             tab2_Select_pol_opt = ['RR', 'LL', 'I', 'V']
-<<<<<<< HEAD
-
 
             def tab2_vdspec_update():
                 global spec_plt_R, spec_plt_L, spec_plt_I, spec_plt_V, tab2_Select_pol_opt
@@ -2163,8 +2140,6 @@
                     tab2_Div_LinkImg_plot.text = ''
 
 
-=======
->>>>>>> 9b3b85c3
             tab2_BUT_vdspec.on_click(tab2_vdspec_update)
             tab2_ctrls = [tab2_Select_bl, tab2_Select_pol, tab2_Select_colorspace]
             for ctrl in tab2_ctrls:
@@ -2381,7 +2356,6 @@
             tab2_r_dspec_line_y = tab2_p_dspec.line(x='time', y='freq', line_width=1.5, line_alpha=0.8,
                                                     line_color='white', source=tab2_source_idx_line_y)
 
-<<<<<<< HEAD
 
             def tab3_slider_LinkImg_update(attrname, old, new):
                 global hdu
@@ -2438,8 +2412,6 @@
                         dspecDF0.loc[tidx, :]['fits_local'])
 
 
-=======
->>>>>>> 9b3b85c3
             tab2_CTRLs_LinkImg = [tab2_Slider_time_LinkImg, tab2_Slider_freq_LinkImg, tab2_Select_vla_pol]
             for ctrl in tab2_CTRLs_LinkImg:
                 ctrl.on_change('value', tab3_slider_LinkImg_update)
@@ -2891,11 +2863,7 @@
         tab2_tCLN_Param_dict['ncpu'] = "10"
         tab2_tCLN_Param_dict['twidth'] = "1"
         tab2_tCLN_Param_dict['doreg'] = "False"
-<<<<<<< HEAD
         tab2_tCLN_Param_dict['timerange'] = "''"
-=======
-        tab2_tCLN_Param_dict['timerange'] = "'{}/{}~{}/{}'".format(date0_char, time0_char, date1_char, time1_char)
->>>>>>> 9b3b85c3
         tab2_tCLN_Param_dict['uvrange'] = "''"
         tab2_tCLN_Param_dict['antenna'] = "''"
         tab2_tCLN_Param_dict['ephemfile'] = "'horizons_sun_20141101.radecp'"
